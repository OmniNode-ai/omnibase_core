--- conflicted
+++ resolved
@@ -3,11 +3,7 @@
 contract_version: {major: 1, minor: 1, patch: 0}
 # Fingerprint: SHA-256 hash of canonical normalized contract content (excluding fingerprint field).
 # See docs/architecture/CONTRACT_STABILITY_SPEC.md for normalization specification.
-<<<<<<< HEAD
-fingerprint: "1.1.0:30605ad37d29"
-=======
 fingerprint: "1.1.0:a4f95b414375"
->>>>>>> 403ed213
 state_transitions:
   # NOTE: FSM version (1.0.0) intentionally differs from contract_version (1.1.0).
   # The contract version tracks overall contract changes (handlers, metadata, profile_tags),
