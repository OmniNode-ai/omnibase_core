# SPDX-FileCopyrightText: 2025 OmniNode Team
# SPDX-License-Identifier: Apache-2.0
"""
Enum normalizer utility for Pydantic field validation.

This module provides a factory function to create enum normalizers that can be
used with Pydantic's @field_validator decorator. The normalizer enables:
1. Accepting both enum values and string representations
2. Case-insensitive string matching
<<<<<<< HEAD
3. Strict validation that rejects invalid enum values
=======
3. Graceful passthrough of unknown string values for extensibility
>>>>>>> c356beaa

This module is intentionally kept minimal with no omnibase_core dependencies
to avoid circular imports when used in models.

Ticket: OMN-1054
"""

from collections.abc import Callable
from enum import Enum


def create_enum_normalizer[E: Enum](
    enum_class: type[E],
) -> Callable[[E | str | None], E | str | None]:
<<<<<<< HEAD
    """Create a Pydantic field validator for flexible enum normalization.

    This factory creates a validator function that can be used with Pydantic's
    @field_validator decorator to normalize string values to enum members with
    flexible string handling for unknown values.
=======
    """Create a Pydantic field validator for enum normalization with flexible validation.

    This factory creates a validator function that can be used with Pydantic's
    @field_validator decorator to normalize string values to enum members while
    allowing unknown values to pass through for extensibility.
>>>>>>> c356beaa

    The created validator:
    1. Returns None if input is None
    2. Returns the enum member if input is already an enum instance
<<<<<<< HEAD
    3. Converts string to enum (case-insensitive via .lower())
    4. Returns the original string as-is if no match found (flexible handling)
=======
    3. Attempts to convert string to enum (case-insensitive via .lower())
    4. Returns the original string if conversion fails (graceful passthrough)
>>>>>>> c356beaa

    Args:
        enum_class: The enum class to normalize values to

    Returns:
        A validator function compatible with Pydantic's @field_validator

    Example:
        >>> from pydantic import BaseModel, field_validator
        >>> from enum import Enum
        >>> from omnibase_core.utils.util_enum_normalizer import create_enum_normalizer
        >>>
        >>> class Status(Enum):
        ...     ACTIVE = "active"
        ...     INACTIVE = "inactive"
        >>>
        >>> class MyModel(BaseModel):
        ...     status: Status | str | None = None
        ...
        ...     @field_validator("status", mode="before")
        ...     @classmethod
        ...     def normalize_status(cls, v):
        ...         return create_enum_normalizer(Status)(v)
        >>>
        >>> # String value normalized to enum
        >>> m = MyModel(status="active")
        >>> m.status == Status.ACTIVE
        True
        >>>
<<<<<<< HEAD
        >>> # Unknown string kept as-is (flexible handling)
        >>> m2 = MyModel(status="unknown_status")
        >>> m2.status == "unknown_status"
        True
=======
        >>> # Unknown string passes through for extensibility
        >>> m2 = MyModel(status="custom_status")
        >>> m2.status
        'custom_status'
>>>>>>> c356beaa

    Ticket: OMN-1054
    """

    def normalize(v: E | str | None) -> E | str | None:
        if v is None:
            return None
        if isinstance(v, enum_class):
            return v
        # At this point, v must be a string (type narrowing for mypy)
        if not isinstance(v, str):
            # This branch should never execute, but helps mypy understand the type
            msg = f"Expected {enum_class.__name__} or str, got {type(v).__name__}"
            # error-ok: Pydantic validator requires ValueError
            raise ValueError(msg)  # pragma: no cover
        # Convert string to enum (flexible handling - keep as-is if no match)
        try:
            return enum_class(v.lower())
        except ValueError:
<<<<<<< HEAD
            # Flexible handling: return the original string as-is
=======
            # Pass through unknown values for schema extensibility
>>>>>>> c356beaa
            return v

    return normalize


__all__ = ["create_enum_normalizer"]<|MERGE_RESOLUTION|>--- conflicted
+++ resolved
@@ -7,11 +7,7 @@
 used with Pydantic's @field_validator decorator. The normalizer enables:
 1. Accepting both enum values and string representations
 2. Case-insensitive string matching
-<<<<<<< HEAD
-3. Strict validation that rejects invalid enum values
-=======
 3. Graceful passthrough of unknown string values for extensibility
->>>>>>> c356beaa
 
 This module is intentionally kept minimal with no omnibase_core dependencies
 to avoid circular imports when used in models.
@@ -26,30 +22,17 @@
 def create_enum_normalizer[E: Enum](
     enum_class: type[E],
 ) -> Callable[[E | str | None], E | str | None]:
-<<<<<<< HEAD
-    """Create a Pydantic field validator for flexible enum normalization.
-
-    This factory creates a validator function that can be used with Pydantic's
-    @field_validator decorator to normalize string values to enum members with
-    flexible string handling for unknown values.
-=======
     """Create a Pydantic field validator for enum normalization with flexible validation.
 
     This factory creates a validator function that can be used with Pydantic's
     @field_validator decorator to normalize string values to enum members while
     allowing unknown values to pass through for extensibility.
->>>>>>> c356beaa
 
     The created validator:
     1. Returns None if input is None
     2. Returns the enum member if input is already an enum instance
-<<<<<<< HEAD
-    3. Converts string to enum (case-insensitive via .lower())
-    4. Returns the original string as-is if no match found (flexible handling)
-=======
     3. Attempts to convert string to enum (case-insensitive via .lower())
     4. Returns the original string if conversion fails (graceful passthrough)
->>>>>>> c356beaa
 
     Args:
         enum_class: The enum class to normalize values to
@@ -79,17 +62,10 @@
         >>> m.status == Status.ACTIVE
         True
         >>>
-<<<<<<< HEAD
-        >>> # Unknown string kept as-is (flexible handling)
-        >>> m2 = MyModel(status="unknown_status")
-        >>> m2.status == "unknown_status"
-        True
-=======
         >>> # Unknown string passes through for extensibility
         >>> m2 = MyModel(status="custom_status")
         >>> m2.status
         'custom_status'
->>>>>>> c356beaa
 
     Ticket: OMN-1054
     """
@@ -109,11 +85,7 @@
         try:
             return enum_class(v.lower())
         except ValueError:
-<<<<<<< HEAD
-            # Flexible handling: return the original string as-is
-=======
             # Pass through unknown values for schema extensibility
->>>>>>> c356beaa
             return v
 
     return normalize
