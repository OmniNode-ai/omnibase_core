"""
Workflow Contract Linter.

Warning-only linter for workflow contracts. This module performs NON-SEMANTIC
validation that produces informational warnings only. It MUST NOT affect
execution or validation.

This linter is designed to catch common workflow definition issues that are
technically valid but may indicate mistakes or suboptimal patterns.

Linting Checks:
    - ``warn_unused_parallel_group`` (W001): Warns if parallel_group is set but
      execution_mode is SEQUENTIAL
    - ``warn_duplicate_step_names`` (W002): Warns if step_name (not step_id) is
      duplicated across multiple steps
    - ``warn_unreachable_steps`` (W003): Warns if a step cannot be reached from
      any root step. This includes steps that depend on non-existent steps
      (broken dependency chain) or steps in disconnected subgraphs.
    - ``warn_priority_clamping`` (W004): Warns if priority values will be clamped
      (>1000 or <1). Defensive check for bypassed Pydantic validation.
    - ``warn_isolated_steps`` (W005): Warns if a step has no incoming AND no
      outgoing edges (completely disconnected from the workflow)

Warning Overlap Notes:
    W003 (unreachable) and W005 (isolated) may both fire for the same step
    when that step has no dependencies AND no dependents. This is intentional:
    - W003 focuses on reachability from roots (graph connectivity)
    - W005 focuses on isolation (no edges at all)
    Both warnings provide complementary diagnostic information.

Result Model:
    All warnings are returned via ModelLintWarning, which provides:
    - code: Warning code (e.g., "W001")
    - message: Human-readable warning message
    - step_reference: Optional step reference for step-specific warnings
    - severity: Literal["info", "warning"] for categorization

Example:
    Basic usage for workflow linting::

        from omnibase_core.validation.workflow_linter import WorkflowLinter

        linter = WorkflowLinter()
        warnings = linter.lint(workflow_definition)
        for warning in warnings:
            print(f"[{warning.code}] {warning.message}")
"""

from __future__ import annotations

from collections import Counter, deque
from typing import Literal
from uuid import UUID

from omnibase_core.constants import TIMEOUT_DEFAULT_MS
from omnibase_core.constants.constants_field_limits import MAX_BFS_ITERATIONS
from omnibase_core.enums.enum_core_error_code import EnumCoreErrorCode
from omnibase_core.models.contracts.model_workflow_step import ModelWorkflowStep
from omnibase_core.models.contracts.subcontracts.model_workflow_definition import (
    ModelWorkflowDefinition,
)
from omnibase_core.models.errors.model_onex_error import ModelOnexError
from omnibase_core.models.validation.model_lint_statistics import ModelLintStatistics
from omnibase_core.models.validation.model_lint_warning import ModelLintWarning

# Type alias for valid step types (placed after imports per PEP 8)
# v1.0.4 Fix 41: "conditional" is NOT a valid step type in v1.0. Removed.
#
# Canonical source: workflow_constants.VALID_STEP_TYPES
# Valid values: compute, effect, reducer, orchestrator, parallel, custom
#
# v1.1+ Roadmap: "conditional" step type will be added in v1.1 to support
# conditional workflow execution. See LINEAR ticket OMN-656 for tracking.
StepTypeLiteral = Literal[
    "compute", "effect", "reducer", "orchestrator", "parallel", "custom"
]

__all__ = [
    "WorkflowLinter",
    "MAX_BFS_ITERATIONS",
    "STEP_TYPE_MAPPING",
]

# Default maximum warnings per code before aggregation
DEFAULT_MAX_WARNINGS_PER_CODE = 10

# MAX_BFS_ITERATIONS is imported from omnibase_core.constants.constants_field_limits
<<<<<<< HEAD
# Re-exported here for public API surface.
=======
# Re-exported here for API consistency.
>>>>>>> 0927e86b

# Step type mapping from EnumNodeType values to StepTypeLiteral values
# Extracted to module level to avoid recreating dict for each node during extraction
# Maps node_type.value.lower() strings to valid StepTypeLiteral values
STEP_TYPE_MAPPING: dict[str, StepTypeLiteral] = {
    "compute_generic": "compute",
    "effect_generic": "effect",
    "reducer_generic": "reducer",
    "orchestrator_generic": "orchestrator",
    "transformer": "compute",
    "aggregator": "compute",
    "function": "compute",
    "model": "compute",
    "tool": "effect",
    "agent": "effect",
    "gateway": "orchestrator",
    "validator": "orchestrator",
    "workflow": "orchestrator",
    "runtime_host_generic": "custom",
    "plugin": "custom",
    "schema": "custom",
    "node": "custom",
    "service": "custom",
    "unknown": "custom",
}


class WorkflowLinter:
    """
    Warning-only linter for workflow contracts.

    This linter performs non-semantic validation that produces informational
    warnings only. It MUST NOT affect execution or validation.

    All methods return lists of warnings rather than raising exceptions.
    The workflow remains valid regardless of warnings produced.

    Linting checks are designed to catch common issues like:
    - Unused configuration (parallel_group with sequential execution)
    - Duplicate names (multiple steps with same name)
    - Unreachable steps (steps with no incoming edges and not root steps)
    - Priority clamping (priority values outside valid range)
    - Isolated steps (steps with no connections)

    Warning Aggregation:
        For large workflows, the linter can aggregate warnings to prevent
        output explosion. When enabled (default), warnings are grouped by
        code and only the first N warnings per code are kept, with a summary
        warning indicating how many additional warnings were suppressed.

        Example:
            linter = WorkflowLinter(max_warnings_per_code=5, aggregate_warnings=True)
            warnings = linter.lint(large_workflow)
            # If 20 W001 warnings exist, only 5 are returned plus a summary

    Telemetry:
        Use get_statistics() to obtain telemetry data about a linting run,
        including warning counts by code and severity, timing, and step counts.

    Thread Safety:
        This class is thread-safe. All instance attributes are set during
        __init__ and are read-only thereafter. All methods are stateless
        and do not modify instance state, making concurrent calls from
        multiple threads safe. Each lint() call operates on its own local
        data structures.

    Args:
        max_warnings_per_code: Maximum number of warnings to keep per warning
            code before aggregation. Must be >= 1. Defaults to 10.
        aggregate_warnings: Whether to aggregate warnings when they exceed
            max_warnings_per_code. Defaults to True.

    Raises:
        ModelOnexError: If max_warnings_per_code is less than 1.
    """

    def __init__(
        self,
        max_warnings_per_code: int = DEFAULT_MAX_WARNINGS_PER_CODE,
        aggregate_warnings: bool = True,
    ) -> None:
        """
        Initialize the WorkflowLinter with optional aggregation settings.

        Args:
            max_warnings_per_code: Maximum number of warnings to keep per warning
                code before aggregation. Must be >= 1. Defaults to 10.
            aggregate_warnings: Whether to aggregate warnings when they exceed
                max_warnings_per_code. Defaults to True.

        Raises:
            ModelOnexError: If max_warnings_per_code is less than 1.
        """
        if max_warnings_per_code < 1:
            raise ModelOnexError(
                message=(
                    f"max_warnings_per_code must be >= 1, got {max_warnings_per_code}"
                ),
                error_code=EnumCoreErrorCode.INVALID_PARAMETER,
            )
        self._max_warnings_per_code = max_warnings_per_code
        self._aggregate_warnings = aggregate_warnings

    def lint(self, workflow: ModelWorkflowDefinition) -> list[ModelLintWarning]:
        """
        Run all linting checks and return warnings.

        This is the main entry point for workflow linting. It runs all
        linting checks and aggregates warnings into a single list.

        If warning aggregation is enabled (default), warnings are grouped by
        code and limited to max_warnings_per_code per code, with a summary
        warning for any suppressed warnings.

        Args:
            workflow: The workflow definition to lint. Must be a valid
                ModelWorkflowDefinition instance.

        Returns:
            list[ModelLintWarning]: List of all warnings detected during linting.
                Empty list if no issues found. If aggregation is enabled,
                may include summary warnings for suppressed warnings.

        Example:
            >>> linter = WorkflowLinter()
            >>> warnings = linter.lint(workflow)
            >>> for warning in warnings:
            ...     print(f"[{warning.code}] {warning.message}")
        """
        warnings: list[ModelLintWarning] = []

        # Get steps from execution graph
        steps = self._extract_steps(workflow)

        # Run all linting checks
        warnings.extend(self.warn_unused_parallel_group(workflow, steps))
        warnings.extend(self.warn_duplicate_step_names(steps))
        warnings.extend(self.warn_unreachable_steps(steps))
        warnings.extend(self.warn_priority_clamping(steps))
        warnings.extend(self.warn_isolated_steps(steps))

        # Apply warning aggregation if enabled
        if self._aggregate_warnings:
            warnings = self._aggregate_warnings_by_code(warnings)

        return warnings

    def _aggregate_warnings_by_code(
        self, warnings: list[ModelLintWarning]
    ) -> list[ModelLintWarning]:
        """
        Aggregate warnings by code to prevent output explosion.

        Groups warnings by their code and keeps only the first N warnings
        per code (where N is max_warnings_per_code). For codes that exceed
        the limit, a summary warning is added indicating how many warnings
        were suppressed.

        Severity Inheritance:
            Summary warnings inherit the most severe severity from the
            aggregated group. If ANY warning in the group has severity
            "warning", the summary uses "warning"; otherwise "info" is used.
            This ensures the summary accurately reflects the highest severity
            level of the suppressed warnings.

        Args:
            warnings: List of warnings to aggregate.

        Returns:
            list[ModelLintWarning]: Aggregated warnings with optional summaries.

        Complexity:
            Time: O(W) where W = number of warnings
            Space: O(W) for grouping warnings by code
        """
        if not warnings:
            return warnings

        # Group warnings by code
        warnings_by_code: dict[str, list[ModelLintWarning]] = {}
        for warning in warnings:
            if warning.code not in warnings_by_code:
                warnings_by_code[warning.code] = []
            warnings_by_code[warning.code].append(warning)

        # Build aggregated result
        aggregated: list[ModelLintWarning] = []

        for code in sorted(warnings_by_code.keys()):
            code_warnings = warnings_by_code[code]
            total_count = len(code_warnings)

            # Keep first N warnings
            kept_warnings = code_warnings[: self._max_warnings_per_code]
            aggregated.extend(kept_warnings)

            # Add summary if warnings were suppressed
            suppressed_count = total_count - len(kept_warnings)
            if suppressed_count > 0:
                # Determine severity from the original warnings (use most severe)
                has_warning_severity = any(
                    w.severity == "warning" for w in code_warnings
                )
                summary_severity: Literal["info", "warning"] = (
                    "warning" if has_warning_severity else "info"
                )

                aggregated.append(
                    ModelLintWarning(
                        code=code,
                        message=(
                            f"... and {suppressed_count} more similar warnings "
                            f"({total_count} total)"
                        ),
                        step_reference=None,
                        severity=summary_severity,
                    )
                )

        return aggregated

    def _extract_steps(
        self, workflow: ModelWorkflowDefinition
    ) -> list[ModelWorkflowStep]:
        """
        Extract workflow steps from the workflow definition.

        Converts ModelWorkflowNode objects from the execution graph into
        ModelWorkflowStep objects for linting purposes.

        Args:
            workflow: The workflow definition to extract steps from

        Returns:
            list[ModelWorkflowStep]: List of workflow steps extracted from
                the execution graph nodes. Each node is converted to a step
                with appropriate field mappings.

        Mapping Rules:
            - node_id -> step_id
            - node_type -> step_type (mapped to valid step_type literal)
            - dependencies -> depends_on
            - node_requirements may contain: step_name, priority, parallel_group

        Complexity:
            Time: O(N) where N = number of nodes in the execution graph
            Space: O(N) for the resulting list of steps
        """
        steps: list[ModelWorkflowStep] = []

        for node in workflow.execution_graph.nodes:
            # Map node_type to step_type using module-level constant
            # Valid step_types per v1.0.4: compute, effect, reducer, orchestrator,
            # parallel, custom. Note: "conditional" is reserved for v1.1+.
            # Handle None node_type gracefully - defaults to "custom" step type
            node_type_value = (
                node.node_type.value.lower() if node.node_type else "custom"
            )
            step_type: StepTypeLiteral = STEP_TYPE_MAPPING.get(
                node_type_value, "custom"
            )

            # Extract optional fields from node_requirements
            requirements = node.node_requirements
            step_name = str(requirements.get("step_name", f"node_{node.node_id}"))
            priority_raw = requirements.get("priority", 100)
            priority = (
                int(priority_raw) if isinstance(priority_raw, (int, float)) else 100
            )
            parallel_group_raw = requirements.get("parallel_group")
            parallel_group = (
                str(parallel_group_raw) if parallel_group_raw is not None else None
            )

            # Create ModelWorkflowStep from node data
            # Pydantic will validate and clamp priority values as needed
            step = ModelWorkflowStep(
                step_id=node.node_id,
                step_name=step_name,
                step_type=step_type,
                depends_on=list(node.dependencies),
                priority=priority,
                parallel_group=parallel_group,
                correlation_id=node.node_id,
                timeout_ms=TIMEOUT_DEFAULT_MS,
                retry_count=3,
                enabled=True,
                skip_on_failure=False,
                continue_on_error=False,
                error_action="stop",
                max_memory_mb=None,
                max_cpu_percent=None,
                order_index=0,
                max_parallel_instances=1,
            )
            steps.append(step)

        return steps

    def warn_unused_parallel_group(
        self,
        workflow: ModelWorkflowDefinition,
        steps: list[ModelWorkflowStep],
    ) -> list[ModelLintWarning]:
        """
        Warn if parallel_group is set but execution_mode is SEQUENTIAL.

        This indicates a likely configuration mistake where the user has
        configured parallel groups but the workflow is set to sequential
        execution mode.

        Args:
            workflow: The workflow definition to check
            steps: List of workflow steps to validate

        Returns:
            list[ModelLintWarning]: Warnings for steps with unused parallel_group
                configurations. Empty list if no issues found.

        Complexity:
            Time: O(S) where S = number of steps
            Space: O(W) where W = number of warnings (bounded by S)
        """
        warnings: list[ModelLintWarning] = []

        # Check if execution mode is sequential
        execution_mode = workflow.workflow_metadata.execution_mode.lower()
        if execution_mode == "sequential":
            # Check each step for parallel_group configuration
            for step in steps:
                if step.parallel_group is not None:
                    warnings.append(
                        ModelLintWarning(
                            code="W001",
                            message=(
                                f"Step '{step.step_name}' has parallel_group "
                                f"'{step.parallel_group}' but execution_mode is "
                                f"SEQUENTIAL - parallel_group will be ignored"
                            ),
                            step_reference=str(step.step_id),
                            severity="warning",
                        )
                    )

        return warnings

    def warn_duplicate_step_names(
        self, steps: list[ModelWorkflowStep]
    ) -> list[ModelLintWarning]:
        """
        Warn if step_name (not step_id) is duplicated.

        While step_id uniqueness is enforced by UUID, duplicate step names
        can cause confusion and make debugging difficult.

        Args:
            steps: List of workflow steps to validate

        Returns:
            list[ModelLintWarning]: Warnings for duplicate step names. Empty list
                if all step names are unique.

        Complexity:
            Time: O(S) where S = number of steps. Uses collections.Counter which
                iterates once over all step names to build frequency counts in O(S),
                then filters duplicates in O(U) where U <= S.
            Space: O(U) where U = number of unique step names (Counter storage)
        """
        warnings: list[ModelLintWarning] = []

        if not steps:
            return warnings

        # Count occurrences of each step name
        name_counts = Counter(step.step_name for step in steps)
        duplicates = {name for name, count in name_counts.items() if count > 1}

        if duplicates:
            # Group steps by duplicate names
            for name in sorted(duplicates):
                matching_steps = [step for step in steps if step.step_name == name]
                step_ids = [str(step.step_id) for step in matching_steps]

                warnings.append(
                    ModelLintWarning(
                        code="W002",
                        message=(
                            f"Duplicate step name '{name}' found in {len(matching_steps)} "
                            f"steps: {', '.join(step_ids[:3])}"
                            + (
                                f" and {len(step_ids) - 3} more"
                                if len(step_ids) > 3
                                else ""
                            )
                        ),
                        step_reference=None,  # Applies to multiple steps
                        severity="warning",
                    )
                )

        return warnings

    def warn_unreachable_steps(
        self, steps: list[ModelWorkflowStep]
    ) -> list[ModelLintWarning]:
        """
        Warn if a step cannot be reached from any root step.

        This performs a reachability analysis using BFS from all root steps
        (steps with no dependencies). Any step that cannot be reached from
        at least one root step is considered unreachable.

        Note: This is different from isolated steps (which have no incoming
        AND no outgoing edges). Unreachable steps specifically are those that
        depend on steps that don't exist in the workflow, creating a broken
        dependency chain.

        Uses iterative tracking to prevent resource exhaustion from malicious
        or malformed inputs. If iteration count exceeds MAX_BFS_ITERATIONS,
        a ModelOnexError is raised with detailed context.

        Args:
            steps: List of workflow steps to validate

        Returns:
            list[ModelLintWarning]: Warnings for unreachable steps. Empty list
                if all steps are reachable from roots.

        Raises:
            ModelOnexError: If BFS exceeds MAX_BFS_ITERATIONS, indicating
                possible malicious input or malformed workflow. Error context
                includes step_count, max_iterations, and last_node.

        Complexity:
            Time: O(S + E) where S = steps, E = dependency edges
            Space: O(S) for tracking reachable steps and adjacency list
            Protected by MAX_BFS_ITERATIONS (10,000) to prevent resource exhaustion
        """
        warnings: list[ModelLintWarning] = []

        if not steps:
            return warnings

        # Build step lookup and adjacency list for forward traversal
        # step_id -> step for quick lookup
        step_by_id: dict[UUID, ModelWorkflowStep] = {
            step.step_id: step for step in steps
        }
        all_step_ids: set[UUID] = set(step_by_id.keys())

        # Build forward adjacency: step_id -> list of steps that depend on it
        # This allows BFS traversal from roots to descendants
        forward_edges: dict[UUID, list[UUID]] = {
            step_id: [] for step_id in all_step_ids
        }
        for step in steps:
            for dep_id in step.depends_on:
                if dep_id in forward_edges:
                    # dep_id has an outgoing edge to step.step_id
                    forward_edges[dep_id].append(step.step_id)

        # Find root steps (no dependencies at all - truly starting points)
        # A step is a root ONLY if it has no dependencies whatsoever
        # Steps with dependencies on missing steps are NOT roots - they're unreachable
        root_step_ids: set[UUID] = set()
        for step in steps:
            if not step.depends_on:
                # No dependencies at all - this is a true root step
                root_step_ids.add(step.step_id)

        # BFS from all root steps to find reachable steps
        # Using collections.deque for O(1) popleft() - lists use O(n) for pop(0)
        # because they must shift all remaining elements. deque uses a doubly-linked
        # list structure enabling constant-time operations at both ends.
        reachable: set[UUID] = set()
        queue: deque[UUID] = deque(root_step_ids)
        reachable.update(root_step_ids)

        # Track iterations for defensive programming - prevents infinite loops
        # from malicious or malformed inputs (e.g., corrupted adjacency data)
        iterations = 0
        last_node: UUID | None = None

        while queue:
            iterations += 1

            # Resource exhaustion protection - prevent malicious/malformed inputs
            if iterations > MAX_BFS_ITERATIONS:
                raise ModelOnexError(
                    error_code=EnumCoreErrorCode.VALIDATION_ERROR,
                    message=(
                        f"BFS reachability analysis exceeded {MAX_BFS_ITERATIONS} "
                        "iterations - possible malicious input or malformed workflow"
                    ),
                    context={
                        "step_count": len(steps),
                        "max_iterations": MAX_BFS_ITERATIONS,
                        "last_node": str(last_node) if last_node else "None",
                    },
                )

            current_id = queue.popleft()
            last_node = current_id
            for next_id in forward_edges.get(current_id, []):
                if next_id not in reachable:
                    reachable.add(next_id)
                    queue.append(next_id)

        # Find unreachable steps (not roots and not reachable from roots)
        for step in steps:
            if step.step_id not in reachable:
                # This step is not reachable from any root
                # Determine why - check if it depends on missing steps
                missing_deps = [d for d in step.depends_on if d not in all_step_ids]
                if missing_deps:
                    warnings.append(
                        ModelLintWarning(
                            code="W003",
                            message=(
                                f"Step '{step.step_name}' is unreachable - it depends on "
                                f"{len(missing_deps)} step(s) not in the workflow: "
                                f"{', '.join(str(d) for d in missing_deps[:3])}"
                                + (
                                    f" and {len(missing_deps) - 3} more"
                                    if len(missing_deps) > 3
                                    else ""
                                )
                            ),
                            step_reference=str(step.step_id),
                            severity="warning",
                        )
                    )
                else:
                    # Unreachable due to being in a disconnected subgraph
                    warnings.append(
                        ModelLintWarning(
                            code="W003",
                            message=(
                                f"Step '{step.step_name}' is unreachable - it is not "
                                f"connected to any root step in the workflow"
                            ),
                            step_reference=str(step.step_id),
                            severity="warning",
                        )
                    )

        return warnings

    def warn_priority_clamping(
        self, steps: list[ModelWorkflowStep]
    ) -> list[ModelLintWarning]:
        """
        Warn if priority values will be clamped (>1000 or <1).

        Priority values outside the valid range [1, 1000] will be clamped
        at runtime, which may lead to unexpected execution order.

        Note:
            This check exists as defensive validation for edge cases where
            Pydantic field constraints (ge=1, le=1000) may be bypassed, such as:

            - Use of model_construct() to skip validation
            - Deserialization from untrusted sources with validate=False
            - Future model changes that relax constraints

            Under normal usage with validated ModelWorkflowStep instances,
            this check will never produce warnings because Pydantic enforces
            priority bounds at model creation time.

        Args:
            steps: List of workflow steps to validate

        Returns:
            list[ModelLintWarning]: Warnings for priority values that will be
                clamped. Empty list if all priorities are in valid range.

        Complexity:
            Time: O(S) where S = number of steps
            Space: O(W) where W = number of warnings (bounded by S)
        """
        warnings: list[ModelLintWarning] = []

        for step in steps:
            if step.priority > 1000:
                warnings.append(
                    ModelLintWarning(
                        code="W004",
                        message=(
                            f"Step '{step.step_name}' has priority {step.priority} "
                            f"which exceeds maximum (1000) - will be clamped to 1000"
                        ),
                        step_reference=str(step.step_id),
                        severity="warning",
                    )
                )
            elif step.priority < 1:
                warnings.append(
                    ModelLintWarning(
                        code="W004",
                        message=(
                            f"Step '{step.step_name}' has priority {step.priority} "
                            f"which is below minimum (1) - will be clamped to 1"
                        ),
                        step_reference=str(step.step_id),
                        severity="warning",
                    )
                )

        return warnings

    def warn_isolated_steps(
        self, steps: list[ModelWorkflowStep]
    ) -> list[ModelLintWarning]:
        """
        Warn if a step has no incoming AND no outgoing edges.

        An isolated step has no dependencies and no steps depending on it,
        which likely indicates a configuration error.

        Single-step workflows are exempt from this check.

        Args:
            steps: List of workflow steps to validate

        Returns:
            list[ModelLintWarning]: Warnings for isolated steps. Empty list if
                no isolated steps found.

        Complexity:
            Time: O(S) where S = number of steps
            Space: O(S) for tracking incoming/outgoing edges
        """
        warnings: list[ModelLintWarning] = []

        # Single-step workflows are exempt
        if len(steps) <= 1:
            return warnings

        # Track which steps have incoming or outgoing edges
        step_ids: set[UUID] = {step.step_id for step in steps}
        has_incoming: set[UUID] = set()
        has_outgoing: set[UUID] = set()

        for step in steps:
            for dep_id in step.depends_on:
                if dep_id in step_ids:
                    # step has incoming edge (depends on dep_id)
                    has_incoming.add(step.step_id)
                    # dep_id has outgoing edge (something depends on it)
                    has_outgoing.add(dep_id)

        # Find isolated steps (no incoming AND no outgoing)
        for step in steps:
            if step.step_id not in has_incoming and step.step_id not in has_outgoing:
                warnings.append(
                    ModelLintWarning(
                        code="W005",
                        message=(
                            f"Step '{step.step_name}' is isolated - it has no "
                            f"dependencies and no steps depend on it"
                        ),
                        step_reference=str(step.step_id),
                        severity="warning",
                    )
                )

        return warnings

    def get_statistics(
        self,
        workflow: ModelWorkflowDefinition,
        warnings: list[ModelLintWarning],
        duration_ms: float,
    ) -> ModelLintStatistics:
        """
        Generate telemetry statistics for a linting run.

        Creates a ModelLintStatistics instance with counts by warning code
        and severity, workflow metrics, and timing information.

        Args:
            workflow: The workflow definition that was linted.
            warnings: List of warnings produced by linting.
            duration_ms: Time taken to lint the workflow in milliseconds.

        Returns:
            ModelLintStatistics: Statistics about the linting run.

        Example:
            >>> import time
            >>> linter = WorkflowLinter()
            >>> start = time.perf_counter()
            >>> warnings = linter.lint(workflow)
            >>> duration = (time.perf_counter() - start) * 1000
            >>> stats = linter.get_statistics(workflow, warnings, duration)
            >>> print(f"Found {stats.total_warnings} warnings in {stats.lint_duration_ms}ms")
        """
        # Count warnings by code
        warnings_by_code: dict[str, int] = {}
        for warning in warnings:
            warnings_by_code[warning.code] = warnings_by_code.get(warning.code, 0) + 1

        # Count warnings by severity
        warnings_by_severity: dict[str, int] = {
            "warning": 0,
            "info": 0,
        }
        for warning in warnings:
            if warning.severity in warnings_by_severity:
                warnings_by_severity[warning.severity] += 1

        # Get step count from execution graph
        step_count = len(workflow.execution_graph.nodes)

        return ModelLintStatistics(
            workflow_name=workflow.workflow_metadata.workflow_name,
            total_warnings=len(warnings),
            warnings_by_code=warnings_by_code,
            warnings_by_severity=warnings_by_severity,
            step_count=step_count,
            lint_duration_ms=duration_ms,
        )<|MERGE_RESOLUTION|>--- conflicted
+++ resolved
@@ -85,11 +85,7 @@
 DEFAULT_MAX_WARNINGS_PER_CODE = 10
 
 # MAX_BFS_ITERATIONS is imported from omnibase_core.constants.constants_field_limits
-<<<<<<< HEAD
-# Re-exported here for public API surface.
-=======
 # Re-exported here for API consistency.
->>>>>>> 0927e86b
 
 # Step type mapping from EnumNodeType values to StepTypeLiteral values
 # Extracted to module level to avoid recreating dict for each node during extraction
