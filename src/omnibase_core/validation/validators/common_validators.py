"""
Shared validators for common patterns.

This module provides reusable Pydantic validators for common data patterns:
- ISO 8601 duration strings (e.g., "PT1H30M", "P1D")
- BCP 47 locale tags (e.g., "en-US", "fr-FR", "zh-Hans-CN") - simplified validator
- UUID strings (with or without hyphens)
- Semantic version strings (SemVer 2.0.0)

Usage:
    # Direct validation
    from omnibase_core.validation.validators import (
        validate_duration,
        validate_bcp47_locale,
        validate_uuid,
        validate_semantic_version,
    )

    duration = validate_duration("PT1H30M")  # Returns "PT1H30M"
    locale = validate_bcp47_locale("en-US")  # Returns "en-US"

    # With Pydantic models (recommended)
    from omnibase_core.validation.validators import (
        Duration,
        BCP47Locale,
        UUIDString,
        SemanticVersion,
    )

    class MyModel(BaseModel):
        timeout: Duration
        locale: BCP47Locale
        id: UUIDString
        version: SemanticVersion

Note:
    The BCP 47 locale validator is simplified and does NOT support:
    - Private use subtags (x-private, en-x-custom)
    - Extension subtags (en-US-u-ca-gregory, zh-Hant-t-...)
    - Grandfathered irregular tags (i-default, i-ami)
    - Multiple variant subtags
    For full BCP 47 compliance, consider using a dedicated library like `langcodes`.

Ticket: OMN-1054
"""

import re
from typing import Annotated

from pydantic import AfterValidator

<<<<<<< HEAD
# Re-export for module API (commonly used with validators)
=======
>>>>>>> c356beaa
from omnibase_core.utils.util_enum_normalizer import create_enum_normalizer

# =============================================================================
# ISO 8601 Duration Validator
# =============================================================================

# ISO 8601 duration pattern
# Format: P[n]Y[n]M[n]W[n]DT[n]H[n]M[n]S
# - P is the duration designator (required)
# - Y = years, M = months, W = weeks, D = days
# - T separates date from time components (required if time components present)
# - H = hours, M = minutes, S = seconds (can have decimal)
# Examples: PT1H30M, P1D, PT30S, P1Y2M3DT4H5M6S, PT0.5S, P1W
_ISO8601_DURATION_PATTERN = re.compile(
    r"^P"  # Start with P
    r"(?:(\d+)Y)?"  # Optional years
    r"(?:(\d+)M)?"  # Optional months
    r"(?:(\d+)W)?"  # Optional weeks
    r"(?:(\d+)D)?"  # Optional days
    r"(?:T"  # Time designator (required if time components present)
    r"(?:(\d+)H)?"  # Optional hours
    r"(?:(\d+)M)?"  # Optional minutes
    r"(?:(\d+(?:\.\d+)?)S)?"  # Optional seconds (can have decimal)
    r")?$"  # End of time section
)


def validate_duration(value: str) -> str:
    """Validate ISO 8601 duration string.

    Validates that the input string conforms to ISO 8601 duration format.
    Supported formats include:
    - PT1H30M (1 hour 30 minutes)
    - P1D (1 day)
    - PT30S (30 seconds)
    - P1Y2M3DT4H5M6S (full format)
    - PT0.5S (fractional seconds)
    - P1W (1 week)

    Note: Per ISO 8601, weeks (W) are an alternative representation and cannot
    be combined with other date/time components. Valid: P1W, P2W.
    Invalid: P1WT1H, P1Y1W, P1W1D.

    Args:
        value: Duration string to validate

    Returns:
        The validated duration string (unchanged if valid)

    Raises:
        ValueError: If the format is invalid, the duration is empty (P or PT only),
            or weeks are combined with other components

    Examples:
        >>> validate_duration("PT1H30M")
        'PT1H30M'
        >>> validate_duration("P1D")
        'P1D'
        >>> validate_duration("P1W")
        'P1W'
        >>> validate_duration("invalid")  # Raises ValueError
        >>> validate_duration("P1WT1H")  # Raises ValueError (weeks cannot combine)
    """
    if not value:
<<<<<<< HEAD
        msg = "Duration cannot be empty"
        raise ValueError(msg)  # error-ok: Pydantic validator requires ValueError

    match = _ISO8601_DURATION_PATTERN.match(value)
    if not match:
        msg = f"Invalid ISO 8601 duration format: '{value}'"
        raise ValueError(msg)  # error-ok: Pydantic validator requires ValueError
=======
        # error-ok: Pydantic validators require ValueError for proper error aggregation
        raise ValueError("Duration cannot be empty")

    match = _ISO8601_DURATION_PATTERN.match(value)
    if not match:
        # error-ok: Pydantic validators require ValueError for proper error aggregation
        raise ValueError(f"Invalid ISO 8601 duration format: '{value}'")
>>>>>>> c356beaa

    # Check that at least one component is present (not just "P" or "PT")
    groups = match.groups()
    if not any(groups):
<<<<<<< HEAD
        msg = f"Duration must specify at least one time component: '{value}'"
        raise ValueError(msg)  # error-ok: Pydantic validator requires ValueError
=======
        # error-ok: Pydantic validators require ValueError for proper error aggregation
        raise ValueError(
            f"Duration must specify at least one time component: '{value}'"
        )
>>>>>>> c356beaa

    # Per ISO 8601, weeks cannot be combined with other date/time components
    # groups: (years, months, weeks, days, hours, minutes, seconds)
    weeks = groups[2]
    has_other_date = any(groups[0:2]) or groups[3]  # years, months, days
    has_time = any(groups[4:7])  # hours, minutes, seconds

    if weeks and (has_other_date or has_time):
<<<<<<< HEAD
        msg = f"Invalid ISO 8601 duration '{value}': weeks (W) cannot be combined with other components"
        raise ValueError(msg)  # error-ok: Pydantic validator requires ValueError
=======
        # error-ok: Pydantic validators require ValueError for proper error aggregation
        raise ValueError(
            f"Invalid ISO 8601 duration '{value}': weeks (W) cannot be combined with other components"
        )
>>>>>>> c356beaa

    return value


# =============================================================================
# BCP 47 Locale Validator
# =============================================================================

# BCP 47 language tag pattern (simplified)
# Format: language[-script][-region][-variant]
# - Language: 2-3 letter ISO 639 code (required)
# - Script: 4 letter ISO 15924 code (optional)
# - Region: 2 letter ISO 3166-1 or 3 digit UN M.49 code (optional)
# - Variant: 5-8 alphanumeric characters (optional)
# Examples: en, en-US, zh-Hans, zh-Hans-CN, en-GB-oed
_BCP47_LOCALE_PATTERN = re.compile(
    r"^"
    r"(?P<language>[a-zA-Z]{2,3})"  # Language code (2-3 letters)
    r"(?:-(?P<script>[a-zA-Z]{4}))?"  # Optional script (4 letters)
    r"(?:-(?P<region>[a-zA-Z]{2}|\d{3}))?"  # Optional region (2 letters or 3 digits)
    r"(?:-(?P<variant>[a-zA-Z0-9]{5,8}))?"  # Optional variant (5-8 alphanumeric)
    r"$"
)


def validate_bcp47_locale(value: str) -> str:
    """Validate BCP 47 locale tag.

    This is a simplified validator covering most common use cases.

    Limitations:
        - Does NOT support private use subtags (x-private, en-x-custom)
        - Does NOT support extension subtags (en-US-u-ca-gregory, zh-Hant-t-...)
        - Does NOT support grandfathered irregular tags (i-default, i-ami, etc.)
        - Does NOT support multiple variant subtags
        - Only validates pattern format, not semantic validity of codes

    Supported formats:
        - Language only: "en", "fr", "zh"
        - Language + region: "en-US", "fr-FR", "pt-BR"
        - Language + script: "zh-Hans", "zh-Hant"
        - Language + script + region: "zh-Hans-CN", "zh-Hant-TW"
        - Language + region + variant: "en-GB-oed"

    For full BCP 47 compliance, consider using a dedicated library like `langcodes`.

    Args:
        value: Locale tag string to validate

    Returns:
        The validated locale tag string (unchanged if valid)

    Raises:
        ValueError: If the format is invalid

    Examples:
        >>> validate_bcp47_locale("en-US")
        'en-US'
        >>> validate_bcp47_locale("zh-Hans-CN")
        'zh-Hans-CN'
        >>> validate_bcp47_locale("invalid_locale")  # Raises ValueError
    """
    if not value:
<<<<<<< HEAD
        msg = "Locale cannot be empty"
        raise ValueError(msg)  # error-ok: Pydantic validator requires ValueError

    match = _BCP47_LOCALE_PATTERN.match(value)
    if not match:
        msg = f"Invalid BCP 47 locale format: '{value}'"
        raise ValueError(msg)  # error-ok: Pydantic validator requires ValueError
=======
        # error-ok: Pydantic validators require ValueError for proper error aggregation
        raise ValueError("Locale cannot be empty")

    match = _BCP47_LOCALE_PATTERN.match(value)
    if not match:
        # error-ok: Pydantic validators require ValueError for proper error aggregation
        raise ValueError(f"Invalid BCP 47 locale format: '{value}'")
>>>>>>> c356beaa

    return value


# =============================================================================
# UUID Validator
# =============================================================================

# UUID pattern (with or without hyphens)
# Format: xxxxxxxx-xxxx-xxxx-xxxx-xxxxxxxxxxxx or xxxxxxxxxxxxxxxxxxxxxxxxxxxxxxxx
# Supports UUID v1-v5 (32 hex digits, optionally with 4 hyphens)
_UUID_PATTERN = re.compile(
    r"^"
    r"([0-9a-fA-F]{8})-?"
    r"([0-9a-fA-F]{4})-?"
    r"([0-9a-fA-F]{4})-?"
    r"([0-9a-fA-F]{4})-?"
    r"([0-9a-fA-F]{12})"
    r"$"
)


def validate_uuid(value: str) -> str:
    """Validate UUID format string.

    Validates that the input string is a valid UUID (v1-v5).
    Accepts UUIDs with or without hyphens and returns a normalized
    UUID string with hyphens in standard format.

    Args:
        value: UUID string to validate (with or without hyphens)

    Returns:
        Normalized UUID string with hyphens (lowercase)

    Raises:
        ValueError: If the format is invalid

    Examples:
        >>> validate_uuid("550e8400-e29b-41d4-a716-446655440000")
        '550e8400-e29b-41d4-a716-446655440000'
        >>> validate_uuid("550E8400E29B41D4A716446655440000")
        '550e8400-e29b-41d4-a716-446655440000'
        >>> validate_uuid("invalid-uuid")  # Raises ValueError
    """
    if not value:
<<<<<<< HEAD
        msg = "UUID cannot be empty"
        raise ValueError(msg)  # error-ok: Pydantic validator requires ValueError

    match = _UUID_PATTERN.match(value)
    if not match:
        msg = f"Invalid UUID format: '{value}'"
        raise ValueError(msg)  # error-ok: Pydantic validator requires ValueError
=======
        # error-ok: Pydantic validators require ValueError for proper error aggregation
        raise ValueError("UUID cannot be empty")

    match = _UUID_PATTERN.match(value)
    if not match:
        # error-ok: Pydantic validators require ValueError for proper error aggregation
        raise ValueError(f"Invalid UUID format: '{value}'")
>>>>>>> c356beaa

    # Normalize to lowercase with hyphens
    groups = match.groups()
    normalized = f"{groups[0]}-{groups[1]}-{groups[2]}-{groups[3]}-{groups[4]}"
    return normalized.lower()


# =============================================================================
# Semantic Version Validator
# =============================================================================

# SemVer 2.0.0 pattern
# Format: MAJOR.MINOR.PATCH[-PRERELEASE][+BUILD]
# - MAJOR, MINOR, PATCH: non-negative integers without leading zeros (except 0)
# - PRERELEASE: dot-separated identifiers (alphanumeric + hyphen)
# - BUILD: dot-separated identifiers (alphanumeric + hyphen)
# Examples: 1.0.0, 2.1.3-beta.1, 1.0.0+build.123, 2.0.0-rc.1+build.456
_SEMVER_PATTERN = re.compile(
    r"^(?P<major>0|[1-9]\d*)\.(?P<minor>0|[1-9]\d*)\.(?P<patch>0|[1-9]\d*)"
    r"(?:-(?P<prerelease>(?:0|[1-9]\d*|\d*[a-zA-Z-][0-9a-zA-Z-]*)"
    r"(?:\.(?:0|[1-9]\d*|\d*[a-zA-Z-][0-9a-zA-Z-]*))*))?"
    r"(?:\+(?P<build>[0-9a-zA-Z-]+(?:\.[0-9a-zA-Z-]+)*))?$"
)


def validate_semantic_version(value: str) -> str:
    """Validate SemVer 2.0.0 version string.

    Validates that the input string conforms to Semantic Versioning 2.0.0
    specification (https://semver.org/).

    Supported formats include:
    - Basic: "1.0.0", "0.1.0", "2.10.3"
    - With prerelease: "1.0.0-alpha", "2.0.0-beta.1", "1.0.0-rc.1"
    - With build metadata: "1.0.0+build.123", "1.0.0+20230101"
    - Full format: "1.0.0-beta.1+build.123"

    Note: For structured SemVer handling with comparison operators,
    use `omnibase_core.models.primitives.ModelSemVer` instead.

    Args:
        value: Version string to validate

    Returns:
        The validated version string (unchanged if valid)

    Raises:
        ValueError: If the format is invalid

    Examples:
        >>> validate_semantic_version("1.0.0")
        '1.0.0'
        >>> validate_semantic_version("2.1.3-beta.1+build.123")
        '2.1.3-beta.1+build.123'
        >>> validate_semantic_version("1.0")  # Raises ValueError (missing patch)
        >>> validate_semantic_version("01.0.0")  # Raises ValueError (leading zero)
    """
    if not value:
<<<<<<< HEAD
        msg = "Version cannot be empty"
        raise ValueError(msg)  # error-ok: Pydantic validator requires ValueError

    match = _SEMVER_PATTERN.match(value)
    if not match:
        msg = f"Invalid semantic version format: '{value}'"
        raise ValueError(msg)  # error-ok: Pydantic validator requires ValueError
=======
        # error-ok: Pydantic validators require ValueError for proper error aggregation
        raise ValueError("Version cannot be empty")

    match = _SEMVER_PATTERN.match(value)
    if not match:
        # error-ok: Pydantic validators require ValueError for proper error aggregation
        raise ValueError(f"Invalid semantic version format: '{value}'")
>>>>>>> c356beaa

    return value


# =============================================================================
# Error Code Validator
# =============================================================================

# Error Code Pattern Design Decision (OMN-1054):
#
# ONEX uses TWO distinct error code formats for different purposes:
#
# 1. STRUCTURED ERROR CODES (validated here): CATEGORY_NNN
#    Pattern: ^[A-Z][A-Z0-9_]*_\d{1,4}$
#    Examples: AUTH_001, VALIDATION_123, NETWORK_TIMEOUT_001, SYSTEM_01
#    Use case: API errors, model validation errors, structured error tracking
#    - Multi-character category prefixes ARE supported (AUTH, VALIDATION, NETWORK_TIMEOUT)
#    - Underscore separator is REQUIRED before the numeric suffix
#    - 1-4 digits allowed for the numeric suffix
#
# 2. LINT-STYLE SHORT CODES (NOT validated here): XNNN
#    Pattern: ^[A-Z]\d{3}$
#    Examples: W001, E001, I001
#    Use case: Workflow linting, static analysis warnings (see workflow_linter.py)
#    - Single-character category prefix (W=warning, E=error, I=info)
#    - No underscore separator
#    - Fixed 3-digit suffix
#
# Why keep them separate?
# - Structured codes prioritize readability and self-documentation (AUTH_001 is clearer than A001)
# - Lint-style codes prioritize brevity for dense warning lists
# - Different validation requirements and use cases
#
# If you need lint-style short codes (W001, E001), use a separate validator or
# the workflow_linter module directly. This validator enforces structured codes.

# Module-level compiled pattern for regex caching (compiled once at import time)
ERROR_CODE_PATTERN = re.compile(r"^[A-Z][A-Z0-9_]*_\d{1,4}$")


def validate_error_code(value: str) -> str:
    """Validate structured error code format (CATEGORY_NNN).

    Validates that the input string follows the ONEX structured error code
    format: CATEGORY_NNN where:
    - CATEGORY: One or more uppercase letters, digits, or underscores,
      starting with an uppercase letter (e.g., AUTH, VALIDATION, NETWORK_TIMEOUT)
    - Underscore separator (required)
    - NNN: 1-4 digit numeric suffix (e.g., 001, 123, 1234)

    Note: This validator does NOT support lint-style short codes (W001, E001).
    Those follow a different pattern (single letter + 3 digits, no underscore)
    used in workflow linting. See module docstring for design rationale.

    Args:
        value: Error code string to validate

    Returns:
        The validated error code string (unchanged if valid)

    Raises:
        ValueError: If the format is invalid

    Examples:
        >>> validate_error_code("AUTH_001")
        'AUTH_001'
        >>> validate_error_code("VALIDATION_123")
        'VALIDATION_123'
        >>> validate_error_code("NETWORK_TIMEOUT_001")
        'NETWORK_TIMEOUT_001'
        >>> validate_error_code("E001")  # Raises ValueError (lint-style not supported)
        >>> validate_error_code("auth_001")  # Raises ValueError (must be uppercase)
    """
    if not value:
<<<<<<< HEAD
        msg = "Error code cannot be empty"
        raise ValueError(msg)  # error-ok: Pydantic validator requires ValueError
=======
        # error-ok: Pydantic validators require ValueError for proper error aggregation
        raise ValueError("Error code cannot be empty")
>>>>>>> c356beaa

    if not ERROR_CODE_PATTERN.match(value):
        # error-ok: Pydantic validators require ValueError for proper error aggregation
        raise ValueError(
            f"Invalid error code format: '{value}'. "
            "Expected CATEGORY_NNN pattern (e.g., AUTH_001, VALIDATION_123). "
            "For lint-style short codes (W001, E001), use workflow_linter module."
        )
<<<<<<< HEAD
        raise ValueError(msg)  # error-ok: Pydantic validator requires ValueError
=======
>>>>>>> c356beaa

    return value


ErrorCode = Annotated[str, AfterValidator(validate_error_code)]
"""Annotated type for structured error codes (CATEGORY_NNN format).

Use this type in Pydantic models for automatic validation:

    class ErrorReport(BaseModel):
        code: ErrorCode  # Validated as CATEGORY_NNN

Examples of valid values: "AUTH_001", "VALIDATION_123", "NETWORK_TIMEOUT_001"

Note: Does NOT support lint-style short codes (W001, E001).
For those, see the workflow_linter module.
"""


# =============================================================================
# Pydantic Annotated Types
# =============================================================================

# These types can be used directly in Pydantic models for automatic validation

Duration = Annotated[str, AfterValidator(validate_duration)]
"""Annotated type for ISO 8601 duration strings.

Use this type in Pydantic models for automatic validation:

    class Config(BaseModel):
        timeout: Duration  # Validated as ISO 8601 duration

Examples of valid values: "PT1H30M", "P1D", "PT30S"
"""

BCP47Locale = Annotated[str, AfterValidator(validate_bcp47_locale)]
"""Annotated type for BCP 47 locale tags.

Use this type in Pydantic models for automatic validation:

    class UserPreferences(BaseModel):
        locale: BCP47Locale  # Validated as BCP 47 locale

Examples of valid values: "en-US", "fr-FR", "zh-Hans-CN"

Note:
    This is a simplified validator. It does NOT support private use subtags
    (x-...), extension subtags (u-..., t-...), or grandfathered tags (i-...).
    For full BCP 47 compliance, consider using a dedicated library like `langcodes`.
"""

UUIDString = Annotated[str, AfterValidator(validate_uuid)]
"""Annotated type for UUID strings.

Use this type in Pydantic models for automatic validation:

    class Entity(BaseModel):
        id: UUIDString  # Validated and normalized UUID

Examples of valid values: "550e8400-e29b-41d4-a716-446655440000"
Note: UUIDs are normalized to lowercase with hyphens.

Note: Named UUIDString (not UUID) to avoid shadowing Python's built-in uuid module.
"""

SemanticVersion = Annotated[str, AfterValidator(validate_semantic_version)]
"""Annotated type for SemVer 2.0.0 version strings.

Use this type in Pydantic models for automatic validation:

    class Package(BaseModel):
        version: SemanticVersion  # Validated as SemVer 2.0.0

Examples of valid values: "1.0.0", "2.1.3-beta.1+build.123"

Note: For structured version handling with comparison operators,
use `ModelSemVer` from `omnibase_core.models.primitives` instead.
"""


# =============================================================================
# Module Exports
# =============================================================================

__all__ = [
    # Validator functions
    "validate_duration",
    "validate_bcp47_locale",
    "validate_uuid",
    "validate_semantic_version",
    "validate_error_code",
    # Compiled regex patterns (cached at module level)
    "ERROR_CODE_PATTERN",
    # Enum normalizer factory
    "create_enum_normalizer",
    # Pydantic Annotated types
    "Duration",
    "BCP47Locale",
    "UUIDString",
    "SemanticVersion",
    "ErrorCode",
]<|MERGE_RESOLUTION|>--- conflicted
+++ resolved
@@ -49,10 +49,6 @@
 
 from pydantic import AfterValidator
 
-<<<<<<< HEAD
-# Re-export for module API (commonly used with validators)
-=======
->>>>>>> c356beaa
 from omnibase_core.utils.util_enum_normalizer import create_enum_normalizer
 
 # =============================================================================
@@ -117,36 +113,21 @@
         >>> validate_duration("P1WT1H")  # Raises ValueError (weeks cannot combine)
     """
     if not value:
-<<<<<<< HEAD
-        msg = "Duration cannot be empty"
-        raise ValueError(msg)  # error-ok: Pydantic validator requires ValueError
+        # error-ok: Pydantic validators require ValueError for proper error aggregation
+        raise ValueError("Duration cannot be empty")
 
     match = _ISO8601_DURATION_PATTERN.match(value)
     if not match:
-        msg = f"Invalid ISO 8601 duration format: '{value}'"
-        raise ValueError(msg)  # error-ok: Pydantic validator requires ValueError
-=======
-        # error-ok: Pydantic validators require ValueError for proper error aggregation
-        raise ValueError("Duration cannot be empty")
-
-    match = _ISO8601_DURATION_PATTERN.match(value)
-    if not match:
         # error-ok: Pydantic validators require ValueError for proper error aggregation
         raise ValueError(f"Invalid ISO 8601 duration format: '{value}'")
->>>>>>> c356beaa
 
     # Check that at least one component is present (not just "P" or "PT")
     groups = match.groups()
     if not any(groups):
-<<<<<<< HEAD
-        msg = f"Duration must specify at least one time component: '{value}'"
-        raise ValueError(msg)  # error-ok: Pydantic validator requires ValueError
-=======
         # error-ok: Pydantic validators require ValueError for proper error aggregation
         raise ValueError(
             f"Duration must specify at least one time component: '{value}'"
         )
->>>>>>> c356beaa
 
     # Per ISO 8601, weeks cannot be combined with other date/time components
     # groups: (years, months, weeks, days, hours, minutes, seconds)
@@ -155,15 +136,10 @@
     has_time = any(groups[4:7])  # hours, minutes, seconds
 
     if weeks and (has_other_date or has_time):
-<<<<<<< HEAD
-        msg = f"Invalid ISO 8601 duration '{value}': weeks (W) cannot be combined with other components"
-        raise ValueError(msg)  # error-ok: Pydantic validator requires ValueError
-=======
         # error-ok: Pydantic validators require ValueError for proper error aggregation
         raise ValueError(
             f"Invalid ISO 8601 duration '{value}': weeks (W) cannot be combined with other components"
         )
->>>>>>> c356beaa
 
     return value
 
@@ -227,23 +203,13 @@
         >>> validate_bcp47_locale("invalid_locale")  # Raises ValueError
     """
     if not value:
-<<<<<<< HEAD
-        msg = "Locale cannot be empty"
-        raise ValueError(msg)  # error-ok: Pydantic validator requires ValueError
+        # error-ok: Pydantic validators require ValueError for proper error aggregation
+        raise ValueError("Locale cannot be empty")
 
     match = _BCP47_LOCALE_PATTERN.match(value)
     if not match:
-        msg = f"Invalid BCP 47 locale format: '{value}'"
-        raise ValueError(msg)  # error-ok: Pydantic validator requires ValueError
-=======
-        # error-ok: Pydantic validators require ValueError for proper error aggregation
-        raise ValueError("Locale cannot be empty")
-
-    match = _BCP47_LOCALE_PATTERN.match(value)
-    if not match:
         # error-ok: Pydantic validators require ValueError for proper error aggregation
         raise ValueError(f"Invalid BCP 47 locale format: '{value}'")
->>>>>>> c356beaa
 
     return value
 
@@ -290,23 +256,13 @@
         >>> validate_uuid("invalid-uuid")  # Raises ValueError
     """
     if not value:
-<<<<<<< HEAD
-        msg = "UUID cannot be empty"
-        raise ValueError(msg)  # error-ok: Pydantic validator requires ValueError
+        # error-ok: Pydantic validators require ValueError for proper error aggregation
+        raise ValueError("UUID cannot be empty")
 
     match = _UUID_PATTERN.match(value)
     if not match:
-        msg = f"Invalid UUID format: '{value}'"
-        raise ValueError(msg)  # error-ok: Pydantic validator requires ValueError
-=======
-        # error-ok: Pydantic validators require ValueError for proper error aggregation
-        raise ValueError("UUID cannot be empty")
-
-    match = _UUID_PATTERN.match(value)
-    if not match:
         # error-ok: Pydantic validators require ValueError for proper error aggregation
         raise ValueError(f"Invalid UUID format: '{value}'")
->>>>>>> c356beaa
 
     # Normalize to lowercase with hyphens
     groups = match.groups()
@@ -365,23 +321,13 @@
         >>> validate_semantic_version("01.0.0")  # Raises ValueError (leading zero)
     """
     if not value:
-<<<<<<< HEAD
-        msg = "Version cannot be empty"
-        raise ValueError(msg)  # error-ok: Pydantic validator requires ValueError
+        # error-ok: Pydantic validators require ValueError for proper error aggregation
+        raise ValueError("Version cannot be empty")
 
     match = _SEMVER_PATTERN.match(value)
     if not match:
-        msg = f"Invalid semantic version format: '{value}'"
-        raise ValueError(msg)  # error-ok: Pydantic validator requires ValueError
-=======
-        # error-ok: Pydantic validators require ValueError for proper error aggregation
-        raise ValueError("Version cannot be empty")
-
-    match = _SEMVER_PATTERN.match(value)
-    if not match:
         # error-ok: Pydantic validators require ValueError for proper error aggregation
         raise ValueError(f"Invalid semantic version format: '{value}'")
->>>>>>> c356beaa
 
     return value
 
@@ -456,13 +402,8 @@
         >>> validate_error_code("auth_001")  # Raises ValueError (must be uppercase)
     """
     if not value:
-<<<<<<< HEAD
-        msg = "Error code cannot be empty"
-        raise ValueError(msg)  # error-ok: Pydantic validator requires ValueError
-=======
         # error-ok: Pydantic validators require ValueError for proper error aggregation
         raise ValueError("Error code cannot be empty")
->>>>>>> c356beaa
 
     if not ERROR_CODE_PATTERN.match(value):
         # error-ok: Pydantic validators require ValueError for proper error aggregation
@@ -471,10 +412,6 @@
             "Expected CATEGORY_NNN pattern (e.g., AUTH_001, VALIDATION_123). "
             "For lint-style short codes (W001, E001), use workflow_linter module."
         )
-<<<<<<< HEAD
-        raise ValueError(msg)  # error-ok: Pydantic validator requires ValueError
-=======
->>>>>>> c356beaa
 
     return value
 
