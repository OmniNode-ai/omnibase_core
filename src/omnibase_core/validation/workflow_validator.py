"""
Workflow Validator.

Validates workflow DAGs using Kahn's algorithm for topological sorting with:
- Cycle detection with step name reporting
- Missing dependency detection
- Isolated step detection
- Unique step name validation
- Full workflow definition validation
- Reserved execution mode validation
- Disabled step handling in DAG validation
- DAG invariant validation for disabled steps

This module provides comprehensive workflow validation utilities following
the patterns established in fsm_analysis.py and dag_validator.py.

ONEX Compliance:
    This module follows ONEX v1.0 workflow validation patterns as defined in
    CONTRACT_DRIVEN_NODEORCHESTRATOR_V1_0.md. Reserved execution modes
    (CONDITIONAL, STREAMING) are validated and rejected per the v1.0 contract.

Repository Boundaries (v1.0.5 Informative):
    This module is part of omnibase_core (Core layer) and follows the ONEX
    repository boundary rules:

    SPI -> Core -> Infra (dependency direction)

    - **SPI (Service Provider Interface)**: Parses YAML contracts and generates
      typed Pydantic models (ModelWorkflowDefinition, ModelWorkflowStep). SPI
      parses and preserves reserved fields during contract codegen.

    - **Core (this module)**: Receives fully typed Pydantic models from SPI/Infra.
      Provides validation functions that reject invalid configurations including
      reserved execution modes. Reserved fields are preserved in typed models
      but do not affect validation logic in v1.0.

    - **Infra (Infrastructure)**: Executes workflows using Core utilities.
      Reserved fields are ignored deterministically by the executor.

    Core does NOT parse YAML. Core does NOT coerce dicts into models.
    All models must be fully typed Pydantic instances when passed to validation.

Thread Safety:
    All functions and the WorkflowValidator class in this module are stateless
    and thread-safe. Each method call operates independently on its input
    parameters without maintaining any shared state between calls.

Security Considerations:
    Resource Exhaustion Protection:
        The MAX_DFS_ITERATIONS constant (10,000) protects against denial-of-service
        attacks from maliciously crafted workflow graphs. Without this limit, an
        attacker could submit workflows designed to cause infinite loops or excessive
        CPU consumption during cycle detection.

        If cycle detection exceeds MAX_DFS_ITERATIONS, a ModelOnexError is raised
        with detailed context including step_count, max_iterations, and last_node
        for debugging and audit logging.

        The value of 10,000 iterations is calibrated to support legitimate workflows
        with up to ~5,000 steps (worst case: each step visited twice during DFS
        traversal) while providing protection against resource exhaustion attacks.
"""

from collections import Counter, deque
from collections.abc import Mapping
from collections.abc import Set as AbstractSet
from uuid import UUID

from omnibase_core.constants.constants_field_limits import MAX_DFS_ITERATIONS
from omnibase_core.enums.enum_core_error_code import EnumCoreErrorCode
from omnibase_core.enums.enum_workflow_execution import EnumExecutionMode
from omnibase_core.models.contracts.model_workflow_step import ModelWorkflowStep
from omnibase_core.models.contracts.subcontracts.model_workflow_definition import (
    ModelWorkflowDefinition,
)
from omnibase_core.models.errors.model_onex_error import ModelOnexError
from omnibase_core.models.validation.model_cycle_detection_result import (
    ModelCycleDetectionResult,
)
from omnibase_core.models.validation.model_dependency_validation_result import (
    ModelDependencyValidationResult,
)
from omnibase_core.models.validation.model_isolated_step_result import (
    ModelIsolatedStepResult,
)
from omnibase_core.models.validation.model_unique_name_result import (
    ModelUniqueNameResult,
)
from omnibase_core.models.validation.model_workflow_validation_result import (
    ModelWorkflowValidationResult,
)
from omnibase_core.validation.reserved_enum_validator import validate_execution_mode
from omnibase_core.validation.workflow_constants import (
    MIN_TIMEOUT_MS,
    RESERVED_STEP_TYPES,
)

# Type aliases for clarity (Python 3.12+ syntax)
type StepIdToName = Mapping[UUID, str]
type AdjacencyList = dict[UUID, list[UUID]]
type InDegreeMap = dict[UUID, int]

# =============================================================================
# Module-Level Constants
# =============================================================================

<<<<<<< HEAD
# MAX_DFS_ITERATIONS is imported from omnibase_core.constants.constants_field_limits
# Re-exported here for public API surface.
=======
# MAX_DFS_ITERATIONS: Resource exhaustion protection constant for DFS cycle detection.
# Imported from omnibase_core.constants.constants_field_limits (canonical source).
# Re-exported from workflow_constants.py for import path flexibility.
# Prevents malicious or malformed inputs from causing infinite loops in DFS.
# Value of 10,000 supports workflows with up to ~5,000 steps.
>>>>>>> 5d6f1efe
# See module docstring "Security Considerations" for full documentation.

# Reserved execution modes that are not yet implemented per ONEX v1.0 contract.
# These modes will raise ModelOnexError when used in validate_execution_mode_string.
# Using frozenset for immutability and O(1) membership testing.
RESERVED_EXECUTION_MODES: frozenset[str] = frozenset({"conditional", "streaming"})

# Accepted execution modes that are currently supported.
# Using tuple for immutability and ordered iteration (for consistent error messages).
ACCEPTED_EXECUTION_MODES: tuple[str, ...] = ("sequential", "parallel", "batch")

# Accepted step types that are currently supported in v1.0.
# Using tuple for immutability and ordered iteration.
# NOTE: RESERVED_STEP_TYPES and MIN_TIMEOUT_MS are imported from workflow_constants.
ACCEPTED_STEP_TYPES: tuple[str, ...] = (
    "compute",
    "effect",
    "reducer",
    "orchestrator",
    "parallel",
    "custom",
)

__all__ = [
    "WorkflowValidator",
    # Re-export result models for convenience
    "ModelWorkflowValidationResult",
    "ModelCycleDetectionResult",
    "ModelDependencyValidationResult",
    "ModelIsolatedStepResult",
    "ModelUniqueNameResult",
    # Public validation functions (OMN-655)
    "validate_workflow_definition",
    "validate_unique_step_ids",
    "validate_dag_with_disabled_steps",
    "validate_execution_mode_string",
    "validate_step_type",
    "validate_step_timeout",
    # Constants (defined in this module)
    "RESERVED_EXECUTION_MODES",
    "ACCEPTED_EXECUTION_MODES",
    "ACCEPTED_STEP_TYPES",
    # Re-exported from workflow_constants (canonical source)
    "MAX_DFS_ITERATIONS",
    "RESERVED_STEP_TYPES",
    "MIN_TIMEOUT_MS",
]


class WorkflowValidator:
    """
    Validates workflow DAGs using Kahn's algorithm.

    Provides:
    - Topological sorting with Kahn's algorithm
    - Cycle detection with step name reporting
    - Missing dependency validation
    - Isolated step detection
    - Unique step name validation

    Thread Safety:
        This class is stateless and thread-safe. Multiple threads can safely
        use the same instance concurrently since all methods operate only on
        their input parameters without maintaining any shared state.

    ONEX Compliance:
        Implements validation patterns as specified in ONEX v1.0 workflow
        coordination contracts.

    Example:
        Basic usage::

            validator = WorkflowValidator()
            result = validator.validate_workflow(steps)
            if not result.is_valid:
                for error in result.errors:
                    print(f"Error: {error}")
    """

    def _build_step_id_to_name_map(
        self, steps: list[ModelWorkflowStep]
    ) -> dict[UUID, str]:
        """
        Build a mapping from step IDs to step names.

        Args:
            steps: List of workflow steps to process

        Returns:
            dict[UUID, str]: Mapping from step ID to step name

        Complexity:
            Time: O(n) where n = number of steps
            Space: O(n) for the resulting dictionary
        """
        return {step.step_id: step.step_name for step in steps}

    def _build_adjacency_list_and_in_degree(
        self, steps: list[ModelWorkflowStep]
    ) -> tuple[AdjacencyList, InDegreeMap, AbstractSet[UUID]]:
        """
        Build adjacency list and in-degree map for topological sort.

        The adjacency list maps: dependency -> list of dependents
        (i.e., if B depends on A, then edges[A] contains B)

        Args:
            steps: List of workflow steps

        Returns:
            Tuple of (adjacency_list, in_degree_map, step_ids_set)

        Complexity:
            Time: O(V + E) where V = steps and E = total dependency edges
            Space: O(V + E) for adjacency list and in-degree map
        """
        step_ids: set[UUID] = {step.step_id for step in steps}
        edges: AdjacencyList = {step_id: [] for step_id in step_ids}
        in_degree: InDegreeMap = dict.fromkeys(step_ids, 0)

        for step in steps:
            for dep_id in step.depends_on:
                if dep_id in step_ids:
                    # dep_id -> step.step_id (dependency points to dependent)
                    edges[dep_id].append(step.step_id)
                    in_degree[step.step_id] += 1

        return edges, in_degree, step_ids

    def topological_sort(self, steps: list[ModelWorkflowStep]) -> list[UUID]:
        """
        Perform topological sort using Kahn's algorithm.

        Args:
            steps: List of workflow steps to sort

        Returns:
            List of step IDs in valid topological order

        Raises:
            ModelOnexError: If the workflow contains cycles. Error context includes
                step_count, sorted_count, and unsorted_step_ids.

        Complexity:
            Time: O(V + E) where V = number of steps and E = number of edges
            Space: O(V) for queue and result list
        """
        if not steps:
            return []

        edges, in_degree, step_ids = self._build_adjacency_list_and_in_degree(steps)

        # Kahn's algorithm - use deque for O(1) queue operations
        queue: deque[UUID] = deque(
            step_id for step_id, degree in in_degree.items() if degree == 0
        )
        result: list[UUID] = []

        while queue:
            node = queue.popleft()
            result.append(node)

            for neighbor in edges.get(node, []):
                in_degree[neighbor] -= 1
                if in_degree[neighbor] == 0:
                    queue.append(neighbor)

        # If result doesn't contain all steps, there's a cycle
        if len(result) != len(step_ids):
            # Find which steps couldn't be sorted (involved in cycles)
            unsorted_ids = step_ids - set(result)
            step_id_to_name = self._build_step_id_to_name_map(steps)
            unsorted_names = [step_id_to_name[sid] for sid in unsorted_ids]
            raise ModelOnexError(
                error_code=EnumCoreErrorCode.ORCHESTRATOR_SEMANTIC_CYCLE_DETECTED,
                message=(
                    f"Workflow contains cycles - cannot perform topological sort. "
                    f"Steps involved in cycles: {', '.join(sorted(unsorted_names))}"
                ),
                step_count=len(steps),
                sorted_count=len(result),
                unsorted_step_names=sorted(unsorted_names),
            )

        return result

    def detect_cycles(
        self, steps: list[ModelWorkflowStep]
    ) -> ModelCycleDetectionResult:
        """
        Detect cycles in the workflow DAG using DFS-based cycle detection.

        CRITICAL: Error messages include step names, not just IDs.

        Uses iterative tracking to prevent resource exhaustion from malicious
        or malformed inputs. If iteration count exceeds MAX_DFS_ITERATIONS,
        a ModelOnexError is raised with detailed context.

        Args:
            steps: List of workflow steps to check

        Returns:
            ModelCycleDetectionResult with cycle information including step names

        Raises:
            ModelOnexError: If cycle detection exceeds MAX_DFS_ITERATIONS,
                indicating possible malicious input or malformed workflow.
                Error context includes step_count, max_iterations, and last_node.

        Complexity:
            Time: O(V + E) where V = number of steps and E = number of edges
            Space: O(V) for visited sets and recursion stack
            Protected by MAX_DFS_ITERATIONS (10,000) to prevent resource exhaustion
        """
        if not steps:
            return ModelCycleDetectionResult(
                has_cycle=False,
                cycle_description="",
                cycle_step_ids=[],
            )

        step_id_to_name = self._build_step_id_to_name_map(steps)
        step_ids: set[UUID] = set(step_id_to_name.keys())

        # Build adjacency list: step -> list of its dependencies
        # (i.e., if B depends on A, then edges[B] contains A)
        edges: dict[UUID, list[UUID]] = {step_id: [] for step_id in step_ids}

        for step in steps:
            for dep_id in step.depends_on:
                if dep_id in step_ids:
                    edges[step.step_id].append(dep_id)

        # DFS-based cycle detection with path tracking
        visited: set[UUID] = set()
        rec_stack: set[UUID] = set()
        cycle_path: list[UUID] = []
        iterations = 0  # Track iterations for resource exhaustion protection

        def find_cycle_dfs(node: UUID, path: list[UUID]) -> bool:
            """DFS to find cycle, tracking the path."""
            nonlocal cycle_path, iterations
            iterations += 1

            # Resource exhaustion protection - prevent malicious/malformed inputs
            if iterations > MAX_DFS_ITERATIONS:
                raise ModelOnexError(
                    error_code=EnumCoreErrorCode.ORCHESTRATOR_EXEC_ITERATION_LIMIT_EXCEEDED,
                    message=(
                        f"Cycle detection exceeded {MAX_DFS_ITERATIONS} iterations - "
                        "possible malicious input or malformed workflow"
                    ),
                    step_count=len(steps),
                    max_iterations=MAX_DFS_ITERATIONS,
                    last_node=str(node),
                )

            visited.add(node)
            rec_stack.add(node)
            path.append(node)

            for neighbor in edges.get(node, []):
                if neighbor not in visited:
                    if find_cycle_dfs(neighbor, path):
                        return True
                elif neighbor in rec_stack:
                    # Found cycle - extract the cycle portion
                    cycle_start_idx = path.index(neighbor)
                    cycle_path = path[cycle_start_idx:] + [neighbor]
                    return True

            path.pop()
            rec_stack.remove(node)
            return False

        for step_id in step_ids:
            if step_id not in visited:
                if find_cycle_dfs(step_id, []):
                    # Build cycle description with step names
                    cycle_names = [step_id_to_name[sid] for sid in cycle_path]
                    cycle_description = "Cycle detected: " + " -> ".join(cycle_names)
                    return ModelCycleDetectionResult(
                        has_cycle=True,
                        cycle_description=cycle_description,
                        cycle_step_ids=list(cycle_path[:-1]),  # Exclude duplicate end
                    )

        return ModelCycleDetectionResult(
            has_cycle=False,
            cycle_description="",
            cycle_step_ids=[],
        )

    def validate_dependencies(
        self, steps: list[ModelWorkflowStep]
    ) -> ModelDependencyValidationResult:
        """
        Validate that all step dependencies exist.

        Args:
            steps: List of workflow steps to validate

        Returns:
            ModelDependencyValidationResult with missing dependency information
            including error_message with step names for debugging

        Complexity:
            Time: O(n * d) where n = steps and d = avg dependencies per step
            Space: O(n) for tracking missing dependencies
        """
        if not steps:
            return ModelDependencyValidationResult(
                is_valid=True,
                missing_dependencies=[],
                error_message="",
            )

        valid_step_ids: set[UUID] = {step.step_id for step in steps}
        missing_deps: list[UUID] = []
        # Track which step has which missing dependencies for detailed error context
        step_to_missing_deps: dict[str, list[str]] = {}

        for step in steps:
            step_missing: list[str] = []
            for dep_id in step.depends_on:
                if dep_id not in valid_step_ids:
                    if dep_id not in missing_deps:
                        missing_deps.append(dep_id)
                    step_missing.append(str(dep_id))
            if step_missing:
                step_to_missing_deps[step.step_name] = step_missing

        if missing_deps:
            # Build detailed error message showing each step and its missing deps
            details = [
                f"'{name}' -> [{', '.join(deps)}]"
                for name, deps in step_to_missing_deps.items()
            ]
            error_message = f"Steps with missing dependencies: {'; '.join(details)}"
            return ModelDependencyValidationResult(
                is_valid=False,
                missing_dependencies=missing_deps,
                error_message=error_message,
            )

        return ModelDependencyValidationResult(
            is_valid=True,
            missing_dependencies=[],
            error_message="",
        )

    def detect_isolated_steps(
        self, steps: list[ModelWorkflowStep]
    ) -> ModelIsolatedStepResult:
        """
        Detect isolated steps (no incoming AND no outgoing edges).

        Single-step workflows are exempt from isolation detection.

        Args:
            steps: List of workflow steps to check

        Returns:
            ModelIsolatedStepResult with isolated step information

        Complexity:
            Time: O(n * d) where n = steps and d = avg dependencies per step
            Space: O(n) for tracking edge connectivity
        """
        # Single-step or empty workflows are exempt
        if len(steps) <= 1:
            return ModelIsolatedStepResult(
                isolated_steps=[],
                isolated_step_names="",
            )

        step_id_to_name = self._build_step_id_to_name_map(steps)
        step_ids: set[UUID] = set(step_id_to_name.keys())

        # Track which steps have incoming or outgoing edges
        has_incoming: set[UUID] = set()
        has_outgoing: set[UUID] = set()

        for step in steps:
            for dep_id in step.depends_on:
                if dep_id in step_ids:
                    # step has incoming edge (depends on dep_id)
                    has_incoming.add(step.step_id)
                    # dep_id has outgoing edge (something depends on it)
                    has_outgoing.add(dep_id)

        # Isolated = no incoming AND no outgoing
        isolated_ids: list[UUID] = []
        isolated_names: list[str] = []

        for step_id in step_ids:
            if step_id not in has_incoming and step_id not in has_outgoing:
                isolated_ids.append(step_id)
                isolated_names.append(step_id_to_name[step_id])

        return ModelIsolatedStepResult(
            isolated_steps=isolated_ids,
            isolated_step_names=", ".join(isolated_names) if isolated_names else "",
        )

    def validate_unique_names(
        self, steps: list[ModelWorkflowStep]
    ) -> ModelUniqueNameResult:
        """
        Validate that all step names are unique.

        Args:
            steps: List of workflow steps to validate

        Returns:
            ModelUniqueNameResult with duplicate name information

        Complexity:
            Time: O(n) for counting names
            Space: O(n) for Counter storage
        """
        if not steps:
            return ModelUniqueNameResult(
                is_valid=True,
                duplicate_names=[],
            )

        name_counts = Counter(step.step_name for step in steps)
        duplicates = [name for name, count in name_counts.items() if count > 1]

        return ModelUniqueNameResult(
            is_valid=len(duplicates) == 0,
            duplicate_names=duplicates,
        )

    def validate_workflow(
        self, steps: list[ModelWorkflowStep]
    ) -> ModelWorkflowValidationResult:
        """
        Perform complete workflow validation.

        v1.0.4 Normative (Fix 44): Errors MUST be in deterministic priority order:
        1. Structural errors (step-structural) - catches basic data issues
        2. Dependency errors (missing step references) - catches reference issues
        3. Graph errors (cycle detection) - catches circular dependencies
        4. Warnings (isolated step detection) - non-blocking issues
        5. Topological sort (if no cycles) - compute execution order

        v1.0.4 Normative (Fix 48): Duplicate step_name values are ALLOWED.
        Only step_id must be unique. step_name duplicates are reported as
        WARNINGS, not errors.

        Note: Unlike validate_workflow_definition(), this method does NOT validate
        execution mode (reserved mode check). Use validate_workflow_definition()
        for complete ModelWorkflowDefinition validation including mode validation.

        Args:
            steps: List of workflow steps to validate

        Returns:
            ModelWorkflowValidationResult with complete validation results including:
            - is_valid: True if no errors (warnings don't affect validity)
            - errors: Ordered list of error messages
            - warnings: Non-critical issues (isolated steps, duplicate names)
            - has_cycles: True if circular dependencies detected
            - topological_order: Valid execution order (empty if cycles)

        Complexity:
            Time: O(V + E) dominated by cycle detection and topological sort
            Space: O(V + E) for adjacency lists and result structures
        """
        errors: list[str] = []
        warnings: list[str] = []

        # v1.0.4 Fix 48: Duplicate step_name is ALLOWED (only step_id must be unique).
        # Duplicate names are now reported as WARNINGS, not errors.
        unique_result = self.validate_unique_names(steps)
        if not unique_result.is_valid:
            warnings.append(
                f"Duplicate step names (allowed per v1.0.4 Fix 48): "
                f"{', '.join(unique_result.duplicate_names)}"
            )

        # v1.0.4 Fix 44: Dependency errors come second in priority order
        dep_result = self.validate_dependencies(steps)
        if not dep_result.is_valid:
            errors.append(dep_result.error_message)

        # 3. Cycle detection
        cycle_result = self.detect_cycles(steps)
        if cycle_result.has_cycle:
            errors.append(cycle_result.cycle_description)

        # 4. Isolated step detection
        isolated_result = self.detect_isolated_steps(steps)
        if isolated_result.isolated_steps:
            warnings.append(
                f"Isolated steps detected: {isolated_result.isolated_step_names}"
            )

        # 5. Topological sort (only if no cycles)
        topological_order: list[UUID] = []
        if not cycle_result.has_cycle:
            try:
                topological_order = self.topological_sort(steps)
            except ModelOnexError as e:
                # Defensive: This should not happen since we already checked for cycles.
                # If it does occur, record it as an unexpected validation error.
                errors.append(f"Unexpected topological sort error: {e.message}")

        # Determine overall validity
        # v1.0.4 Fix 48: Duplicate step_name is ALLOWED (only step_id must be unique).
        # Valid = no cycles, no missing dependencies
        # Isolated steps and duplicate names are warnings, not errors
        is_valid = not cycle_result.has_cycle and dep_result.is_valid

        return ModelWorkflowValidationResult(
            is_valid=is_valid,
            has_cycles=cycle_result.has_cycle,
            topological_order=topological_order,
            missing_dependencies=dep_result.missing_dependencies,
            isolated_steps=isolated_result.isolated_steps,
            duplicate_names=unique_result.duplicate_names,
            errors=errors,
            warnings=warnings,
        )


# ============================================================================
# Public Validation Functions (OMN-655)
# ============================================================================


def validate_workflow_definition(
    workflow: ModelWorkflowDefinition,
) -> ModelWorkflowValidationResult:
    """
    Validate complete workflow definition with comprehensive error detection.

    Performs comprehensive validation of workflow definition including:
    - Structural validation (required fields, metadata)
    - Execution mode validation (reject reserved modes)
    - Step uniqueness validation (duplicate step IDs)
    - DAG validation considering disabled steps
    - Dependency validation
    - Cycle detection

    All errors are returned in a deterministic priority order:
    1. Mode errors (reserved execution modes - raises exception)
    2. Structural errors (missing required fields)
    3. Dependency errors (missing step references)
    4. Cycle errors (circular dependencies)

    Thread Safety:
        This function is stateless and thread-safe. It creates a new
        WorkflowValidator instance for each call and operates only on
        the provided workflow parameter without any shared mutable state.

    Args:
        workflow: The workflow definition to validate. Must be a valid
            ModelWorkflowDefinition instance with metadata and execution graph.

    Returns:
        ModelWorkflowValidationResult: Comprehensive validation result with
            prioritized errors and warnings. The result includes:
            - is_valid: True if all validations pass
            - errors: Deterministically ordered error messages
            - warnings: Non-critical issues (isolated steps, etc.)
            - has_cycles: True if circular dependencies detected
            - topological_order: Valid execution order (if no cycles)
            - missing_dependencies: List of missing dependency IDs
            - isolated_steps: Steps with no incoming/outgoing edges
            - duplicate_names: Duplicate step names (if any)

    Raises:
        ModelOnexError: If execution mode is CONDITIONAL or STREAMING
            (reserved modes not yet implemented). This is raised BEFORE
            returning the validation result.

    Example:
        Basic workflow validation::

            from omnibase_core.validation.workflow_validator import (
                validate_workflow_definition
            )

            result = validate_workflow_definition(workflow_def)
            if not result.is_valid:
                for error in result.errors:
                    print(f"Validation Error: {error}")
            else:
                print("Workflow is valid and ready for execution")

        Handling reserved mode errors::

            try:
                result = validate_workflow_definition(workflow_def)
            except ModelOnexError as e:
                if e.error_code == EnumCoreErrorCode.VALIDATION_ERROR:
                    print(f"Reserved mode error: {e.message}")
    """
    errors: list[str] = []
    warnings: list[str] = []

    # Priority 1: Execution mode validation (raises exception for reserved modes)
    # This is done FIRST because reserved modes should fail fast before any other
    # validation occurs
    validate_execution_mode_string(workflow.workflow_metadata.execution_mode)

    # Priority 2: Structural validation
    if not workflow.workflow_metadata.workflow_name:
        errors.append("Workflow name is required")

    if workflow.workflow_metadata.timeout_ms <= 0:
        errors.append(
            f"Workflow timeout must be positive, got: {workflow.workflow_metadata.timeout_ms}"
        )

    # Check if nodes exist in execution graph
    if not workflow.execution_graph.nodes:
        errors.append("Workflow has no nodes defined in execution graph")
        # Return early - no nodes to validate
        return ModelWorkflowValidationResult(
            is_valid=False,
            has_cycles=False,
            topological_order=[],
            missing_dependencies=[],
            isolated_steps=[],
            duplicate_names=[],
            errors=errors,
            warnings=warnings,
        )

    # Convert ModelWorkflowNode objects to ModelWorkflowStep for validation
    # ModelWorkflowNode has: node_id, node_type, dependencies
    # ModelWorkflowStep needs: step_id, step_name, step_type, depends_on
    steps: list[ModelWorkflowStep] = []
    for node in workflow.execution_graph.nodes:
        # Convert node_type enum to step_type string
        node_type_str = node.node_type.value if node.node_type else "custom"
        # Map node types to valid step types
        step_type_map: dict[str, str] = {
            "compute": "compute",
            "effect": "effect",
            "reducer": "reducer",
            "orchestrator": "orchestrator",
        }
        step_type = step_type_map.get(node_type_str.lower(), "custom")

        step = ModelWorkflowStep(
            step_id=node.node_id,
            step_name=f"node_{node.node_id}",  # Generate name from node_id
            step_type=step_type,  # type: ignore[arg-type]
            depends_on=node.dependencies,
            enabled=True,  # ModelWorkflowNode doesn't have enabled field
        )
        steps.append(step)

    # Use WorkflowValidator to perform comprehensive validation
    validator = WorkflowValidator()

    # Priority 3: Dependency validation (missing dependencies)
    dep_result = validator.validate_dependencies(steps)
    if not dep_result.is_valid:
        errors.append(dep_result.error_message)

    # Priority 4: Cycle detection
    cycle_result = validator.detect_cycles(steps)
    if cycle_result.has_cycle:
        errors.append(cycle_result.cycle_description)

    # Additional validation: isolated nodes (as warnings)
    isolated_result = validator.detect_isolated_steps(steps)
    if isolated_result.isolated_steps:
        warnings.append(
            f"Isolated nodes detected: {isolated_result.isolated_step_names}"
        )

    # Compute topological order if no cycles
    # Note: If cycle detection passed, topological_sort should succeed since both
    # use the same underlying graph structure. We remove the defensive try/except
    # as it silently hides potential issues - if topological_sort fails after
    # detect_cycles passes, that indicates a bug in the validator itself.
    topological_order: list[UUID] = []
    if not cycle_result.has_cycle:
        topological_order = validator.topological_sort(steps)

    return ModelWorkflowValidationResult(
        is_valid=len(errors) == 0,
        has_cycles=cycle_result.has_cycle,
        topological_order=topological_order,
        missing_dependencies=dep_result.missing_dependencies,
        isolated_steps=isolated_result.isolated_steps,
        duplicate_names=[],  # Node IDs are UUIDs, no duplicate name check needed
        errors=errors,
        warnings=warnings,
    )


def validate_unique_step_ids(steps: list[ModelWorkflowStep]) -> list[str]:
    """
    Detect duplicate step IDs in workflow steps.

    Validates that all step IDs are unique within the workflow. Duplicate
    step IDs create ambiguity and are not allowed.

    Thread Safety:
        This function is stateless and thread-safe. It operates only on
        the provided steps parameter without any shared mutable state.

    Args:
        steps: List of workflow steps to validate. Each step must have a
            valid step_id UUID field.

    Returns:
        list[str]: Sorted list of error messages describing duplicate step IDs.
            Empty list if all step IDs are unique. Each error message includes
            the duplicate UUID and the number of occurrences.

    Complexity:
        Time: O(n) where n = number of steps. We iterate through all steps
            once to count occurrences, then once more to filter duplicates.
        Space: O(n) for the id_counts dictionary storing counts for each
            unique step ID.

    Example:
        >>> from uuid import UUID
        >>> step1 = ModelWorkflowStep(step_id=UUID(...), step_name="step1", ...)
        >>> step2 = ModelWorkflowStep(step_id=UUID(...), step_name="step2", ...)
        >>> step3 = ModelWorkflowStep(step_id=step1.step_id, step_name="step3", ...)
        >>> errors = validate_unique_step_ids([step1, step2, step3])
        >>> print(errors)
        ['Duplicate step_id found 2 times: <uuid>']
    """
    if not steps:
        return []

    # Count occurrences of each step ID
    id_counts: dict[UUID, int] = {}
    for step in steps:
        id_counts[step.step_id] = id_counts.get(step.step_id, 0) + 1

    # Find IDs that appear more than once
    errors: list[str] = []
    for step_id, count in sorted(id_counts.items(), key=lambda x: str(x[0])):
        if count > 1:
            errors.append(f"Duplicate step_id found {count} times: {step_id}")

    return errors


def validate_dag_with_disabled_steps(steps: list[ModelWorkflowStep]) -> list[str]:
    """
    Validate DAG structure considering disabled steps.

    Validates workflow DAG while excluding disabled steps from the graph.
    Disabled steps are filtered out before cycle detection and dependency
    validation, allowing workflows to contain disabled steps without breaking
    the DAG structure.

    This function performs validation in deterministic priority order:
    1. Structural errors: Duplicate step IDs (validate_unique_step_ids)
    2. Disabled dependency errors: Dependencies on disabled steps
    3. Missing dependency errors: Dependencies on non-existent steps
    4. Cycle errors: Circular dependencies in enabled steps

    IMPORTANT: Errors are returned in priority order (not alphabetically sorted).
    This allows callers to address the most fundamental issues first (structural),
    then dependency issues, then graph issues (cycles). Within each priority level,
    errors may be sorted for deterministic output.

    Thread Safety:
        This function is stateless and thread-safe. It creates a new
        WorkflowValidator instance for each call and operates only on
        the provided steps parameter without any shared mutable state.

    Args:
        steps: List of all workflow steps, including both enabled and disabled.
            Each step must have an 'enabled' boolean field.

    Returns:
        list[str]: Priority-ordered list of validation error messages. Empty list
            if the enabled steps form a valid DAG. Error messages include:
            - Priority 1: Duplicate step ID errors (structural)
            - Priority 2: Dependencies on disabled steps
            - Priority 3: Missing dependency errors (references to non-existent steps)
            - Priority 4: Cycle detection errors with step names

    Complexity:
        Time: O(V + E) where V = number of enabled steps and E = number of edges.
            Filtering is O(n), cycle detection is O(V + E), dependency validation
            is O(n).
        Space: O(V) for adjacency lists and visited sets.

    Example:
        Workflow with disabled step that would create cycle::

            from uuid import uuid4
            step1_id = uuid4()
            step2_id = uuid4()
            step3_id = uuid4()

            steps = [
                ModelWorkflowStep(
                    step_id=step1_id,
                    step_name="step1",
                    enabled=True,
                    depends_on=[step2_id],
                ),
                ModelWorkflowStep(
                    step_id=step2_id,
                    step_name="step2",
                    enabled=True,
                    depends_on=[],
                ),
                ModelWorkflowStep(
                    step_id=step3_id,
                    step_name="step3",
                    enabled=False,  # Disabled
                    depends_on=[step1_id],  # Would create cycle if enabled
                ),
            ]

            errors = validate_dag_with_disabled_steps(steps)
            # Returns [] - no errors because step3 is disabled
    """
    if not steps:
        return []

    errors: list[str] = []

    # Priority 1: Check for duplicate step IDs (structural error)
    duplicate_errors = validate_unique_step_ids(steps)
    errors.extend(duplicate_errors)

    # Filter to only enabled steps
    enabled_steps = [step for step in steps if step.enabled]

    # If no enabled steps, nothing to validate
    if not enabled_steps:
        return errors

    # Build ID sets for categorizing dependencies
    enabled_step_ids = {step.step_id for step in enabled_steps}
    all_step_ids = {step.step_id for step in steps}
    disabled_step_ids = all_step_ids - enabled_step_ids

    # Priority 2: Check dependencies on disabled steps (before general dep validation)
    # This is separate from "missing" dependencies - disabled deps exist but are not active
    disabled_dep_errors: set[str] = set()  # Use set to prevent duplicates
    for step in enabled_steps:
        for dep_id in step.depends_on:
            if dep_id in disabled_step_ids:
                disabled_dep_errors.add(
                    f"Step '{step.step_name}' depends on disabled step: {dep_id}"
                )
    errors.extend(sorted(disabled_dep_errors))

    # Priority 3: Dependency validation for truly missing dependencies
    # Filter out disabled deps from each step before validation to avoid duplicate errors
    steps_with_filtered_deps: list[ModelWorkflowStep] = []
    for step in enabled_steps:
        filtered_deps = [d for d in step.depends_on if d not in disabled_step_ids]
        # Create new step with filtered dependencies for validation
        # This prevents "missing dependency" errors for deps on disabled steps
        # (which are already reported above as a different error category)
        step_copy = ModelWorkflowStep(
            step_id=step.step_id,
            step_name=step.step_name,
            step_type=step.step_type,
            depends_on=filtered_deps,
            enabled=step.enabled,
        )
        steps_with_filtered_deps.append(step_copy)

    validator = WorkflowValidator()
    dep_result = validator.validate_dependencies(steps_with_filtered_deps)
    if not dep_result.is_valid:
        errors.append(dep_result.error_message)

    # Priority 4: Cycle detection (enabled steps only, with original deps)
    cycle_result = validator.detect_cycles(enabled_steps)
    if cycle_result.has_cycle:
        errors.append(cycle_result.cycle_description)

    # v1.0.1 Fix 20: DAG Invariant for Disabled Steps (Normative)
    # Disabled steps MUST NOT create hidden cycles. The full graph (including
    # disabled steps) MUST remain acyclic. This ensures:
    # - No cycles are revealed when steps are re-enabled
    # - The graph structure is always valid regardless of enabled/disabled state
    # - Workflow definitions are portable and predictable
    full_graph_cycle_result = validator.detect_cycles(steps)
    if full_graph_cycle_result.has_cycle and not cycle_result.has_cycle:
        # Hidden cycle: only visible when including disabled steps
        errors.append(
            f"Hidden cycle involving disabled steps: {full_graph_cycle_result.cycle_description}"
        )

    # Return errors in validation priority order (NOT alphabetically sorted)
    # NOTE: "Priority order" here refers to ERROR CATEGORIES, not step execution
    # priority. Step execution uses declaration order per v1.0.2 Fix 5.
    # Error validation priority ordering is maintained by the append order above:
    # 1. Duplicate step IDs (structural)
    # 2. Dependencies on disabled steps
    # 3. Missing dependencies
    # 4. Cycle detection
    return errors


def validate_execution_mode_string(mode: str) -> None:
    """
    Validate execution mode string and reject reserved modes.

    This function validates raw string execution modes, typically from YAML configs
    or user input. For type-safe validation when you already have an EnumExecutionMode
    instance, use validate_execution_mode (from reserved_enum_validator) instead.

    **When to use which function:**

    - ``validate_execution_mode_string(mode: str)``: Use when parsing YAML configs,
      JSON payloads, or any string-based input where the mode hasn't been converted
      to an enum yet. This is the appropriate choice for ModelWorkflowDefinition
      validation where execution_mode is stored as a string.

    - ``validate_execution_mode(mode: EnumExecutionMode)``: Use when you
      already have a typed EnumExecutionMode value (e.g., from a Pydantic model
      with enum field). Provides compile-time type safety.

    Both functions enforce the same validation rules (reject CONDITIONAL and STREAMING)
    but operate on different input types.

    Allowed modes: sequential, parallel, batch
    Reserved modes: conditional, streaming

    Reserved Mode Rationale:
        CONDITIONAL and STREAMING are reserved for future ONEX versions because they
        require additional infrastructure not yet implemented:

        - **CONDITIONAL**: Requires runtime expression evaluation, branching logic,
          and conditional step skipping based on workflow state. The current
          sequential/parallel/batch modes do not support dynamic flow control.

        - **STREAMING**: Requires continuous data flow handling, backpressure
          management, and stream-oriented step execution. The current implementation
          assumes discrete step boundaries with complete inputs/outputs.

        These modes are defined in the ONEX v1.0 contract as placeholders for
        future capability expansion. See CONTRACT_DRIVEN_NODEORCHESTRATOR_V1_0.md
        for the full specification.

    Thread Safety:
        This function is stateless and thread-safe. It performs only read operations
        on constant data (reserved_modes set) and has no shared mutable state.

    Args:
        mode: The execution mode string to validate. Case-insensitive.

    Raises:
        ModelOnexError: In two cases (two-step validation):
            1. **Step 1 - Unrecognized mode**: If the mode string is not a valid
               EnumExecutionMode value. Error code: VALIDATION_ERROR with
               "Unrecognized execution mode" message. This means the mode is
               completely unknown (e.g., "foobar", "invalid"). Error context includes:
               - mode: The unrecognized mode that was provided
               - reserved_modes: List of reserved mode names
               - accepted_modes: List of accepted mode names

            2. **Step 2 - Reserved mode**: If the execution mode is
               CONDITIONAL or STREAMING (reserved for future ONEX versions).
               These are valid enum values but not accepted in v1.0.
               This step delegates to ``validate_execution_mode`` (from
               ``reserved_enum_validator``) which raises the error.
               Error code: VALIDATION_ERROR with "reserved" message. Error context:
               - mode: The reserved mode value
               - reserved_modes: List of reserved mode names
               - accepted_modes: List of accepted mode names
               - version: The version the mode is reserved for (e.g., "v1.1+", "v1.2+")

    Complexity:
        Time: O(1) - set lookup
        Space: O(1) - constant storage

    See Also:
        validate_execution_mode: Type-safe validation for EnumExecutionMode.
            Located in omnibase_core.validation.reserved_enum_validator.

    Example:
        Valid modes::

            validate_execution_mode_string("sequential")  # OK
            validate_execution_mode_string("parallel")    # OK
            validate_execution_mode_string("batch")       # OK

        Unrecognized mode strings (completely unknown modes)::

            validate_execution_mode_string("foobar")  # Raises "Unrecognized execution mode"
            validate_execution_mode_string("unknown")  # Raises "Unrecognized execution mode"

        Reserved modes (valid enum values but not accepted in v1.0)::

            validate_execution_mode_string("conditional")  # Raises "reserved for v1.1+"
            validate_execution_mode_string("streaming")    # Raises "reserved for v1.2+"

        Handling validation errors::

            try:
                validate_execution_mode_string(workflow.execution_mode)
            except ModelOnexError as e:
                print(f"Error: {e.message}")
                # Output: "Execution mode 'conditional' is reserved..."
    """
    mode_lower = mode.lower()

    # Step 1: Validate that the string is a valid EnumExecutionMode value
    try:
        mode_enum = EnumExecutionMode(mode_lower)
    except ValueError:
        # Unrecognized mode string - not a valid execution mode
        # Note: "Unrecognized" means the mode is not a valid EnumExecutionMode value
        # at all. This is different from "reserved" modes which are valid enum values
        # but not accepted in v1.0.
        raise ModelOnexError(
            error_code=EnumCoreErrorCode.ORCHESTRATOR_SEMANTIC_INVALID_EXECUTION_MODE,
            message=(
                f"Unrecognized execution mode '{mode}'. "
                f"Accepted modes: {', '.join(ACCEPTED_EXECUTION_MODES)}. "
                f"Reserved for future versions: {', '.join(sorted(RESERVED_EXECUTION_MODES))}"
            ),
            mode=mode,
            reserved_modes=list(RESERVED_EXECUTION_MODES),
            accepted_modes=list(ACCEPTED_EXECUTION_MODES),
        )

    # Step 2: Delegate to the enum-based validator for reserved mode validation
    # This follows DRY principle - single source of truth for reserved mode logic
    validate_execution_mode(mode_enum)


def validate_step_type(step_type: str, step_name: str = "") -> None:
    """
    Validate step type and reject reserved types.

    Fix 40 (v1.0.3): step_type="conditional" MUST raise ModelOnexError in v1.0.
    Conditional nodes are reserved for v1.1.

    Allowed step types: compute, effect, reducer, orchestrator, parallel, custom
    Reserved step types: conditional

    Thread Safety:
        This function is stateless and thread-safe. It performs only read operations
        on constant data (RESERVED_STEP_TYPES set) and has no shared mutable state.

    Args:
        step_type: The step type string to validate. Case-insensitive.
        step_name: Optional step name for error context.

    Raises:
        ModelOnexError: If the step type is "conditional" (reserved for v1.1).
            Error code: VALIDATION_ERROR with detailed message.
            Error context includes:
            - step_type: The reserved step type that was provided
            - step_name: The step name (if provided)
            - reserved_step_types: List of reserved step type names
            - accepted_step_types: List of accepted step type names

    Complexity:
        Time: O(1) - set lookup
        Space: O(1) - constant storage

    Example:
        Valid step types (v1.0.4: compute, effect, reducer, orchestrator, parallel, custom)::

            validate_step_type("compute", "my_step")       # OK
            validate_step_type("effect", "fetch_data")     # OK
            validate_step_type("reducer", "aggregate")     # OK
            validate_step_type("orchestrator", "workflow") # OK
            validate_step_type("parallel", "batch")        # OK
            validate_step_type("custom", "user_defined")   # OK

        Reserved step types::

            validate_step_type("conditional", "branch_step")
            # Raises ModelOnexError: "step_type 'conditional' is reserved for v1.1"
    """
    step_type_lower = step_type.lower()

    if step_type_lower in RESERVED_STEP_TYPES:
        step_context = f" for step '{step_name}'" if step_name else ""
        raise ModelOnexError(
            error_code=EnumCoreErrorCode.ORCHESTRATOR_STRUCT_INVALID_STEP_TYPE,
            message=(
                f"step_type '{step_type}' is reserved for v1.1{step_context}. "
                f"Accepted step types in v1.0: {', '.join(ACCEPTED_STEP_TYPES)}. "
                "Conditional nodes require expression evaluation infrastructure "
                "not yet implemented."
            ),
            step_type=step_type,
            step_name=step_name,
            reserved_step_types=list(RESERVED_STEP_TYPES),
            accepted_step_types=list(ACCEPTED_STEP_TYPES),
        )


def validate_step_timeout(timeout_ms: int, step_name: str = "") -> None:
    """
    Validate step timeout value.

    Fix 38 (v1.0.3): timeout_ms MUST be >= 100 per schema.
    Any value <100 MUST raise ModelOnexError (structural validation).

    Thread Safety:
        This function is stateless and thread-safe.

    Args:
        timeout_ms: The timeout value in milliseconds to validate.
        step_name: Optional step name for error context.

    Raises:
        ModelOnexError: If timeout_ms < MIN_TIMEOUT_MS (100).
            Error code: VALIDATION_ERROR with detailed message.
            Error context includes:
            - timeout_ms: The invalid timeout value
            - step_name: The step name (if provided)
            - minimum_timeout_ms: The minimum allowed value

    Complexity:
        Time: O(1)
        Space: O(1)

    Example:
        Valid timeout values::

            validate_step_timeout(100)    # OK - minimum valid
            validate_step_timeout(30000)  # OK - default value
            validate_step_timeout(300000) # OK - maximum value

        Invalid timeout values::

            validate_step_timeout(0)   # Raises ModelOnexError
            validate_step_timeout(99)  # Raises ModelOnexError
            validate_step_timeout(-1)  # Raises ModelOnexError
    """
    if timeout_ms < MIN_TIMEOUT_MS:
        step_context = f" for step '{step_name}'" if step_name else ""
        raise ModelOnexError(
            error_code=EnumCoreErrorCode.ORCHESTRATOR_STRUCT_INVALID_FIELD_TYPE,
            message=(
                f"timeout_ms value {timeout_ms} is below minimum{step_context}. "
                f"timeout_ms MUST be >= {MIN_TIMEOUT_MS}ms per ONEX v1.0.3 schema."
            ),
            timeout_ms=timeout_ms,
            step_name=step_name,
            minimum_timeout_ms=MIN_TIMEOUT_MS,
        )<|MERGE_RESOLUTION|>--- conflicted
+++ resolved
@@ -104,16 +104,11 @@
 # Module-Level Constants
 # =============================================================================
 
-<<<<<<< HEAD
-# MAX_DFS_ITERATIONS is imported from omnibase_core.constants.constants_field_limits
-# Re-exported here for public API surface.
-=======
 # MAX_DFS_ITERATIONS: Resource exhaustion protection constant for DFS cycle detection.
 # Imported from omnibase_core.constants.constants_field_limits (canonical source).
 # Re-exported from workflow_constants.py for import path flexibility.
 # Prevents malicious or malformed inputs from causing infinite loops in DFS.
 # Value of 10,000 supports workflows with up to ~5,000 steps.
->>>>>>> 5d6f1efe
 # See module docstring "Security Considerations" for full documentation.
 
 # Reserved execution modes that are not yet implemented per ONEX v1.0 contract.
