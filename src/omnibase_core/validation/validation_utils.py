--- conflicted
+++ resolved
@@ -514,7 +514,6 @@
             f"line {e.lineno}, offset {e.offset}: {e.msg}",
         )
         return None
-<<<<<<< HEAD
     except ValueError as e:
         # ast.parse raises ValueError for source containing null bytes
         logger.warning(f"Invalid source content in {file_path}: {e}. Skipping file.")
@@ -526,12 +525,11 @@
     except MemoryError:
         # Extremely large files may exhaust memory during AST parsing
         logger.warning(f"Memory exhausted parsing {file_path}. Skipping file.")
-=======
+        return None
     except Exception:  # fallback-ok: File processing errors should not stop the entire validation process
         # Unexpected error: safety net for truly unexpected issues.
         # logger.exception includes full stack trace for debugging.
         logger.exception(f"Unexpected error processing {file_path}. Skipping file.")
->>>>>>> f81786f9
         return None
 
 
@@ -631,21 +629,14 @@
         content_sample = file_path.read_text(encoding="utf-8", errors="ignore")[:1000]
         return "class Protocol" in content_sample
 
-<<<<<<< HEAD
     except (OSError, ValueError) as e:
+        # Expected errors: file access issues (OSError), invalid path operations (ValueError)
         # UnicodeDecodeError not caught: read_text uses errors="ignore"
         logger.debug(f"Error checking protocol file {file_path}: {e}")
-=======
-    except OSError as e:
-        # Expected error: file access issues
-        logger.debug(f"Could not read file {file_path} for protocol check: {e}")
         return False
-    except (
-        Exception
-    ) as e:  # fallback-ok: Protocol check errors should not stop file discovery
+    except Exception as e:  # fallback-ok: Protocol check errors should not stop file discovery
         # Unexpected error: safety net for truly unexpected issues
         logger.debug(f"Unexpected error checking protocol file {file_path}: {e}")
->>>>>>> f81786f9
         return False
 
 
