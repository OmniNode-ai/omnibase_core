--- conflicted
+++ resolved
@@ -695,21 +695,6 @@
             logger.debug(f"File {file_path} contains protocol class definition")
         return is_protocol
 
-<<<<<<< HEAD
-    except OSError as e:
-        # Expected error: file access issues (permissions, not found, etc.)
-        logger.warning(
-            f"Skipping file during protocol check due to read error: {file_path}: {e}"
-        )
-        return False
-    except (
-        Exception
-    ) as e:  # fallback-ok: Protocol check errors should not stop file discovery
-        # Unexpected error: safety net for truly unexpected issues
-        logger.warning(
-            f"Skipping file during protocol check due to unexpected error: {file_path}: {e}"
-        )
-=======
     except (OSError, ValueError) as e:
         # Expected errors: file access issues (OSError), invalid path operations (ValueError)
         # UnicodeDecodeError not caught: read_text uses errors="ignore"
@@ -718,7 +703,6 @@
     except (AttributeError, TypeError) as e:
         # Handle path operation errors: missing attributes or unexpected types
         logger.debug(f"Path operation error checking protocol file {file_path}: {e}")
->>>>>>> fef22692
         return False
 
 
