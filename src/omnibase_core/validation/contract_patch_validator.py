# SPDX-FileCopyrightText: 2025 OmniNode Team <info@omninode.ai>
#
# SPDX-License-Identifier: Apache-2.0
"""
Contract Patch Validator.

Validates contract patches before merge into base contracts.
Part of the contract patching system for OMN-1126.

Validation Philosophy:
    - Structural: Validates shape and syntax
    - Semantic: Validates internal consistency
    - NOT Resolutive: Does not resolve profiles or models

Logging Conventions:
    - DEBUG: Detailed trace information (validation steps, field checks)
    - INFO: High-level operation summaries (validation started/passed/failed)
    - WARNING: Recoverable issues that don't fail validation
    - ERROR: Failures that will fail validation

Error Code Conventions:
    Error codes in this module follow these patterns:
    - DUPLICATE_LIST_ENTRIES: Duplicate items within an add list
    - EMPTY_DESCRIPTOR_PATCH: Behavior patch (descriptor field) with no overrides
    - PURITY_IDEMPOTENT_MISMATCH: Conflicting purity/idempotent settings
    - NEW_CONTRACT_IDENTITY: Informational - new contract identity declared
    - NON_STANDARD_PROFILE_NAME: Profile name doesn't follow conventions
    - NON_STANDARD_VERSION_FORMAT: Version string format is non-standard
    - FILE_NOT_FOUND: File does not exist
    - FILE_READ_ERROR: File could not be read
    - UNEXPECTED_EXTENSION: File has unexpected extension
    - YAML_VALIDATION_ERROR: YAML parsing or validation error
    - PYDANTIC_VALIDATION_ERROR: Pydantic model validation error

Related:
    - OMN-1126: ModelContractPatch & Patch Validation

.. versionadded:: 0.4.0
"""

import logging
from collections import Counter
from pathlib import Path

from pydantic import ValidationError

from omnibase_core.enums.enum_patch_validation_error_code import (
    EnumPatchValidationErrorCode,
)
from omnibase_core.enums.enum_validation_severity import EnumValidationSeverity
from omnibase_core.models.common.model_validation_result import ModelValidationResult
from omnibase_core.models.contracts.model_contract_patch import ModelContractPatch
from omnibase_core.models.errors.model_onex_error import ModelOnexError
from omnibase_core.utils.util_safe_yaml_loader import load_yaml_content_as_model

__all__ = [
    "ContractPatchValidator",
]

# Configure logger for this module
logger = logging.getLogger(__name__)


class ContractPatchValidator:
    """Validates contract patches before merge.

    This validator performs structural and semantic validation of contract
    patches without requiring runtime resolution of profiles or models.
    Validation is deterministic and environment-agnostic.

    Validation Checks:
        - Structural: Pydantic model validation (extra="forbid")
        - Identity: New contracts must have name + version
        - List Operations: Duplicate detection within add lists
        - Behavior: Nested behavior patch validation (via descriptor field)

    Non-Validation (Deferred):
        - Profile existence (deferred to factory)
        - Model resolution (deferred to expansion)
        - Capability compatibility (deferred to merge)

    Thread Safety:
        This validator is stateless and thread-safe. All validation methods
        create local variables and do not modify instance state. Multiple
        threads can safely share a single ContractPatchValidator instance,
        making singleton pattern usage safe for production deployments.

    Note:
        Conflict checks (items in both __add and __remove) are handled by
        Pydantic model validation in ModelContractPatch.validate_no_add_remove_conflicts().
        This validator focuses on duplicate detection within lists.

    Example:
        >>> validator = ContractPatchValidator()
        >>> result = validator.validate(patch)
        >>> if result.is_valid:
        ...     print("Patch is valid")
        ... else:
        ...     for issue in result.issues:
        ...         print(f"{issue.severity}: {issue.message}")

    See Also:
        - ModelContractPatch: The model being validated
        - ProtocolPatchValidator: Protocol this implements
    """

    def validate(self, patch: ModelContractPatch) -> ModelValidationResult[None]:
        """Validate a contract patch for semantic correctness.

        Performs all validation checks on an already-parsed patch.
        Since the patch is already a ModelContractPatch, Pydantic validation
        has already passed; this method adds semantic validation.

        Validation includes:
            - Duplicate detection within add lists
            - Behavior patch consistency (timeout vs retry, purity vs idempotent)
            - Identity field verification (name + version pairing)
            - Profile reference format checking

        Note:
            Conflict checks (add vs remove) are already handled by Pydantic
            model validation and are not duplicated here.

        Args:
            patch: The contract patch to validate. Must be a valid
                ModelContractPatch instance (Pydantic validation passed).

        Returns:
            ModelValidationResult with:
                - is_valid: True if all checks pass
                - issues: List of validation issues (errors, warnings, info)
                - summary: Human-readable validation summary

        Example:
            >>> validator = ContractPatchValidator()
            >>> result = validator.validate(patch)
            >>> if not result.is_valid:
            ...     for error in result.errors:
            ...         print(f"Error: {error}")
        """
        result: ModelValidationResult[None] = ModelValidationResult(
            is_valid=True,
            summary="Patch validation started",
        )

        logger.debug(
            f"Starting patch validation for profile={patch.extends.profile}, "
            f"is_new_contract={patch.is_new_contract}"
        )

        # Check for duplicate entries within add lists
        # Note: Conflict checks (add vs remove) are handled by Pydantic model validation
        self._validate_list_operation_duplicates(patch, result)

        # Check behavior patch (descriptor field) if present
        if patch.descriptor is not None:
            self._validate_descriptor_patch(patch, result)

        # Check identity field consistency (already done by Pydantic, but add context)
        self._validate_identity_fields(patch, result)

        # Check profile reference format
        self._validate_profile_reference(patch, result)

        # Update summary based on results
        if result.is_valid:
            result.summary = "Patch validation passed"
            logger.debug(
                f"Patch validation passed for profile={patch.extends.profile} "
                f"(warnings={result.warning_count})"
            )
        else:
            result.summary = f"Patch validation failed with {result.error_count} errors"
            logger.info(
                f"Patch validation failed for profile={patch.extends.profile}: "
                f"{result.error_count} errors, {result.warning_count} warnings"
            )

        return result

    def validate_dict(
        self, data: dict[str, object]
    ) -> ModelValidationResult[ModelContractPatch]:
        """Validate a dictionary as a contract patch.

        Parses the dictionary into a ModelContractPatch and validates it.
        This is useful for validating user-provided data (e.g., from API
        requests or configuration files) before processing.

        Performs both Pydantic structural validation and semantic validation.
        If Pydantic validation fails, the result contains detailed error
        messages including field paths.

        Args:
            data: Dictionary representation of a contract patch. Must contain
                at least an 'extends' field with profile reference.

        Returns:
            ModelValidationResult with:
                - is_valid: True if both parsing and validation pass
                - validated_value: Parsed ModelContractPatch if valid
                - errors: List of validation errors if invalid
                - summary: Human-readable validation summary

        Example:
            >>> validator = ContractPatchValidator()
            >>> data = {
            ...     "extends": {"profile": "compute_pure", "version": "1.0.0"},
            ...     "description": "My patch"
            ... }
            >>> result = validator.validate_dict(data)
            >>> if result.is_valid:
            ...     patch = result.validated_value
        """
        result: ModelValidationResult[ModelContractPatch] = ModelValidationResult(
            is_valid=True,
            summary="Dictionary validation started",
        )

        try:
            patch = ModelContractPatch.model_validate(data)
            result.validated_value = patch

            # Run semantic validation
            semantic_result = self.validate(patch)
            if not semantic_result.is_valid:
                result.is_valid = False
                result.issues.extend(semantic_result.issues)
                result.errors.extend(semantic_result.errors)
                result.warnings.extend(semantic_result.warnings)
                result.summary = semantic_result.summary
            else:
                result.summary = "Dictionary validation passed"

        except ValidationError as e:
            logger.debug(f"Dictionary validation failed: {len(e.errors())} errors")
            result.is_valid = False
            for error in e.errors():
                field_path = ".".join(str(loc) for loc in error["loc"])
                result.add_error(
                    f"Validation error at '{field_path}': {error['msg']}",
                    code=EnumPatchValidationErrorCode.PYDANTIC_VALIDATION_ERROR.value,
                )
            result.summary = (
                f"Dictionary validation failed with {len(e.errors())} errors"
            )

        return result

    def validate_file(self, path: Path) -> ModelValidationResult[ModelContractPatch]:
        """Validate a YAML file as a contract patch.

        Reads and parses the YAML file, then validates as a contract patch.
        Uses Pydantic model validation for type-safe YAML loading.
        Handles file I/O errors and YAML parsing errors gracefully.

        Validation stages:
            1. File existence check
            2. File extension check (warning for non-.yaml/.yml)
            3. File read (with encoding handling)
            4. YAML parsing
            5. Pydantic model validation
            6. Semantic validation

        Args:
            path: Path to the YAML file. Should have .yaml or .yml extension.

        Returns:
            ModelValidationResult with:
                - is_valid: True if file is valid contract patch
                - validated_value: Parsed ModelContractPatch if valid
                - errors: List of validation errors if invalid
                - warnings: Non-fatal issues (e.g., unexpected extension)
                - summary: Human-readable validation summary

        Example:
            >>> from pathlib import Path
            >>> validator = ContractPatchValidator()
            >>> result = validator.validate_file(Path("my_patch.yaml"))
            >>> if result.is_valid:
            ...     patch = result.validated_value
            ...     print(f"Validated: {patch.extends.profile}")
        """
        result: ModelValidationResult[ModelContractPatch] = ModelValidationResult(
            is_valid=True,
            summary="File validation started",
        )

        # Check file exists
        if not path.exists():
            logger.error(f"File not found: {path}")
            result.is_valid = False
            result.add_error(
                f"File not found: {path}",
                code=EnumPatchValidationErrorCode.FILE_NOT_FOUND.value,
                file_path=path,
            )
            result.summary = "File validation failed: file not found"
            return result

        # Check file extension
        if path.suffix.lower() not in (".yaml", ".yml"):
            logger.warning(f"Unexpected file extension for {path}: {path.suffix}")
            result.add_warning(
                f"Expected .yaml or .yml extension, got: {path.suffix}",
                code=EnumPatchValidationErrorCode.UNEXPECTED_EXTENSION.value,
                file_path=path,
            )

        # Read file content
        try:
            content = path.read_text(encoding="utf-8")
        except OSError as e:
            logger.exception("File read error for %s", path)
            result.is_valid = False
            result.add_error(
                f"File read error: {e}",
                code=EnumPatchValidationErrorCode.FILE_READ_ERROR.value,
                file_path=path,
            )
            result.summary = "File validation failed: file read error"
            return result

        # Parse YAML and validate with Pydantic model
        try:
            patch = load_yaml_content_as_model(content, ModelContractPatch)
            result.validated_value = patch

            # Run semantic validation
            semantic_result = self.validate(patch)
            if not semantic_result.is_valid:
                result.is_valid = False
                result.issues.extend(semantic_result.issues)
                result.errors.extend(semantic_result.errors)
                result.warnings.extend(semantic_result.warnings)
                result.summary = semantic_result.summary.replace("Patch", "File")
            else:
                result.summary = "File validation passed"

        except ModelOnexError as e:
            logger.exception("YAML parsing or validation error for %s", path)
            result.is_valid = False
            result.add_error(
                f"YAML parsing or validation error: {e.message}",
                code=EnumPatchValidationErrorCode.YAML_VALIDATION_ERROR.value,
                file_path=path,
            )
            result.summary = "File validation failed: YAML validation error"

        except ValidationError as e:
            logger.exception("Pydantic validation failed for %s", path)
            result.is_valid = False
            for error in e.errors():
                field_path = ".".join(str(loc) for loc in error["loc"])
                result.add_error(
                    f"Validation error at '{field_path}': {error['msg']}",
                    code=EnumPatchValidationErrorCode.PYDANTIC_VALIDATION_ERROR.value,
                )
            result.summary = f"File validation failed with {len(e.errors())} errors"

        return result

    # =========================================================================
    # Private Validation Methods
    # =========================================================================

    def _find_duplicates_in_list(self, names: list[str]) -> set[str]:
        """Find duplicate entries in a list of names.

        Uses Counter for efficient O(n) duplicate detection.

        Args:
            names: List of string names to check for duplicates.

        Returns:
            Set of names that appear more than once. Empty set if no duplicates.
        """
        return {name for name, count in Counter(names).items() if count > 1}

    def _check_duplicates_in_list(
        self,
        names: list[str],
        field_name: str,
        result: ModelValidationResult[None],
    ) -> None:
        """Check for duplicate entries in a list and add errors if found.

        Uses _find_duplicates_in_list to detect duplicates and adds an error
        to the validation result with the DUPLICATE_LIST_ENTRIES code.

        Args:
            names: List of string names to check for duplicates.
            field_name: Human-readable field name for error messages
                (e.g., "handler", "dependency", "capability output").
            result: The validation result to append issues to.
        """
        duplicates = self._find_duplicates_in_list(names)
        if duplicates:
            logger.debug(f"Found duplicate {field_name}s in add list: {duplicates}")
            result.add_error(
                f"Duplicate {field_name}(s) in add list: {duplicates}",
                code=EnumPatchValidationErrorCode.DUPLICATE_LIST_ENTRIES.value,
            )

    def _validate_list_operation_duplicates(
        self,
        patch: ModelContractPatch,
        result: ModelValidationResult[None],
    ) -> None:
        """Check for duplicate entries within add lists.

        Validates that no duplicate entries exist within __add lists,
        which would be semantically redundant and could indicate errors.

        Note:
            Conflict checks (items in both __add and __remove) are handled
            by Pydantic model validation via validate_no_add_remove_conflicts.
            This method only checks for duplicates within individual lists.

        Validates the following add lists:
            - handlers__add (duplicate handler names)
            - dependencies__add (duplicate dependency names)
            - capability_outputs__add (duplicate capability names)
            - capability_inputs__add (duplicate input names)
            - consumed_events__add (duplicate event type names)

        Args:
            patch: The contract patch to validate.
            result: The validation result to append issues to.
        """
        # Check for duplicate handlers within __add
        if patch.handlers__add:
            handler_names = [h.name for h in patch.handlers__add]
            self._check_duplicates_in_list(handler_names, "handler", result)

        # Check for duplicate dependencies within __add
        if patch.dependencies__add:
            dep_names = [d.name for d in patch.dependencies__add]
            self._check_duplicates_in_list(dep_names, "dependency", result)

        # Check for duplicate capability outputs within __add
        if patch.capability_outputs__add:
            cap_names = [cap.name for cap in patch.capability_outputs__add]
            self._check_duplicates_in_list(cap_names, "capability output", result)

        # Check for duplicate capability inputs within __add
        if patch.capability_inputs__add:
            self._check_duplicates_in_list(
                list(patch.capability_inputs__add), "capability input", result
            )

        # Check for duplicate consumed events within __add
        if patch.consumed_events__add:
            self._check_duplicates_in_list(
                list(patch.consumed_events__add), "consumed event", result
            )

    def _validate_descriptor_patch(
        self,
        patch: ModelContractPatch,
        result: ModelValidationResult[None],
    ) -> None:
        """Validate the nested behavior patch in the descriptor field.

        Checks the behavior patch (stored in the `descriptor` field) for
        semantic consistency. The descriptor field contains handler behavior
        overrides such as timeout, retry, and concurrency settings.

        Validates:
            - Warns if behavior patch is present but empty (no overrides)
            - Warns if purity='pure' conflicts with idempotent=False

        Args:
            patch: The contract patch containing the behavior patch to validate.
            result: The validation result to append issues to.

        Note:
            The field is named 'descriptor' but conceptually represents
            handler behavior configuration (timeout, retry, concurrency).

            Empty descriptor patches generate an INFO (not WARNING/ERROR) because:
            1. An empty descriptor is semantically valid (just a no-op)
            2. It's likely a user mistake but doesn't break merge operations
            3. The patch system should be permissive for forward compatibility
            Users are encouraged to remove empty descriptors for clarity.
        """
        if patch.descriptor is None:
            return

        # Check for empty behavior patch (info, not warning/error - see docstring rationale)
        if not patch.descriptor.has_overrides():
            logger.debug("Descriptor patch has no overrides - issuing info")
            result.add_issue(
<<<<<<< HEAD
                severity=EnumValidationSeverity.WARNING,
                message="Behavior patch is present but has no overrides (non-breaking, but likely unintended)",
                code=EnumPatchValidationErrorCode.EMPTY_DESCRIPTOR_PATCH.value,
=======
                severity=EnumValidationSeverity.INFO,
                message="Behavior patch is present but has no overrides",
                code="EMPTY_DESCRIPTOR_PATCH",
>>>>>>> 077d1469
                suggestion="Remove the empty descriptor field or add behavior overrides",
            )

        # Check purity/idempotent consistency
        if patch.descriptor.purity == "pure" and patch.descriptor.idempotent is False:
            logger.debug(
                "Descriptor patch has purity/idempotent mismatch - issuing warning"
            )
            result.add_issue(
                severity=EnumValidationSeverity.WARNING,
                message=(
                    "Behavior declares purity='pure' but idempotent=False. "
                    "Pure functions are typically idempotent."
                ),
                code=EnumPatchValidationErrorCode.PURITY_IDEMPOTENT_MISMATCH.value,
                suggestion="Consider setting idempotent=True for pure handlers",
            )

    def _validate_identity_fields(
        self,
        patch: ModelContractPatch,
        result: ModelValidationResult[None],
    ) -> None:
        """Validate identity field consistency and add context.

        Checks that identity fields (name, node_version) are consistent.
        Pydantic already validates that both must be present or both absent;
        this method adds informational context about the patch type.

        For new contracts (those with identity fields), an INFO-level issue
        is added to document the contract name being declared.

        Args:
            patch: The contract patch to validate.
            result: The validation result to append issues to.

        Note:
            Identity validation is also performed by Pydantic in
            ModelContractPatch.validate_identity_consistency(). This method
            provides additional context rather than duplicate validation.
        """
        # This is already validated by Pydantic, but add informational context
        if patch.is_new_contract:
            result.add_issue(
                severity=EnumValidationSeverity.INFO,
                message=f"Patch declares new contract identity: {patch.name}",
                code=EnumPatchValidationErrorCode.NEW_CONTRACT_IDENTITY.value,
            )

    def _validate_profile_reference(
        self,
        patch: ModelContractPatch,
        result: ModelValidationResult[None],
    ) -> None:
        """Validate profile reference format (structural only).

        Performs structural validation of the profile reference without
        attempting to resolve the profile. This is intentional: profile
        resolution is deferred to the factory at contract expansion time.

        Validates:
            - Profile name follows lowercase_with_underscores convention
            - Profile name contains only alphanumeric characters and underscores
            - Version string contains at least one digit (basic semver check)

        Non-standard names or versions generate warnings (not errors) to allow
        flexibility while encouraging best practices.

        Args:
            patch: The contract patch to validate.
            result: The validation result to append issues to.

        Note:
            Profile existence is NOT validated here; that is deferred to
            the factory at contract expansion time. This ensures validation
            is environment-agnostic and can run without profile registry access.

        Example:
            Valid profiles: 'compute_pure', 'effect_http_v2'
            Non-standard: 'ComputePure' (uppercase), 'my-profile' (hyphens)
        """
        profile = patch.extends.profile
        version = patch.extends.version

        # Check profile name format (lowercase with underscores)
        if not all(c.isalnum() or c == "_" for c in profile):
            result.add_warning(
                f"Profile name '{profile}' contains non-standard characters. "
                "Recommended format: lowercase_with_underscores",
                code=EnumPatchValidationErrorCode.NON_STANDARD_PROFILE_NAME.value,
            )
        elif any(c.isupper() for c in profile):
            result.add_warning(
                f"Profile name '{profile}' contains uppercase characters. "
                "Recommended format: lowercase_with_underscores",
                code=EnumPatchValidationErrorCode.NON_STANDARD_PROFILE_NAME.value,
            )

        # Check version format (basic semver check)
        if version and not any(c.isdigit() for c in version):
            result.add_warning(
                f"Version '{version}' does not contain digits. "
                "Expected semantic version format (e.g., '1.0.0').",
                code=EnumPatchValidationErrorCode.NON_STANDARD_VERSION_FORMAT.value,
            )<|MERGE_RESOLUTION|>--- conflicted
+++ resolved
@@ -39,14 +39,10 @@
 """
 
 import logging
-from collections import Counter
 from pathlib import Path
 
 from pydantic import ValidationError
 
-from omnibase_core.enums.enum_patch_validation_error_code import (
-    EnumPatchValidationErrorCode,
-)
 from omnibase_core.enums.enum_validation_severity import EnumValidationSeverity
 from omnibase_core.models.common.model_validation_result import ModelValidationResult
 from omnibase_core.models.contracts.model_contract_patch import ModelContractPatch
@@ -78,12 +74,6 @@
         - Profile existence (deferred to factory)
         - Model resolution (deferred to expansion)
         - Capability compatibility (deferred to merge)
-
-    Thread Safety:
-        This validator is stateless and thread-safe. All validation methods
-        create local variables and do not modify instance state. Multiple
-        threads can safely share a single ContractPatchValidator instance,
-        making singleton pattern usage safe for production deployments.
 
     Note:
         Conflict checks (items in both __add and __remove) are handled by
@@ -239,7 +229,7 @@
                 field_path = ".".join(str(loc) for loc in error["loc"])
                 result.add_error(
                     f"Validation error at '{field_path}': {error['msg']}",
-                    code=EnumPatchValidationErrorCode.PYDANTIC_VALIDATION_ERROR.value,
+                    code="PYDANTIC_VALIDATION_ERROR",
                 )
             result.summary = (
                 f"Dictionary validation failed with {len(e.errors())} errors"
@@ -292,7 +282,7 @@
             result.is_valid = False
             result.add_error(
                 f"File not found: {path}",
-                code=EnumPatchValidationErrorCode.FILE_NOT_FOUND.value,
+                code="FILE_NOT_FOUND",
                 file_path=path,
             )
             result.summary = "File validation failed: file not found"
@@ -303,7 +293,7 @@
             logger.warning(f"Unexpected file extension for {path}: {path.suffix}")
             result.add_warning(
                 f"Expected .yaml or .yml extension, got: {path.suffix}",
-                code=EnumPatchValidationErrorCode.UNEXPECTED_EXTENSION.value,
+                code="UNEXPECTED_EXTENSION",
                 file_path=path,
             )
 
@@ -311,11 +301,11 @@
         try:
             content = path.read_text(encoding="utf-8")
         except OSError as e:
-            logger.exception("File read error for %s", path)
+            logger.warning(f"File read error for {path}: {e}")
             result.is_valid = False
             result.add_error(
                 f"File read error: {e}",
-                code=EnumPatchValidationErrorCode.FILE_READ_ERROR.value,
+                code="FILE_READ_ERROR",
                 file_path=path,
             )
             result.summary = "File validation failed: file read error"
@@ -338,23 +328,25 @@
                 result.summary = "File validation passed"
 
         except ModelOnexError as e:
-            logger.exception("YAML parsing or validation error for %s", path)
+            logger.warning(f"YAML parsing or validation error for {path}: {e.message}")
             result.is_valid = False
             result.add_error(
                 f"YAML parsing or validation error: {e.message}",
-                code=EnumPatchValidationErrorCode.YAML_VALIDATION_ERROR.value,
+                code="YAML_VALIDATION_ERROR",
                 file_path=path,
             )
             result.summary = "File validation failed: YAML validation error"
 
         except ValidationError as e:
-            logger.exception("Pydantic validation failed for %s", path)
+            logger.warning(
+                f"Pydantic validation failed for {path}: {len(e.errors())} errors"
+            )
             result.is_valid = False
             for error in e.errors():
                 field_path = ".".join(str(loc) for loc in error["loc"])
                 result.add_error(
                     f"Validation error at '{field_path}': {error['msg']}",
-                    code=EnumPatchValidationErrorCode.PYDANTIC_VALIDATION_ERROR.value,
+                    code="PYDANTIC_VALIDATION_ERROR",
                 )
             result.summary = f"File validation failed with {len(e.errors())} errors"
 
@@ -367,7 +359,8 @@
     def _find_duplicates_in_list(self, names: list[str]) -> set[str]:
         """Find duplicate entries in a list of names.
 
-        Uses Counter for efficient O(n) duplicate detection.
+        Iterates through the list tracking seen items and returns
+        any names that appear more than once.
 
         Args:
             names: List of string names to check for duplicates.
@@ -375,7 +368,13 @@
         Returns:
             Set of names that appear more than once. Empty set if no duplicates.
         """
-        return {name for name, count in Counter(names).items() if count > 1}
+        seen: set[str] = set()
+        duplicates: set[str] = set()
+        for name in names:
+            if name in seen:
+                duplicates.add(name)
+            seen.add(name)
+        return duplicates
 
     def _check_duplicates_in_list(
         self,
@@ -399,7 +398,7 @@
             logger.debug(f"Found duplicate {field_name}s in add list: {duplicates}")
             result.add_error(
                 f"Duplicate {field_name}(s) in add list: {duplicates}",
-                code=EnumPatchValidationErrorCode.DUPLICATE_LIST_ENTRIES.value,
+                code="DUPLICATE_LIST_ENTRIES",
             )
 
     def _validate_list_operation_duplicates(
@@ -491,15 +490,9 @@
         if not patch.descriptor.has_overrides():
             logger.debug("Descriptor patch has no overrides - issuing info")
             result.add_issue(
-<<<<<<< HEAD
-                severity=EnumValidationSeverity.WARNING,
-                message="Behavior patch is present but has no overrides (non-breaking, but likely unintended)",
-                code=EnumPatchValidationErrorCode.EMPTY_DESCRIPTOR_PATCH.value,
-=======
                 severity=EnumValidationSeverity.INFO,
                 message="Behavior patch is present but has no overrides",
                 code="EMPTY_DESCRIPTOR_PATCH",
->>>>>>> 077d1469
                 suggestion="Remove the empty descriptor field or add behavior overrides",
             )
 
@@ -514,7 +507,7 @@
                     "Behavior declares purity='pure' but idempotent=False. "
                     "Pure functions are typically idempotent."
                 ),
-                code=EnumPatchValidationErrorCode.PURITY_IDEMPOTENT_MISMATCH.value,
+                code="PURITY_IDEMPOTENT_MISMATCH",
                 suggestion="Consider setting idempotent=True for pure handlers",
             )
 
@@ -546,7 +539,7 @@
             result.add_issue(
                 severity=EnumValidationSeverity.INFO,
                 message=f"Patch declares new contract identity: {patch.name}",
-                code=EnumPatchValidationErrorCode.NEW_CONTRACT_IDENTITY.value,
+                code="NEW_CONTRACT_IDENTITY",
             )
 
     def _validate_profile_reference(
@@ -589,13 +582,13 @@
             result.add_warning(
                 f"Profile name '{profile}' contains non-standard characters. "
                 "Recommended format: lowercase_with_underscores",
-                code=EnumPatchValidationErrorCode.NON_STANDARD_PROFILE_NAME.value,
+                code="NON_STANDARD_PROFILE_NAME",
             )
         elif any(c.isupper() for c in profile):
             result.add_warning(
                 f"Profile name '{profile}' contains uppercase characters. "
                 "Recommended format: lowercase_with_underscores",
-                code=EnumPatchValidationErrorCode.NON_STANDARD_PROFILE_NAME.value,
+                code="NON_STANDARD_PROFILE_NAME",
             )
 
         # Check version format (basic semver check)
@@ -603,5 +596,5 @@
             result.add_warning(
                 f"Version '{version}' does not contain digits. "
                 "Expected semantic version format (e.g., '1.0.0').",
-                code=EnumPatchValidationErrorCode.NON_STANDARD_VERSION_FORMAT.value,
+                code="NON_STANDARD_VERSION_FORMAT",
             )