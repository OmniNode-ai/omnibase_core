--- conflicted
+++ resolved
@@ -33,13 +33,8 @@
 ) -> tuple[int, list[str], list[ModelUnionPattern]]:
     """Validate Union usage in a Python file.
 
-<<<<<<< HEAD
-    Returns tuple of (union_count, issues, patterns).
-    If file cannot be found or has syntax errors, returns (0, [error_message], []).
-=======
     Returns a tuple of (union_count, issues, patterns).
     Errors are returned as issues in the list, not raised.
->>>>>>> 09123395
     """
     try:
         with open(file_path, encoding="utf-8") as f:
@@ -52,17 +47,6 @@
         return checker.union_count, checker.issues, checker.union_patterns
 
     except FileNotFoundError as e:
-<<<<<<< HEAD
-        # Handle missing file gracefully
-        return 0, [f"Error: File not found: {file_path}"], []
-    except SyntaxError as e:
-        # Handle syntax errors gracefully
-        return 0, [f"Error parsing {file_path}: {e}"], []
-    except (
-        Exception
-    ) as e:  # fallback-ok: validation function returns errors as issues for graceful handling
-        # Handle other errors gracefully
-=======
         # Return file not found error as an issue
         return 0, [f"Error: File not found: {e}"], []
     except SyntaxError as e:
@@ -72,7 +56,6 @@
         Exception
     ) as e:  # fallback-ok: Validation errors are returned as issues, not raised
         # Return other errors as issues
->>>>>>> 09123395
         return 0, [f"Failed to validate union usage in {file_path}: {e}"], []
 
 
