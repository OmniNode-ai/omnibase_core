"""TypedDict definitions for mixin return types.

This module provides strongly-typed dictionaries for use in mixins,
replacing generic dict[str, Any] patterns with specific typed structures.

Re-exports TypedDict types from the typed_dict subpackage.
"""

<<<<<<< HEAD
class TypedDictToolExecutionResult(TypedDict):
    """TypedDict for tool execution result."""

    success: bool
    result: object | None
    error: str | None
    execution_time_ms: int


class TypedDictFilterCriteria(TypedDict, total=False):
    """TypedDict for discovery filter criteria (all fields optional)."""

    capabilities: list[str]
    name_pattern: str
    node_type: str
    status: str


class TypedDictRedactedData(TypedDict):
    """
    TypedDict for data after redaction processing.

    This is intentionally an empty TypedDict since redaction
    can be applied to any structure - the output shape depends
    on the input shape with sensitive fields removed or masked.
    """


class TypedDictFSMContext(TypedDict, total=False):
    """TypedDict for FSM execution context (all fields optional)."""

    current_state: str
    previous_state: str | None
    transition_count: int
    last_transition_time: datetime | None


class TypedDictEventMetadata(TypedDict):
    """TypedDict for event metadata in lifecycle events."""

    event_type: str
    timestamp: str
    node_id: str
    correlation_id: NotRequired[str]


class TypedDictNodeExecutorHealth(TypedDict):
    """TypedDict for node executor health status from MixinNodeExecutor.get_executor_health()."""

    status: str
    uptime_seconds: int
    active_invocations: int
    total_invocations: int
    successful_invocations: int
    failed_invocations: int
    success_rate: float
    node_id: str | UUID
    node_name: str
    shutdown_requested: bool


class TypedDictReducerFSMContext(TypedDict, total=False):
    """TypedDict for FSM execution context in reducer nodes."""

    input_data: object
    reduction_type: str
    operation_id: str


class TypedDictSerializedResult(TypedDict, total=False):
    """TypedDict for serialized execution results."""

    result: object


class TypedDictToolExecutionResponse(TypedDict):
    """TypedDict for tool execution response data."""

    tool_name: str
    success: bool
    result: object | None
    execution_time: float
    error: str | None
    tool_version: str


class TypedDictWorkflowStepConfig(TypedDict, total=False):
    """TypedDict for workflow step configuration from YAML."""

    step_name: str
    step_type: str
    timeout_ms: NotRequired[int]
    depends_on: NotRequired[list[str]]


class TypedDictDiscoveryExtendedStats(TypedDict):
    """TypedDict for extended discovery stats including active status."""

    requests_received: int
    responses_sent: int
    throttled_requests: int
    filtered_requests: int
    last_request_time: float | None
    error_count: int
    active: bool
    throttle_seconds: float
    last_response_time: float

=======
from omnibase_core.types.typed_dict import (
    TypedDictCacheStats,
    TypedDictDiscoveryExtendedStats,
    TypedDictDiscoveryStats,
    TypedDictEventMetadata,
    TypedDictExecutorHealth,
    TypedDictFilterCriteria,
    TypedDictFSMContext,
    TypedDictHealthCheckStatus,
    TypedDictIntrospectionData,
    TypedDictLazyCacheStats,
    TypedDictMetricEntry,
    TypedDictNodeExecutorHealth,
    TypedDictPerformanceProfile,
    TypedDictRedactedData,
    TypedDictReducerFSMContext,
    TypedDictRegistryStats,
    TypedDictSerializedResult,
    TypedDictServiceHealth,
    TypedDictToolExecutionResponse,
    TypedDictToolExecutionResult,
    TypedDictWorkflowStepConfig,
)
>>>>>>> 605976f5

__all__ = [
    "TypedDictCacheStats",
    "TypedDictDiscoveryExtendedStats",
    "TypedDictDiscoveryStats",
    "TypedDictEventMetadata",
    "TypedDictExecutorHealth",
    "TypedDictFSMContext",
    "TypedDictFilterCriteria",
    "TypedDictHealthCheckStatus",
    "TypedDictIntrospectionData",
    "TypedDictLazyCacheStats",
    "TypedDictMetricEntry",
    "TypedDictNodeExecutorHealth",
    "TypedDictPerformanceProfile",
    "TypedDictRedactedData",
    "TypedDictReducerFSMContext",
    "TypedDictRegistryStats",
    "TypedDictSerializedResult",
    "TypedDictServiceHealth",
    "TypedDictToolExecutionResponse",
    "TypedDictToolExecutionResult",
    "TypedDictWorkflowStepConfig",
]<|MERGE_RESOLUTION|>--- conflicted
+++ resolved
@@ -6,116 +6,6 @@
 Re-exports TypedDict types from the typed_dict subpackage.
 """
 
-<<<<<<< HEAD
-class TypedDictToolExecutionResult(TypedDict):
-    """TypedDict for tool execution result."""
-
-    success: bool
-    result: object | None
-    error: str | None
-    execution_time_ms: int
-
-
-class TypedDictFilterCriteria(TypedDict, total=False):
-    """TypedDict for discovery filter criteria (all fields optional)."""
-
-    capabilities: list[str]
-    name_pattern: str
-    node_type: str
-    status: str
-
-
-class TypedDictRedactedData(TypedDict):
-    """
-    TypedDict for data after redaction processing.
-
-    This is intentionally an empty TypedDict since redaction
-    can be applied to any structure - the output shape depends
-    on the input shape with sensitive fields removed or masked.
-    """
-
-
-class TypedDictFSMContext(TypedDict, total=False):
-    """TypedDict for FSM execution context (all fields optional)."""
-
-    current_state: str
-    previous_state: str | None
-    transition_count: int
-    last_transition_time: datetime | None
-
-
-class TypedDictEventMetadata(TypedDict):
-    """TypedDict for event metadata in lifecycle events."""
-
-    event_type: str
-    timestamp: str
-    node_id: str
-    correlation_id: NotRequired[str]
-
-
-class TypedDictNodeExecutorHealth(TypedDict):
-    """TypedDict for node executor health status from MixinNodeExecutor.get_executor_health()."""
-
-    status: str
-    uptime_seconds: int
-    active_invocations: int
-    total_invocations: int
-    successful_invocations: int
-    failed_invocations: int
-    success_rate: float
-    node_id: str | UUID
-    node_name: str
-    shutdown_requested: bool
-
-
-class TypedDictReducerFSMContext(TypedDict, total=False):
-    """TypedDict for FSM execution context in reducer nodes."""
-
-    input_data: object
-    reduction_type: str
-    operation_id: str
-
-
-class TypedDictSerializedResult(TypedDict, total=False):
-    """TypedDict for serialized execution results."""
-
-    result: object
-
-
-class TypedDictToolExecutionResponse(TypedDict):
-    """TypedDict for tool execution response data."""
-
-    tool_name: str
-    success: bool
-    result: object | None
-    execution_time: float
-    error: str | None
-    tool_version: str
-
-
-class TypedDictWorkflowStepConfig(TypedDict, total=False):
-    """TypedDict for workflow step configuration from YAML."""
-
-    step_name: str
-    step_type: str
-    timeout_ms: NotRequired[int]
-    depends_on: NotRequired[list[str]]
-
-
-class TypedDictDiscoveryExtendedStats(TypedDict):
-    """TypedDict for extended discovery stats including active status."""
-
-    requests_received: int
-    responses_sent: int
-    throttled_requests: int
-    filtered_requests: int
-    last_request_time: float | None
-    error_count: int
-    active: bool
-    throttle_seconds: float
-    last_response_time: float
-
-=======
 from omnibase_core.types.typed_dict import (
     TypedDictCacheStats,
     TypedDictDiscoveryExtendedStats,
@@ -139,7 +29,6 @@
     TypedDictToolExecutionResult,
     TypedDictWorkflowStepConfig,
 )
->>>>>>> 605976f5
 
 __all__ = [
     "TypedDictCacheStats",
