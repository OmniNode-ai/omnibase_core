--- conflicted
+++ resolved
@@ -427,11 +427,7 @@
 #   - Consider connection pool exhaustion if timeouts increase
 #   - For PostgreSQL: Also configure idle_in_transaction_session_timeout
 #
-<<<<<<< HEAD
-# Units: Seconds (float type required by database drivers)
-=======
 # Units: Seconds (float as expected by database drivers)
->>>>>>> b2a5e16c
 DATABASE_QUERY_TIMEOUT_SECONDS: float = 30.0  # env-var-ok: constant definition
 
 # =============================================================================
@@ -478,11 +474,7 @@
 #   - NFS/Cloud: Highly variable, consider explicit timeouts
 #   - Container volumes: Performance depends on driver
 #
-<<<<<<< HEAD
-# Units: Seconds (float type required by file operation APIs)
-=======
 # Units: Seconds (float as expected by file operation APIs)
->>>>>>> b2a5e16c
 FILE_IO_TIMEOUT_SECONDS: float = 60.0
 
 # =============================================================================
