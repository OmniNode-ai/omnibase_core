"""
Effect Subcontract Limits.

Centralized constants for Effect subcontract model validation limits.
Extracting magic numbers improves maintainability and ensures consistency
across all Effect-related models.

These constants are used by:
- ModelEffectOperation: operation_name max length, operation timeout bounds
- ModelEffectSubcontract: subcontract_name max length, max operations
- ModelEffectContractMetadata: author max length
- ModelHttpIOConfig, ModelDbIOConfig, ModelKafkaIOConfig, ModelFilesystemIOConfig: timeout bounds
- ModelResolvedHttpContext, ModelResolvedDbContext, etc.: timeout bounds
"""

from omnibase_core.constants.constants_timeouts import TIMEOUT_DEFAULT_MS

# =============================================================================
# String Length Limits
# =============================================================================

# Maximum length for operation names (used in ModelEffectOperation.operation_name)
EFFECT_OPERATION_NAME_MAX_LENGTH: int = 100

# Maximum length for subcontract names (used in ModelEffectSubcontract.subcontract_name)
EFFECT_SUBCONTRACT_NAME_MAX_LENGTH: int = 100

# Maximum length for author names (used in ModelEffectContractMetadata.author)
EFFECT_AUTHOR_MAX_LENGTH: int = 100

# Maximum length for operation descriptions (used in ModelEffectOperation.description)
EFFECT_OPERATION_DESCRIPTION_MAX_LENGTH: int = 500

# Maximum length for subcontract descriptions (used in ModelEffectSubcontract.description)
EFFECT_SUBCONTRACT_DESCRIPTION_MAX_LENGTH: int = 1000

# =============================================================================
# Collection Limits
# =============================================================================

# Maximum number of operations per subcontract (used in ModelEffectSubcontract.operations)
EFFECT_MAX_OPERATIONS: int = 50

# =============================================================================
# Timeout Bounds (milliseconds)
# =============================================================================

# Minimum timeout: 1 second (1000ms)
# Rationale: Realistic minimum for production I/O operations
EFFECT_TIMEOUT_MIN_MS: int = 1000

# Maximum timeout: 10 minutes (600000ms)
# Rationale: Upper bound to prevent indefinite hangs while allowing long operations
EFFECT_TIMEOUT_MAX_MS: int = 600000

# Default timeout: 30 seconds (30000ms)
# Rationale: Reasonable default for most I/O operations
<<<<<<< HEAD
# Uses centralized TIMEOUT_DEFAULT_MS constant.
=======
# Alias to centralized TIMEOUT_DEFAULT_MS (canonical source: constants_timeouts.py).
>>>>>>> 0927e86b
EFFECT_TIMEOUT_DEFAULT_MS: int = TIMEOUT_DEFAULT_MS

__all__ = [
    # String length limits
    "EFFECT_OPERATION_NAME_MAX_LENGTH",
    "EFFECT_SUBCONTRACT_NAME_MAX_LENGTH",
    "EFFECT_AUTHOR_MAX_LENGTH",
    "EFFECT_OPERATION_DESCRIPTION_MAX_LENGTH",
    "EFFECT_SUBCONTRACT_DESCRIPTION_MAX_LENGTH",
    # Collection limits
    "EFFECT_MAX_OPERATIONS",
    # Timeout bounds
    "EFFECT_TIMEOUT_MIN_MS",
    "EFFECT_TIMEOUT_MAX_MS",
    "EFFECT_TIMEOUT_DEFAULT_MS",
]<|MERGE_RESOLUTION|>--- conflicted
+++ resolved
@@ -55,11 +55,7 @@
 
 # Default timeout: 30 seconds (30000ms)
 # Rationale: Reasonable default for most I/O operations
-<<<<<<< HEAD
-# Uses centralized TIMEOUT_DEFAULT_MS constant.
-=======
 # Alias to centralized TIMEOUT_DEFAULT_MS (canonical source: constants_timeouts.py).
->>>>>>> 0927e86b
 EFFECT_TIMEOUT_DEFAULT_MS: int = TIMEOUT_DEFAULT_MS
 
 __all__ = [
