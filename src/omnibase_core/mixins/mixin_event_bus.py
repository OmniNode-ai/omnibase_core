# SPDX-FileCopyrightText: 2025 OmniNode Team <info@omninode.ai>
#
# SPDX-License-Identifier: Apache-2.0
"""
Unified Event Bus Mixin for ONEX Nodes

Provides comprehensive event bus capabilities including:
- Event subscription and listening
- Event completion publishing
- Protocol-based polymorphism
- ONEX standards compliance
- Error handling and logging

This mixin uses composition with ModelEventBusRuntimeState and
ModelEventBusListenerHandle for state management, avoiding BaseModel
inheritance to prevent MRO conflicts in multi-inheritance scenarios.

Thread Safety:
    This mixin provides thread-safe stop() and dispose() operations.
    The internal _mixin_lock protects concurrent access to mutable state
    including listener handles and bindings. Multiple threads can safely
    call stop_event_listener() and dispose_event_bus_resources() concurrently.

    However, bind_*() methods are NOT thread-safe and should only be called
    during initialization before the mixin is shared across threads.

    Lock Hierarchy:
        - ``_class_init_lock`` (class-level): Protects lazy initialization of
          instance locks. Acquired only during first access to _mixin_lock.
        - ``_mixin_lock`` (instance-level): Protects mixin state mutations.
          Acquired during stop(), dispose(), and state-modifying operations.

        Never acquire _class_init_lock while holding _mixin_lock to avoid
        deadlocks.

    Thread Lifecycle:
        - Listener threads are daemon threads (auto-terminate on process exit)
        - dispose_event_bus_resources() explicitly joins listener threads with
          a 5-second timeout to ensure proper cleanup
        - Listener thread references are stored in ModelEventBusListenerHandle
          for lifecycle management

    Runtime Misuse Detection:
        The mixin tracks when it transitions to "in use" state via a
        _binding_locked flag. This flag is set to True when:
        - start_event_listener() is called (listener thread started)
        - publish_event() or publish_completion_event() operations occur

<<<<<<< HEAD
        If bind_*() methods are called after the flag is set, a WARNING is
        emitted via structured logging. This helps developers identify
        thread-unsafe binding patterns while preserving existing behavior.
=======
        If bind_*() methods are called after the flag is set, a ModelOnexError
        is raised (fail-fast behavior). This prevents thread-unsafe binding
        patterns from causing subtle race conditions in production.
>>>>>>> 077d1469
"""

import threading
import uuid
from collections.abc import Callable
from typing import (
    TYPE_CHECKING,
    Any,
    ClassVar,
    Generic,
    TypeVar,
    cast,
)
from uuid import UUID

# Generic type parameters for typed event processing
InputStateT = TypeVar("InputStateT")
OutputStateT = TypeVar("OutputStateT")

from omnibase_core.enums.enum_core_error_code import EnumCoreErrorCode
from omnibase_core.enums.enum_execution_shape import EnumMessageCategory
from omnibase_core.enums.enum_log_level import EnumLogLevel as LogLevel
from omnibase_core.logging.structured import emit_log_event_sync as emit_log_event
from omnibase_core.models.core.model_onex_event import ModelOnexEvent
from omnibase_core.models.errors.model_onex_error import ModelOnexError
from omnibase_core.models.events.model_topic_naming import (
    validate_message_topic_alignment,
)
from omnibase_core.models.mixins.model_completion_data import ModelCompletionData
from omnibase_core.models.mixins.model_log_data import ModelLogData
from omnibase_core.protocols import ProtocolEventEnvelope, ProtocolFromEvent
from omnibase_core.protocols.event_bus import (
    ProtocolEventBus,
    ProtocolEventBusRegistry,
)
from omnibase_core.protocols.protocol_from_event import ProtocolFromEvent

if TYPE_CHECKING:
    from omnibase_core.models.event_bus import (
        ModelEventBusListenerHandle,
        ModelEventBusRuntimeState,
    )


class MixinEventBus(Generic[InputStateT, OutputStateT]):
    """
    Unified mixin for all event bus operations in ONEX nodes.

    Provides:
    - Event listening and subscription capabilities
    - Completion event publishing with proper protocols
    - ONEX standards compliance (no dictionaries, proper models)
    - Protocol-based polymorphism for event bus access
    - Error handling and structured logging
    - Type-safe event processing via generic type parameters

    Design:
    - NO BaseModel inheritance (avoids MRO conflicts)
    - Explicit binding REQUIRED in __init__ before any operations
    - Composition with ModelEventBusRuntimeState and ModelEventBusListenerHandle
    - Generic[InputStateT, OutputStateT] for type-safe event processing

    Initialization Requirement:
        Subclasses MUST call one or more bind_*() methods in their __init__
        before using any event bus operations. Accessing runtime state before
        binding will raise ModelOnexError with instructions to bind first.

        Example:
            >>> class MyNode(MixinEventBus[MyInput, MyOutput]):
            ...     def __init__(self, event_bus: ProtocolEventBus):
            ...         super().__init__()
            ...         self.bind_event_bus(event_bus)  # REQUIRED
            ...         self.bind_node_name("MyNode")   # Optional but recommended

    Validation:
        All bind methods enforce strict validation:
        - bind_node_name(): Rejects empty or whitespace-only strings (raises ModelOnexError)
        - bind_contract_path(): Rejects empty or whitespace-only strings (raises ModelOnexError)
        - bind_event_bus(): Stores the event bus reference and sets is_bound=True
        - bind_registry(): Stores the registry and sets is_bound=True if registry.event_bus is available

        If no node_name is bound, get_node_name() falls back to class name.

    Reset vs Bind Behavior:
        - **bind_*() methods**: Set configuration values during initialization. These validate
          input and raise ModelOnexError for invalid values. Use in __init__ before the
          instance is shared across threads.
        - **_event_bus_runtime_state.reset()**: Clears the is_bound flag while preserving
          node_name and contract_path. Use for cleanup between operations (e.g., test teardown)
          or before rebinding with new configuration.
        - **dispose_event_bus_resources()**: Full cleanup that stops listeners, joins threads,
          clears all bindings, and resets runtime state. Use on shutdown.

    Type Parameters:
        InputStateT: The type of input state for event processing
        OutputStateT: The type of output state returned from processing

    Usage:
        class MyNode(MixinEventBus[MyInputState, MyOutputState], SomeOtherBase):
            def __init__(self, event_bus: ProtocolEventBus):
                super().__init__()
                self.bind_event_bus(event_bus)

            def process(self, input_state: MyInputState) -> MyOutputState:
                # Type-safe processing
                return MyOutputState(...)

    Thread Safety:
        - bind_*() methods: MUST be called in __init__ before sharing across threads
        - publish_*(), stop_*(), dispose_*(): Safe for concurrent access after binding
        - Internal state protected by _mixin_lock (lazily initialized via class-level lock)

        See module docstring for detailed lock hierarchy and thread lifecycle documentation.

    Strict Binding Mode:
<<<<<<< HEAD
        By default, calling bind_*() methods after the mixin is "in use" (i.e., after
        start_event_listener() or publish operations) only emits a WARNING log. This
        preserves existing behavior while alerting developers to potential issues.
=======
        By default (STRICT_BINDING_MODE=True), calling bind_*() methods after the mixin
        is "in use" (i.e., after start_event_listener() or publish operations) raises
        ModelOnexError with error_code=INVALID_STATE. This fail-fast behavior prevents
        subtle race conditions from reaching production.
>>>>>>> 077d1469

        For gradual migration or compatibility with legacy code, disable strict mode:

            class MyLegacyNode(MixinEventBus[InputT, OutputT]):
                STRICT_BINDING_MODE: ClassVar[bool] = False

        When STRICT_BINDING_MODE is False, bind_*() calls after the mixin is in use will
        emit a WARNING log instead of raising an error.

        The default strict mode is recommended for:
        - Production systems where thread-unsafe patterns must be hard failures
        - CI/CD pipelines where errors are caught but warnings might be missed
        - New code where you want to enforce correct patterns from the start
    """

    # Class-level lock for thread-safe lazy initialization of instance locks.
    # This prevents the TOCTOU race condition that would occur with a simple
    # dict.setdefault() approach during concurrent first access to _mixin_lock.
    # Using a class-level lock ensures that only one thread at a time can
    # initialize any instance's lock, providing portable thread safety across
    # all Python implementations (CPython, PyPy, Jython, etc.) and future
    # free-threaded Python builds (PEP 703).
    _class_init_lock: threading.Lock = threading.Lock()

    # Strict binding mode flag. When True (the default), bind_*() calls after
    # the mixin is "in use" (after start_event_listener() or publish operations)
    # will raise ModelOnexError instead of just emitting a warning. Override in
    # subclasses to disable strict enforcement for legacy compatibility.
    #
    # Example (to disable strict mode for legacy code):
    #     class MyLegacyNode(MixinEventBus[InputT, OutputT]):
    #         STRICT_BINDING_MODE: ClassVar[bool] = False
    STRICT_BINDING_MODE: ClassVar[bool] = True

    # --- Lazy State Accessors (avoid MRO hazards) ---

    @property
    def _mixin_lock(self) -> threading.Lock:
        """Lazy accessor for the mixin's internal lock.

        This lock protects concurrent access to mutable state during
        stop and dispose operations. It is created lazily on first access
        to avoid __init__ requirements in the mixin.

        Thread Safety:
            This implementation uses double-checked locking with a class-level
            lock to ensure thread-safe lazy initialization across all Python
            implementations. The pattern works as follows:

            1. **First check (no lock)**: If the lock already exists in __dict__,
               return it immediately. This is the fast path for subsequent accesses.

            2. **Class lock acquisition**: If the lock doesn't exist, acquire the
               class-level _class_init_lock to serialize initialization.

            3. **Second check (under lock)**: Re-check if the lock exists. Another
               thread may have initialized it while we were waiting for the class
               lock.

            4. **Initialization (under lock)**: If still not present, create the
               instance lock and store it in __dict__.

            This pattern is safe across all Python implementations:

            - **CPython**: Works with and without the GIL
            - **PyPy**: Uses the class lock, not GIL atomicity assumptions
            - **Jython/IronPython**: Uses explicit locking, not GIL
            - **Python 3.13+ Free-Threading (PEP 703)**: Uses explicit locking

        Lock Hierarchy:
            - ``_class_init_lock`` (class-level): Protects instance lock creation
            - ``_mixin_lock`` (instance-level): Protects mixin state

            Always acquire _class_init_lock before creating _mixin_lock.
            Never acquire _class_init_lock while holding _mixin_lock.

        Returns:
            A threading.Lock instance unique to this mixin instance.
        """
        attr_name = "_mixin_event_bus_lock"

        # Fast path: lock already exists (no locking needed for read)
        lock = self.__dict__.get(attr_name)
        if lock is not None:
            return cast(threading.Lock, lock)

        # Slow path: need to initialize under class lock
        with MixinEventBus._class_init_lock:
            # Double-check after acquiring lock (another thread may have initialized)
            lock = self.__dict__.get(attr_name)
            if lock is not None:
                return cast(threading.Lock, lock)

            # Create and store the instance lock
            new_lock = threading.Lock()
            self.__dict__[attr_name] = new_lock
            return new_lock

    @property
    def _event_bus_runtime_state(self) -> "ModelEventBusRuntimeState":
        """Accessor for runtime state - requires explicit binding via bind_*() methods.

        Returns:
            The ModelEventBusRuntimeState instance set by bind_*() methods.

        Raises:
            ModelOnexError: If accessed before calling a bind_*() method in __init__.
                This ensures explicit initialization is required and prevents
                silent lazy initialization that could mask programming errors.
        """
        try:
            return cast(
                "ModelEventBusRuntimeState",
                object.__getattribute__(self, "_mixin_event_bus_state"),
            )
        except AttributeError:
            raise ModelOnexError(
                message=f"Event bus runtime state not initialized on {self.__class__.__name__}. "
                "Call bind_event_bus() or bind_registry() in __init__ before using the mixin.",
                error_code=EnumCoreErrorCode.INVALID_STATE,
                context={
                    "class_name": self.__class__.__name__,
                    "hint": "Add 'self.bind_event_bus(event_bus)' to your __init__ method",
                },
            ) from None

    @property
    def _event_bus_listener_handle(self) -> "ModelEventBusListenerHandle | None":
        """Accessor for listener handle - returns None if listener not started.

        The listener handle is created by start_event_listener() and stores
        the listener thread reference and subscriptions for cleanup.

        Returns:
            The ModelEventBusListenerHandle if start_event_listener() was called,
            None otherwise.
        """
        try:
            return cast(
                "ModelEventBusListenerHandle | None",
                object.__getattribute__(self, "_mixin_event_bus_listener"),
            )
        except AttributeError:
            return None

    def _ensure_runtime_state(self) -> "ModelEventBusRuntimeState":
        """Ensure runtime state exists, creating it if necessary.

        This method is used by bind_*() methods to initialize the runtime state
        on first binding. Unlike _event_bus_runtime_state property which raises
        an error for uninitialized state, this method creates the state if needed.

        Returns:
            The ModelEventBusRuntimeState instance (existing or newly created).

        Note:
            This is the ONLY place where lazy state creation should occur.
            All bind_*() methods should use this method to access state.
        """
        try:
            return cast(
                "ModelEventBusRuntimeState",
                object.__getattribute__(self, "_mixin_event_bus_state"),
            )
        except AttributeError:
            from omnibase_core.models.event_bus import ModelEventBusRuntimeState

            state = ModelEventBusRuntimeState.create_unbound()
            object.__setattr__(self, "_mixin_event_bus_state", state)
            return state

    # --- Binding Lock for Thread Safety Detection ---

    def _is_binding_locked(self) -> bool:
        """Check if the mixin has transitioned to 'in use' state.

        Returns True if bind_*() methods should no longer be called
        because the mixin is being used by threads (listener started
        or publish operations have occurred).

        Returns:
            True if binding is locked, False otherwise.
        """
        return getattr(self, "_mixin_binding_locked", False)

    def _lock_binding(self) -> None:
        """Mark the mixin as 'in use', locking further bind_*() calls.

        After this method is called, any subsequent bind_*() calls will
        raise ModelOnexError (if STRICT_BINDING_MODE is True, the default)
        or emit a WARNING to alert developers of potential thread-safety issues.

        This is called automatically when:
        - start_event_listener() creates a listener thread
        - publish_event() or publish_completion_event() performs publishing

        Thread Safety:
            This method is thread-safe - the flag is set atomically under
            the mixin lock to prevent race conditions between check and bind.
        """
        with self._mixin_lock:
            object.__setattr__(self, "_mixin_binding_locked", True)

    def _warn_if_binding_locked(self, method_name: str) -> None:
        """Emit a warning or raise an error if bind_*() is called after mixin is in use.

        .. deprecated::
            This method is deprecated and will be removed in v1.0.
            The check-and-bind logic is now inlined into bind_*() methods
            and executed atomically under the mixin lock to prevent race conditions.

        This method implements runtime misuse detection for thread-unsafe
        binding patterns. The behavior depends on the STRICT_BINDING_MODE class variable:

<<<<<<< HEAD
        - STRICT_BINDING_MODE = False (default): Emits a structured WARNING log.
          This preserves existing behavior while alerting developers.
=======
        - STRICT_BINDING_MODE = True (default): Raises ModelOnexError with INVALID_STATE.
          This is the recommended mode for production to catch misuse early.
>>>>>>> 077d1469

        - STRICT_BINDING_MODE = False: Emits a structured WARNING log.
          Use this for gradual migration or compatibility with legacy code.

        Args:
            method_name: The name of the bind method being called
                (e.g., "bind_event_bus", "bind_registry").

        Raises:
            ModelOnexError: If STRICT_BINDING_MODE is True and the mixin is already
                in use (binding is locked). Error code is INVALID_STATE.

        Thread Safety:
            This method MUST only be called while holding self._mixin_lock.
            The bind_*() methods now inline this logic to ensure atomic
            check-and-bind operations, eliminating the previous race condition.

        Note:
            The warning/error includes the method name and node name for easy
            identification of problematic code paths in logs.

        Example:
            To disable strict mode (allow warn-only), subclass and override:

                class MyLegacyNode(MixinEventBus[InputT, OutputT]):
                    STRICT_BINDING_MODE: ClassVar[bool] = False

            Now bind_*() calls after start_event_listener() or publish will warn.
        """
        if self._is_binding_locked():
            message = (
                f"MIXIN_BIND: {method_name}() called after mixin is in use. "
                "bind_*() methods should be called in __init__ before sharing across threads."
            )

            if self.STRICT_BINDING_MODE:
                raise ModelOnexError(
                    message=message,
                    error_code=EnumCoreErrorCode.INVALID_STATE,
                    context={
                        "method_name": method_name,
                        "node_name": self.get_node_name(),
                        "class_name": self.__class__.__name__,
                    },
                )

            emit_log_event(
                LogLevel.WARNING,
                message,
                ModelLogData(node_name=self.get_node_name()),
            )

    # --- Explicit Binding Methods ---

    def bind_event_bus(self, event_bus: ProtocolEventBus) -> None:
        """Explicitly bind an event bus instance to this mixin.

        This method must be called before any event publishing operations.
        The event bus is stored as a private attribute and used for all
        subsequent publish operations.

        Thread Safety:
            This method uses atomic check-and-bind under the mixin lock.
            It should only be called during __init__ before the mixin
            instance is shared across threads. If called after the mixin
            is in use (after start_event_listener() or publish operations),
            a ModelOnexError is raised (STRICT_BINDING_MODE=True, default)
            or a WARNING is emitted (STRICT_BINDING_MODE=False).

        Args:
            event_bus: The event bus instance implementing ProtocolEventBus.
                Must support publish() or publish_async() methods.

        Raises:
            ModelOnexError: If STRICT_BINDING_MODE is True and the mixin is
                already in use (binding is locked). Error code is INVALID_STATE.

        Note:
            After binding, is_bound flag is set to True on the runtime state.
            Use _has_event_bus() to check if binding was successful.

        Example:
            >>> node = MyNode()
            >>> node.bind_event_bus(event_bus)
            >>> node.publish_completion_event("complete", data)  # Now works
        """
        # Ensure runtime state exists BEFORE acquiring lock
        # (state creation doesn't need lock protection)
        state = self._ensure_runtime_state()

        # Atomic check-and-bind under lock to prevent race conditions
        with self._mixin_lock:
            if self._is_binding_locked():
                message = (
                    "MIXIN_BIND: bind_event_bus() called after mixin is in use. "
                    "bind_*() methods should be called in __init__ before sharing across threads."
                )
                if self.STRICT_BINDING_MODE:
                    raise ModelOnexError(
                        message=message,
                        error_code=EnumCoreErrorCode.INVALID_STATE,
                        context={
                            "method_name": "bind_event_bus",
                            "node_name": self.get_node_name(),
                            "class_name": self.__class__.__name__,
                        },
                    )
                emit_log_event(
                    LogLevel.WARNING,
                    message,
                    ModelLogData(node_name=self.get_node_name()),
                )
            object.__setattr__(self, "_bound_event_bus", event_bus)
            state.is_bound = True

        # Log outside lock (avoid holding locks during I/O)
        emit_log_event(
            LogLevel.DEBUG,
            "MIXIN_BIND: Event bus bound to mixin",
            ModelLogData(node_name=self.get_node_name()),
        )

    def bind_registry(self, registry: ProtocolEventBusRegistry) -> None:
        """Bind a registry that provides event bus access.

        Alternative to bind_event_bus() for cases where the event bus is
        accessed through a registry pattern. The registry's event_bus property
        will be used for all publishing operations.

        Thread Safety:
            This method uses atomic check-and-bind under the mixin lock.
            It should only be called during __init__ before the mixin
            instance is shared across threads. If called after the mixin
            is in use (after start_event_listener() or publish operations),
            a ModelOnexError is raised (STRICT_BINDING_MODE=True, default)
            or a WARNING is emitted (STRICT_BINDING_MODE=False).

        Args:
            registry: A registry implementing ProtocolEventBusRegistry.
                Must have an event_bus property that returns ProtocolEventBus.

        Raises:
            ModelOnexError: If STRICT_BINDING_MODE is True and the mixin is
                already in use (binding is locked). Error code is INVALID_STATE.

        Note:
            If registry.event_bus is not None, is_bound flag is set to True.
            The registry is stored and its event_bus is resolved on each publish.

        Example:
            >>> node = MyNode()
            >>> node.bind_registry(my_registry)
            >>> # Event bus is accessed via registry.event_bus
        """
        # Ensure runtime state exists BEFORE acquiring lock
        # (state creation doesn't need lock protection)
        state = self._ensure_runtime_state()

        # Atomic check-and-bind under lock to prevent race conditions
        with self._mixin_lock:
            if self._is_binding_locked():
                message = (
                    "MIXIN_BIND: bind_registry() called after mixin is in use. "
                    "bind_*() methods should be called in __init__ before sharing across threads."
                )
                if self.STRICT_BINDING_MODE:
                    raise ModelOnexError(
                        message=message,
                        error_code=EnumCoreErrorCode.INVALID_STATE,
                        context={
                            "method_name": "bind_registry",
                            "node_name": self.get_node_name(),
                            "class_name": self.__class__.__name__,
                        },
                    )
                emit_log_event(
                    LogLevel.WARNING,
                    message,
                    ModelLogData(node_name=self.get_node_name()),
                )
            object.__setattr__(self, "_bound_registry", registry)
            if registry.event_bus is not None:
                state.is_bound = True

        # Log outside lock (avoid holding locks during I/O)
        emit_log_event(
            LogLevel.DEBUG,
            "MIXIN_BIND: Registry bound to mixin",
            ModelLogData(node_name=self.get_node_name()),
        )

    def bind_contract_path(self, contract_path: str) -> None:
        """Bind the contract path used to derive event patterns.

        The contract path is used by get_event_patterns() to determine
        which event types this node should listen to and publish.

        Thread Safety:
            This method uses atomic check-and-bind under the mixin lock.
            It should only be called during __init__ before the mixin
            instance is shared across threads. If called after the mixin
            is in use (after start_event_listener() or publish operations),
            a ModelOnexError is raised (STRICT_BINDING_MODE=True, default)
            or a WARNING is emitted (STRICT_BINDING_MODE=False).

        Args:
            contract_path: Absolute or relative path to the ONEX contract
                YAML file that defines this node's event patterns. Must be
                a non-empty string. Use reset() on the runtime state to clear
                the binding if needed.

        Raises:
            ModelOnexError: If contract_path is empty or whitespace-only.
            ModelOnexError: If STRICT_BINDING_MODE is True and the mixin is
                already in use (binding is locked). Error code is INVALID_STATE.

        Note:
            The contract file is not loaded immediately; it is read when
            get_event_patterns() is called.

        Validation:
            This method validates that contract_path is non-empty and non-whitespace,
            consistent with ModelEventBusRuntimeState.bind() validation. To clear
            a previously bound contract path, use _event_bus_runtime_state.reset()
            followed by re-binding with the desired configuration.
        """
        # Validate contract_path BEFORE acquiring lock (fail-fast validation)
        if not contract_path or not contract_path.strip():
            raise ModelOnexError(
                message="contract_path must be a non-empty string for binding; "
                "use _event_bus_runtime_state.reset() to clear binding configuration",
                error_code=EnumCoreErrorCode.VALIDATION_FAILED,
                context={
                    "class_name": self.__class__.__name__,
                    "provided_value": repr(contract_path),
                },
            )

        # Ensure runtime state exists BEFORE acquiring lock
        # (state creation doesn't need lock protection)
        state = self._ensure_runtime_state()

        # Atomic check-and-bind under lock to prevent race conditions
        with self._mixin_lock:
            if self._is_binding_locked():
                message = (
                    "MIXIN_BIND: bind_contract_path() called after mixin is in use. "
                    "bind_*() methods should be called in __init__ before sharing across threads."
                )
                if self.STRICT_BINDING_MODE:
                    raise ModelOnexError(
                        message=message,
                        error_code=EnumCoreErrorCode.INVALID_STATE,
                        context={
                            "method_name": "bind_contract_path",
                            "node_name": self.get_node_name(),
                            "class_name": self.__class__.__name__,
                        },
                    )
                emit_log_event(
                    LogLevel.WARNING,
                    message,
                    ModelLogData(node_name=self.get_node_name()),
                )
            state.contract_path = contract_path

    def bind_node_name(self, node_name: str) -> None:
        """Bind the node name used for event publishing and logging.

        The node name is included in published events and log messages
        for identification and tracing purposes. If not bound, the
        class name is used as a fallback.

        Thread Safety:
            This method uses atomic check-and-bind under the mixin lock.
            It should only be called during __init__ before the mixin
            instance is shared across threads. If called after the mixin
            is in use (after start_event_listener() or publish operations),
            a ModelOnexError is raised (STRICT_BINDING_MODE=True, default)
            or a WARNING is emitted (STRICT_BINDING_MODE=False).

        Args:
            node_name: The human-readable name of this node. Must be a
                non-empty string. Should be unique within the system for
                proper event correlation.

        Raises:
            ModelOnexError: If node_name is empty or whitespace-only.
            ModelOnexError: If STRICT_BINDING_MODE is True and the mixin is
                already in use (binding is locked). Error code is INVALID_STATE.

        Note:
            This affects get_node_name() return value and all log output.
            If no node name is bound (state.node_name is None), the
            get_node_name() method returns the class name as a fallback.

        Validation:
            This method validates that node_name is non-empty and non-whitespace,
            consistent with ModelEventBusRuntimeState.bind() validation. To clear
            the node name binding, use _event_bus_runtime_state.reset() followed
            by re-binding with the desired configuration.
        """
        # Validate node_name BEFORE acquiring lock (fail-fast validation)
        if not node_name or not node_name.strip():
            raise ModelOnexError(
                message="node_name must be a non-empty string for binding; "
                "use _event_bus_runtime_state.reset() to unbind without clearing configuration",
                error_code=EnumCoreErrorCode.VALIDATION_FAILED,
                context={
                    "class_name": self.__class__.__name__,
                    "provided_value": repr(node_name),
                },
            )

        # Ensure runtime state exists BEFORE acquiring lock
        # (state creation doesn't need lock protection)
        state = self._ensure_runtime_state()

        # Atomic check-and-bind under lock to prevent race conditions
        with self._mixin_lock:
            if self._is_binding_locked():
                message = (
                    "MIXIN_BIND: bind_node_name() called after mixin is in use. "
                    "bind_*() methods should be called in __init__ before sharing across threads."
                )
                if self.STRICT_BINDING_MODE:
                    raise ModelOnexError(
                        message=message,
                        error_code=EnumCoreErrorCode.INVALID_STATE,
                        context={
                            "method_name": "bind_node_name",
                            "node_name": self.get_node_name(),
                            "class_name": self.__class__.__name__,
                        },
                    )
                emit_log_event(
                    LogLevel.WARNING,
                    message,
                    ModelLogData(node_name=self.get_node_name()),
                )
            state.node_name = node_name

    # --- Fail-Fast Event Bus Access ---

    def _require_event_bus(self) -> ProtocolEventBus:
        """Get event bus or raise ModelOnexError if not bound.

        Returns:
            The bound event bus instance.

        Raises:
            ModelOnexError: If no event bus is bound.
        """
        bus = self._get_event_bus()
        if bus is None:
            raise ModelOnexError(
                message=f"Event bus not bound on {self.__class__.__name__}. "
                "Call bind_event_bus() or bind_registry() before publishing.",
                error_code=EnumCoreErrorCode.INVALID_STATE,
                context={"class_name": self.__class__.__name__},
            )
        return bus

    def _get_event_bus(self) -> ProtocolEventBus | None:
        """
        Resolve event bus using protocol-based polymorphism.

        Explicit binding is required before this method returns a valid event bus.
        Call bind_event_bus() or bind_registry() in __init__ before using.

        Returns:
            The event bus instance or None if not bound.
        """
        # Try direct event_bus binding first
        try:
            bus = object.__getattribute__(self, "_bound_event_bus")
            if bus is not None:
                return cast(ProtocolEventBus, bus)
        except AttributeError:
            pass  # Not bound via bind_event_bus()

        # Try registry binding
        try:
            registry = object.__getattribute__(self, "_bound_registry")
            # Access event_bus property on registry - registry must conform to protocol
            event_bus = registry.event_bus
            if event_bus is not None:
                return cast(ProtocolEventBus, event_bus)
        except AttributeError:
            pass  # Not bound via bind_registry()

        return None

    def _has_event_bus(self) -> bool:
        """Check if an event bus is currently available for publishing.

        Use this method to check availability before attempting operations that
        require an event bus. This is useful for optional event publishing where
        you want to gracefully skip rather than raise an error.

        For operations that require an event bus, prefer _require_event_bus()
        which will raise ModelOnexError with a descriptive message.

        Returns:
            True if an event bus is bound and available, False otherwise.

        Example:
            >>> if self._has_event_bus():
            ...     self.publish_completion_event("done", data)
            ... else:
            ...     self._log_warn("Skipping event - no bus", "publish")
        """
        return self._get_event_bus() is not None

    # --- Node Interface Methods (to be overridden by subclasses) ---

    def get_node_name(self) -> str:
        """Get the name of this node for event publishing and logging.

        Returns the bound node name if set via bind_node_name(), otherwise
        falls back to the class name. The node name is used in event
        correlation, logging context, and listener thread naming.

        Returns:
            The node name string. Either the explicitly bound name or
            the class name as a fallback.

        Note:
            This method is safe to call before bind_*() methods - it will
            return the class name if runtime state has not been initialized.
        """
        # Safe access to state - return class name fallback if state doesn't exist
        try:
            state = cast(
                "ModelEventBusRuntimeState",
                object.__getattribute__(self, "_mixin_event_bus_state"),
            )
            if state.node_name:
                return state.node_name
        except AttributeError:
            # State not initialized yet - use class name fallback
            pass
        return self.__class__.__name__

    def get_node_id(self) -> UUID:
        """Get the unique identifier for this node.

        Returns the node's UUID for event attribution. If a _node_id
        attribute exists on the instance, that value is returned.
        Otherwise, generates a deterministic UUID v5 from the node name
        using the DNS namespace.

        Returns:
            A UUID identifying this node instance. The same node name
            will always generate the same UUID across invocations.
        """
        # Try to get actual node_id if available, otherwise generate from name
        if hasattr(self, "_node_id") and isinstance(
            object.__getattribute__(self, "_node_id"), UUID
        ):
            return cast(UUID, object.__getattribute__(self, "_node_id"))
        # Generate deterministic UUID from node name using standard uuid5
        # Uses DNS namespace as a well-known namespace for name-based UUIDs
        return uuid.uuid5(uuid.NAMESPACE_DNS, self.get_node_name())

    def process(self, input_state: InputStateT) -> OutputStateT:
        """
        Process input state and return output state.

        Default implementation - override in subclasses for actual processing.

        Args:
            input_state: The typed input state to process.

        Returns:
            The typed output state after processing.

        Raises:
            NotImplementedError: If not overridden in subclass.
        """
        msg = "Subclasses must implement process method"
        raise NotImplementedError(msg)  # stub-ok: abstract method

    # --- Topic Validation ---

    def _validate_topic_alignment(
        self,
        topic: str,
        envelope: Any,
    ) -> None:
        """
        Validate that envelope's message category matches the topic.

        This method enforces message-topic alignment at runtime, ensuring that
        events are published to the correct topic type (e.g., events to .events
        topics, commands to .commands topics).

        Args:
            topic: Target Kafka topic
            envelope: Event envelope being published (must have message_category property)

        Raises:
            ModelOnexError: If message category doesn't match topic

        Example:
            >>> envelope = ModelEventEnvelope(payload=UserCreatedEvent(...))
            >>> self._validate_topic_alignment("dev.user.events.v1", envelope)  # OK
            >>> self._validate_topic_alignment("dev.user.commands.v1", envelope)  # Raises
        """
        # Only validate if envelope has message_category property
        if not hasattr(envelope, "message_category"):
            self._log_warn(
                f"Envelope type {type(envelope).__name__} does not have message_category property, skipping topic alignment validation",
                pattern="topic_alignment",
            )
            return

        message_category: EnumMessageCategory = envelope.message_category
        message_type_name = (
            type(envelope.payload).__name__
            if hasattr(envelope, "payload")
            else type(envelope).__name__
        )
        validate_message_topic_alignment(topic, message_category, message_type_name)

    # --- Event Completion Publishing ---

    async def publish_event(
        self,
        event_type: str,
        payload: ModelOnexEvent | None = None,
        correlation_id: UUID | None = None,
    ) -> None:
        """
        Publish an event via the event bus.

        This is a simple wrapper that publishes events directly to the event bus.

        Args:
            event_type: Type of event to publish
            payload: Event payload data (ModelOnexEvent or None for a new event)
            correlation_id: Optional correlation ID for tracking

        Raises:
            ModelOnexError: If event bus is not bound.
        """
        bus = self._require_event_bus()
        # Lock binding after first publish operation - any bind_*() after this warns
        self._lock_binding()

        try:
            # Build event using ModelOnexEvent or use provided payload
            event = payload or ModelOnexEvent.create_core_event(
                event_type=event_type,
                node_id=self.get_node_id(),
                correlation_id=correlation_id,
            )

            # Publish via event bus - fail fast if no publish method
            # TODO(v1.0): Standardize event bus protocol to require publish_async().
            # Currently hasattr checks support legacy event bus implementations with
            # non-standard interfaces. Once all implementations conform to
            # ProtocolEventBus, these checks can be replaced with direct calls.
            # Cast to Any for duck-typed method calls.
            if hasattr(bus, "publish_async"):
                # Wrap in envelope for async publishing
                from omnibase_core.models.events.model_event_envelope import (
                    ModelEventEnvelope,
                )

                envelope: ModelEventEnvelope[ModelOnexEvent] = ModelEventEnvelope(
                    payload=event
                )
                # TODO(v1.0): Add topic validation when topic-based publishing is implemented.
                # When the event bus supports explicit topic routing, validate alignment
                # between message category and topic name using _validate_topic_alignment().
                await cast(Any, bus).publish_async(envelope)
            elif hasattr(bus, "publish"):
                cast(Any, bus).publish(event)  # Synchronous method - no await
            else:
                raise ModelOnexError(
                    message="Event bus does not support publishing (missing 'publish_async' and 'publish' methods)",
                    error_code=EnumCoreErrorCode.EVENT_BUS_ERROR,
                    context={"bus_type": type(bus).__name__, "event_type": event_type},
                )

            self._log_info(f"Published event: {event_type}", event_type)

        except ModelOnexError:
            raise  # Re-raise binding errors from _require_event_bus
        except Exception as e:
            self._log_error(
                f"Failed to publish event: {e!r}",
                "publish_event",
                error=e,
            )

    def publish_completion_event(
        self,
        event_type: str,
        data: ModelCompletionData,
    ) -> None:
        """
        Publish completion event using synchronous event bus.

        Args:
            event_type: Event type string (e.g., "generation.health.complete")
            data: Completion data model

        Raises:
            ModelOnexError: If event bus is not bound.
        """
        bus = self._require_event_bus()
        # Lock binding after first publish operation - any bind_*() after this warns
        self._lock_binding()

        # Check if bus is async-only (has async methods but not sync methods)
        has_async = hasattr(bus, "apublish") or hasattr(bus, "apublish_async")
        has_sync = hasattr(bus, "publish") or hasattr(bus, "publish_async")

        if has_async and not has_sync:
            self._log_error(
                "registry.event_bus is async-only; call 'await apublish_completion_event(...)' instead",
                pattern="event_bus.async_only",
            )
            return

        try:
            event = self._build_event(event_type, data)
            # Use synchronous publish method only (this is a sync method) - fail fast if missing
            # TODO(v1.0): Add topic validation when topic-based publishing is implemented.
            # Sync publish doesn't use envelope, so validation would need to wrap the event
            # in ModelEventEnvelope first before calling _validate_topic_alignment().
            # TODO(v1.0): Standardize event bus protocol to require publish().
            # Currently hasattr check supports legacy event bus with non-standard interface.
            # Once all implementations conform to ProtocolEventBus, this check can be removed.
            if hasattr(bus, "publish"):
                cast(Any, bus).publish(event)
            else:
                raise ModelOnexError(
                    message="Event bus has no synchronous 'publish' method",
                    error_code=EnumCoreErrorCode.EVENT_BUS_ERROR,
                    context={"bus_type": type(bus).__name__, "event_type": event_type},
                )
            self._log_info(f"Published completion event: {event_type}", event_type)
        except ModelOnexError:
            raise  # Re-raise binding errors from _require_event_bus
        except Exception as e:
            self._log_error(
                f"Failed to publish completion event: {e!r}",
                "publish_completion",
                error=e,
            )

    async def apublish_completion_event(
        self,
        event_type: str,
        data: ModelCompletionData,
    ) -> None:
        """
        Publish completion event using asynchronous event bus.

        Supports both async and sync buses for maximum compatibility.

        Args:
            event_type: Event type string (e.g., "generation.health.complete")
            data: Completion data model

        Raises:
            ModelOnexError: If event bus is not bound.
        """
        bus = self._require_event_bus()
        # Lock binding after first publish operation - any bind_*() after this warns
        self._lock_binding()

        try:
            event = self._build_event(event_type, data)

            # Prefer async publishing if available - fail fast if no publish method
            # TODO(v1.0): Standardize event bus protocol to require publish_async().
            # Currently hasattr checks support legacy event bus implementations with
            # non-standard interfaces. Once all implementations conform to
            # ProtocolEventBus, these checks can be replaced with direct calls.
            # Cast to Any for duck-typed method calls.
            if hasattr(bus, "publish_async"):
                # Wrap event in envelope for async publishing
                from omnibase_core.models.events.model_event_envelope import (
                    ModelEventEnvelope,
                )

                envelope: ModelEventEnvelope[ModelOnexEvent] = ModelEventEnvelope(
                    payload=event
                )
                # TODO(v1.0): Add topic validation when topic-based publishing is implemented.
                # When the event bus supports explicit topic routing, validate alignment
                # between message category and topic name using _validate_topic_alignment().
                await cast(Any, bus).publish_async(envelope)
            # Fallback to sync method
            elif hasattr(bus, "publish"):
                cast(Any, bus).publish(event)  # Synchronous method - no await
            else:
                raise ModelOnexError(
                    message="Event bus has no publish method (missing 'publish_async' and 'publish')",
                    error_code=EnumCoreErrorCode.EVENT_BUS_ERROR,
                    context={"bus_type": type(bus).__name__, "event_type": event_type},
                )

            self._log_info(f"Published completion event: {event_type}", event_type)

        except ModelOnexError:
            raise  # Re-raise binding errors from _require_event_bus
        except Exception as e:
            self._log_error(
                f"Failed to publish completion event: {e!r}",
                "publish_completion",
                error=e,
            )

    def _build_event(
        self, event_type: str, data: ModelCompletionData
    ) -> ModelOnexEvent:
        """Build a ModelOnexEvent from completion data.

        Constructs a properly formatted ONEX event using the completion
        data's event kwargs, the node's ID, and optional correlation ID.

        Args:
            event_type: The event type string (e.g., "generation.health.complete").
            data: Completion data model containing message, success flag,
                tags, and optional correlation_id.

        Returns:
            A ModelOnexEvent instance ready for publishing via the event bus.

        Note:
            The correlation_id from data is extracted and passed separately
            to create_core_event() to ensure proper type handling.
        """
        # Extract kwargs and handle correlation_id explicitly
        event_kwargs = data.to_event_kwargs()
        correlation_id = event_kwargs.pop("correlation_id", None)

        return ModelOnexEvent.create_core_event(
            event_type=event_type,
            node_id=self.get_node_id(),
            correlation_id=correlation_id if isinstance(correlation_id, UUID) else None,
            **event_kwargs,
        )

    # --- Event Listening and Subscription ---

    def get_event_patterns(self) -> list[str]:
        """Get event patterns this node should subscribe to and listen for.

        Default implementation generates patterns based on the node name.
        Override in subclasses for custom event subscription patterns.

        Returns:
            A list of event pattern strings that this node should subscribe to.
            Patterns follow the format "domain.node_name.action" (e.g.,
            "generation.mynode.start", "coordination.mynode.execute").

        Raises:
            ModelOnexError: If pattern generation fails due to configuration
                or contract parsing errors.

        Note:
            If contract_path is not bound or runtime state is not initialized,
            a warning is logged and an empty list is returned. Bind contract_path
            via bind_contract_path() before calling if you need contract-based patterns.

        Example:
            >>> node.bind_contract_path("/path/to/contract.yaml")
            >>> patterns = node.get_event_patterns()
            >>> # Returns ["generation.mynode.start", "generation.mynode.process", ...]
        """
        try:
            # Safe access to state - return empty list if state doesn't exist
            try:
                state = cast(
                    "ModelEventBusRuntimeState",
                    object.__getattribute__(self, "_mixin_event_bus_state"),
                )
                contract_path = state.contract_path
            except AttributeError:
                # State not initialized - treat as no contract_path
                contract_path = None

            if not contract_path:
                self._log_warn(
                    "No contract_path found, cannot determine event patterns",
                    "event_patterns",
                )
                return []

            # Extract event patterns from contract (simplified implementation)
            # Parse the YAML contract to extract event patterns
            node_name = self.get_node_name().lower()

            # Generate common patterns based on node name
            return [
                f"generation.{node_name}.start",
                f"generation.{node_name}.process",
                f"coordination.{node_name}.execute",
            ]

        except Exception as e:
            self._log_error(
                f"Failed to get event patterns: {e!r}",
                "event_patterns",
                error=e,
            )
            raise ModelOnexError(
                f"Failed to get event patterns: {e!s}",
                error_code=EnumCoreErrorCode.VALIDATION_FAILED,
            ) from e

    def get_completion_event_type(self, input_event_type: str) -> str:
        """Get the completion event type for a given input event.

        Maps input event types to their corresponding completion event types
        using a predefined mapping table. This enables proper event-driven
        workflows where processing completion is signaled.

        Args:
            input_event_type: The input event type string to map
                (e.g., "generation.tool.start").

        Returns:
            The corresponding completion event type string
            (e.g., "generation.tool.complete").

        Raises:
            ModelOnexError: If event type mapping fails due to invalid format.

        Example:
            >>> event_type = node.get_completion_event_type("generation.tool.start")
            >>> # Returns "generation.tool.complete"
            >>> event_type = node.get_completion_event_type("custom.event")
            >>> # Returns "custom.complete" (default: replaces last part)
        """
        try:
            # input_event_type is already typed as str
            event_str = input_event_type

            # Extract domain and event suffix
            parts = event_str.split(".")
            if len(parts) < 3:
                return f"{event_str}.complete"

            domain = parts[0]  # e.g., "generation"
            event_suffix = ".".join(parts[1:])  # e.g., "tool.start"

            # Map input events to completion events
            completion_mappings = {
                "health.check": "health.complete",
                "contract.validate": "contract.complete",
                "tool.start": "tool.complete",
                "tool.process": "tool.complete",
                "ast.generate": "ast.complete",
                "render.files": "render.complete",
                "validate.files": "validate.complete",
            }

            # Find matching pattern
            for pattern, completion in completion_mappings.items():
                if event_suffix.endswith(pattern.split(".")[-1]):
                    return f"{domain}.{completion}"

            # Default: replace last part with "complete"
            parts[-1] = "complete"
            return ".".join(parts)

        except Exception as e:
            self._log_error(
                f"Failed to determine completion event type: {e!r}",
                "completion_event_type",
                error=e,
            )
            raise ModelOnexError(
                f"Failed to determine completion event type: {e!s}",
                error_code=EnumCoreErrorCode.VALIDATION_FAILED,
            ) from e

    def start_event_listener(self) -> "ModelEventBusListenerHandle":
        """Start the event listener thread for processing incoming events.

        Creates a background daemon thread that subscribes to event patterns
        returned by get_event_patterns() and dispatches incoming events to
        the process() method. This method is idempotent - calling it when
        a listener is already running returns the existing handle.

        Returns:
            A ModelEventBusListenerHandle for managing the listener lifecycle.
            Use the handle's stop() method or stop_event_listener() to terminate.

        Raises:
            ModelOnexError: If no event bus is bound. Call bind_event_bus()
                or bind_registry() before starting the listener.

        Note:
            The listener thread is a daemon thread, meaning it will be
            automatically terminated when the main program exits.

        Example:
            >>> node.bind_event_bus(event_bus)
            >>> handle = node.start_event_listener()
            >>> # ... process events ...
            >>> node.stop_event_listener(handle)
        """
        from omnibase_core.models.event_bus import ModelEventBusListenerHandle

        # Return existing handle if already running
        existing = self._event_bus_listener_handle
        if existing is not None and existing.is_active():
            self._log_warn("Event listener already running", "event_listener")
            return existing

        if not self._has_event_bus():
            raise ModelOnexError(
                message=f"Cannot start event listener on {self.__class__.__name__}: "
                "no event bus available. Call bind_event_bus() or bind_registry() first.",
                error_code=EnumCoreErrorCode.INVALID_STATE,
                context={"class_name": self.__class__.__name__},
            )

        # Lock binding before starting listener thread - any bind_*() after this warns
        self._lock_binding()

        # Create new handle
        handle = ModelEventBusListenerHandle(
            stop_event=threading.Event(),
            is_running=True,
        )

        # Create and start thread
        handle.listener_thread = threading.Thread(
            target=self._event_listener_loop,
            args=(handle,),
            daemon=True,
            name=f"EventListener-{self.get_node_name()}",
        )
        handle.listener_thread.start()

        # Store handle
        object.__setattr__(self, "_mixin_event_bus_listener", handle)

        self._log_info("Event listener started", "event_listener")
        return handle

    def stop_event_listener(
        self, handle: "ModelEventBusListenerHandle | None" = None
    ) -> bool:
        """Stop the event listener and unsubscribe from all events.

        Gracefully terminates the event listener thread and removes all
        event subscriptions from the event bus. This method is safe to
        call multiple times - it will not raise errors if the listener
        is already stopped or was never started.

        Thread Safety:
            This method is thread-safe and can be called concurrently from
            multiple threads. It uses a three-phase lock pattern:

            1. **Phase 1 (lock held)**: Capture handle and bus references.
               Also checks is_running inside the lock for consistency - if
               the listener is already stopped, returns immediately to avoid
               unnecessary work and prevent race conditions.
            2. **Phase 2 (lock released)**: Perform unsubscription and stop
               (potentially blocking operations)
            3. **Cleanup**: Handle errors after stop completes

            The lock is released before blocking operations to allow other
            threads to proceed. The captured references remain valid because
            Python's reference counting keeps objects alive.

        Args:
            handle: Optional listener handle to stop. If None, stops the
                current listener associated with this mixin instance.

        Returns:
            True if the listener was stopped cleanly within the timeout
            period or if there was no active listener. False if the
            listener thread did not terminate within the timeout.

        Raises:
            ModelOnexError: If the event bus does not support unsubscribe().
                Note: Even when this is raised, the listener thread is still
                stopped to prevent resource leaks.

        Note:
            Unsubscription errors are logged but do not prevent stopping
            the listener thread. Check logs for any failed unsubscriptions.
        """
        # === Phase 1: Capture references under lock ===
        with self._mixin_lock:
            target = handle or self._event_bus_listener_handle
            if target is None:
                return True  # Nothing to stop

            # Check is_running inside lock for consistency
            # This prevents unnecessary work if another thread already stopped the listener
            if not target.is_running:
                return True  # Already stopped

            # Capture bus reference under lock for thread safety
            bus = self._get_event_bus()
            # Copy subscriptions list to avoid iteration issues if modified
            subscriptions_copy = (
                list(target.subscriptions) if target.subscriptions else []
            )
        # Lock released here - other threads can now access state

        # === Phase 2: Unsubscribe and stop (lock NOT held) ===
        # Perform potentially blocking operations outside the lock
        unsubscribe_error: ModelOnexError | None = None

        # Unsubscribe from all events - fail fast if bus doesn't support unsubscribe
        # but still call target.stop() to prevent resource leaks
        # TODO(v1.0): Standardize event bus protocol to require unsubscribe().
        # Currently hasattr check supports legacy event bus implementations.
        if bus and subscriptions_copy:
            if not hasattr(bus, "unsubscribe"):
                # Capture error but continue to stop the listener thread
                unsubscribe_error = ModelOnexError(
                    message="Event bus does not support 'unsubscribe' method",
                    error_code=EnumCoreErrorCode.EVENT_BUS_ERROR,
                    context={"bus_type": type(bus).__name__},
                )
            else:
                for subscription in subscriptions_copy:
                    try:
                        # Cast to Any for legacy event bus interface
                        cast(Any, bus).unsubscribe(subscription)
                    except Exception as e:
                        self._log_error(
                            f"Failed to unsubscribe: {e!r}",
                            "event_listener",
                            error=e,
                        )

        # Always stop the listener thread, even if unsubscription failed
        # target.stop() is already thread-safe (has its own internal lock)
        result = target.stop()
        self._log_info("Event listener stopped", "event_listener")

        # Re-raise unsubscribe error after ensuring listener is stopped
        if unsubscribe_error is not None:
            raise unsubscribe_error

        return result

    def dispose_event_bus_resources(self) -> None:
        """Clean up all event bus resources. Call on shutdown.

        This method is idempotent and safe to call multiple times. It will not
        raise exceptions for already-disposed resources.

        Thread Safety:
            This method is thread-safe and can be called concurrently from
            multiple threads. It uses a lock-capture-release pattern:

            1. **Capture Phase (lock held)**: Capture references to handle
               and state, set disposed flag to prevent re-entry
            2. **Cleanup Phase (lock released)**: Stop listener thread and
               perform potentially blocking cleanup operations
            3. **Thread Join Phase**: Explicitly join listener thread with the
               handle's configured timeout to ensure thread termination before proceeding
            4. **Binding Cleanup Phase (lock held)**: Atomically clear all
               bound attributes to prevent partial cleanup

            The lock is released during blocking operations to allow other
            threads to proceed. All cleanup phases are wrapped in try/finally
            to ensure resources are released even if exceptions occur.

        Listener Thread Cleanup:
            Listener threads are explicitly joined to ensure proper resource
            cleanup. The join uses the handle's configured timeout (default 5.0
            seconds via ModelEventBusListenerHandle.DEFAULT_STOP_TIMEOUT) to
            prevent indefinite blocking. If the thread does not terminate within
            this timeout, a warning is logged and included in the cleanup errors,
            but cleanup continues to release other resources.

        Error Handling:
            All cleanup errors are collected and logged. If any errors occur
            during cleanup, a ModelOnexError is raised after all cleanup steps
            complete, containing details of all failures. This ensures:

            1. All cleanup steps are attempted even if earlier steps fail
            2. Errors are not silently swallowed
            3. Callers are notified of cleanup failures via structured errors

        Raises:
            ModelOnexError: If any cleanup step fails. The error context contains
                a list of all errors encountered during cleanup.
        """
        from omnibase_core.models.event_bus import ModelEventBusListenerHandle

        cleanup_errors: list[str] = []
        handle: ModelEventBusListenerHandle | None = None

        try:
            # === Phase 1: Capture handle reference under lock ===
            with self._mixin_lock:
                handle = self._event_bus_listener_handle
            # Lock released - other threads can access state

            # === Phase 2: Stop listener (lock NOT held - may block) ===
            # Use stop_event_listener() to properly unsubscribe from the event bus
            # before stopping. This prevents memory leaks where the event bus retains
            # references to dead subscriptions. stop_event_listener() handles its own
            # thread safety with internal locks.
            if handle is not None:
                try:
                    # stop_event_listener() properly:
                    # 1. Gets event bus reference
                    # 2. Unsubscribes from all events
                    # 3. Calls handle.stop()
                    # This prevents memory leaks in the event bus
                    stopped = self.stop_event_listener(handle)
                    if not stopped:
                        cleanup_errors.append(
                            "Event listener did not stop within timeout"
                        )
                except Exception as e:
                    # stop_event_listener() may raise ModelOnexError if event bus
                    # doesn't support unsubscribe, but it still stops the listener
                    cleanup_errors.append(f"Failed to stop event listener: {e!r}")
                    emit_log_event(
                        LogLevel.ERROR,
                        f"MIXIN_DISPOSE: Failed to stop event listener: {e!r}",
                        ModelLogData(node_name=self.get_node_name()),
                    )

                # Explicitly join listener thread for proper cleanup
                # This ensures the thread has fully terminated before we continue
                if handle.listener_thread is not None:
                    try:
                        # Use the handle's configured timeout for consistency
                        # This respects instance/class-level timeout configuration
                        join_timeout = handle.get_stop_timeout()
                        handle.listener_thread.join(timeout=join_timeout)
                        if handle.listener_thread.is_alive():
                            cleanup_errors.append(
                                "Listener thread did not terminate within join timeout"
                            )
                            emit_log_event(
                                LogLevel.WARNING,
                                "MIXIN_DISPOSE: Listener thread did not terminate within timeout",
                                ModelLogData(node_name=self.get_node_name()),
                            )
                    except Exception as e:
                        cleanup_errors.append(f"Failed to join listener thread: {e!r}")
                        emit_log_event(
                            LogLevel.ERROR,
                            f"MIXIN_DISPOSE: Failed to join listener thread: {e!r}",
                            ModelLogData(node_name=self.get_node_name()),
                        )

            # === Phase 3: Clear bindings atomically under lock ===
            with self._mixin_lock:
                for attr in (
                    "_bound_event_bus",
                    "_bound_registry",
                    "_mixin_event_bus_listener",
                ):
                    try:
                        object.__delattr__(self, attr)
                    except AttributeError:
                        # AttributeError is EXPECTED during cleanup for two reasons:
                        # 1. Attribute was never bound (binding is optional)
                        # 2. Idempotent cleanup: dispose() called multiple times
                        #
                        # We log at DEBUG (not WARNING) because this is expected behavior.
                        emit_log_event(
                            LogLevel.DEBUG,
                            f"MIXIN_DISPOSE: Attribute {attr} not present during cleanup",
                            ModelLogData(node_name=self.get_node_name()),
                        )
                    except Exception as e:
                        # Unexpected error during attribute deletion
                        cleanup_errors.append(f"Failed to delete {attr}: {e!r}")
                        emit_log_event(
                            LogLevel.ERROR,
                            f"MIXIN_DISPOSE: Unexpected error deleting {attr}: {e!r}",
                            ModelLogData(node_name=self.get_node_name()),
                        )

            # === Phase 4: Reset runtime state ===
            try:
                self._event_bus_runtime_state.reset()
            except Exception as e:
                cleanup_errors.append(f"Failed to reset runtime state: {e!r}")
                emit_log_event(
                    LogLevel.ERROR,
                    f"MIXIN_DISPOSE: Failed to reset runtime state: {e!r}",
                    ModelLogData(node_name=self.get_node_name()),
                )

        finally:
            # Log completion regardless of success/failure
            emit_log_event(
                LogLevel.DEBUG,
                "MIXIN_DISPOSE: Event bus resources disposed",
                ModelLogData(node_name=self.get_node_name()),
            )

        # Raise collected errors as structured ModelOnexError
        if cleanup_errors:
            raise ModelOnexError(
                message=f"Event bus cleanup completed with {len(cleanup_errors)} error(s)",
                error_code=EnumCoreErrorCode.OPERATION_FAILED,
                context={
                    "node_name": self.get_node_name(),
                    "error_count": len(cleanup_errors),
                    "errors": cleanup_errors,
                },
            )

    def _event_listener_loop(self, handle: "ModelEventBusListenerHandle") -> None:
        """Run the main event listener loop in a background thread.

        Subscribes to all event patterns from get_event_patterns() and waits
        for incoming events. The loop runs until the handle's stop_event is
        set or an unrecoverable error occurs.

        Args:
            handle: The listener handle containing the stop event and
                subscription list. Subscriptions are stored in the handle
                for cleanup during stop_event_listener().

        Note:
            This method is intended to be run in a daemon thread started
            by start_event_listener(). It should not be called directly.
            Subscription failures are logged but do not stop the loop.
        """
        try:
            patterns = self.get_event_patterns()
            if not patterns:
                self._log_warn("No event patterns to listen to", "event_listener")
                return

            bus = self._get_event_bus()
            if not bus:
                raise ModelOnexError(
                    message="No event bus available for subscription",
                    error_code=EnumCoreErrorCode.EVENT_BUS_ERROR,
                    context={"node_name": self.get_node_name()},
                )

            # TODO(v1.0): Standardize event bus protocol to require subscribe().
            # Currently hasattr check supports legacy event bus implementations.
            if not hasattr(bus, "subscribe"):
                raise ModelOnexError(
                    message="Event bus does not support 'subscribe' method",
                    error_code=EnumCoreErrorCode.EVENT_BUS_ERROR,
                    context={
                        "bus_type": type(bus).__name__,
                        "node_name": self.get_node_name(),
                    },
                )

            # Subscribe to all patterns
            # Note: Cast to Any for legacy event bus interface
            for pattern in patterns:
                try:
                    event_handler = self._create_event_handler(pattern)
                    subscription = cast(Any, bus).subscribe(
                        event_handler, event_type=pattern
                    )
                    handle.subscriptions.append(subscription)
                    self._log_info(f"Subscribed to pattern: {pattern}", pattern)
                except Exception as e:
                    self._log_error(
                        f"Failed to subscribe to {pattern}: {e!r}",
                        "subscribe",
                        error=e,
                    )

            # Keep thread alive
            while handle.stop_event is not None and not handle.stop_event.wait(1.0):
                pass

        except Exception as e:
            self._log_error(
                f"Event listener loop failed: {e!r}",
                "event_listener",
                error=e,
            )

    def _create_event_handler(self, pattern: str) -> Callable[..., Any]:
        """Create an event handler closure for a specific event pattern.

        Generates a handler function that extracts events from envelopes,
        converts them to typed input state, processes them via process(),
        and publishes completion events.

        Args:
            pattern: The event pattern string this handler will process
                (e.g., "generation.mynode.start"). Used for logging and
                error context.

        Returns:
            A callable handler function that accepts ProtocolEventEnvelope
            and processes the contained event. The handler manages its own
            error handling and publishes error completion events on failure.

        Note:
            The returned handler captures the pattern in its closure for
            logging and error reporting. Each pattern should have its own
            handler instance.
        """

        def handler(envelope: ProtocolEventEnvelope[ModelOnexEvent]) -> None:
            """Handle incoming event envelope."""
            # Extract event from envelope - fail fast if missing
            if not hasattr(envelope, "payload"):
                raise ModelOnexError(
                    message=f"Envelope missing required 'payload' attribute for pattern {pattern}",
                    error_code=EnumCoreErrorCode.VALIDATION_FAILED,
                    context={
                        "pattern": pattern,
                        "envelope_type": type(envelope).__name__,
                    },
                )

            event: ModelOnexEvent = envelope.payload

            # Validate event has required attributes - fail fast if missing
            if not hasattr(event, "event_type"):
                raise ModelOnexError(
                    message=f"Event missing required 'event_type' attribute for pattern {pattern}",
                    error_code=EnumCoreErrorCode.VALIDATION_FAILED,
                    context={"pattern": pattern, "event_type": type(event).__name__},
                )

            try:
                self._log_info(
                    f"Processing event: {event.event_type}",
                    str(event.event_type),
                )

                # Convert event to input state
                input_state = self._event_to_input_state(event)

                # Process through the node
                self.process(input_state)

                # Publish completion event
                completion_event_type = self.get_completion_event_type(
                    str(event.event_type)
                )
                completion_data = ModelCompletionData(
                    message=f"Processing completed for {event.event_type}",
                    success=True,
                    tags=["processed", "completed"],
                )

                self.publish_completion_event(completion_event_type, completion_data)

                self._log_info(
                    f"Event processing completed: {event.event_type}",
                    str(event.event_type),
                )

            except Exception as e:
                self._log_error(f"Event processing failed: {e!r}", pattern, error=e)

                # Publish error completion event
                try:
                    completion_event_type = self.get_completion_event_type(
                        str(event.event_type),
                    )
                    error_data = ModelCompletionData(
                        message=f"Processing failed: {e!s}",
                        success=False,
                        tags=["error", "failed"],
                    )
                    self.publish_completion_event(completion_event_type, error_data)
                except Exception as publish_error:
                    self._log_error(
                        f"Failed to publish error event: {publish_error!r}",
                        "publish_error",
                        error=publish_error,
                    )

        return handler

    def _event_to_input_state(self, event: ModelOnexEvent) -> InputStateT:
        """Convert ModelOnexEvent to typed input state for processing.

        Args:
            event: The incoming event to convert.

        Returns:
            The typed input state extracted from the event.

        Raises:
            ModelOnexError: If event is not a ModelOnexEvent or if input state
                class cannot be determined.
        """
        # Type guard: validate event parameter is actually ModelOnexEvent
        if not isinstance(event, ModelOnexEvent):
            raise ModelOnexError(
                message=f"Expected ModelOnexEvent, got {type(event).__name__}",
                error_code=EnumCoreErrorCode.TYPE_MISMATCH,
                context={
                    "expected_type": "ModelOnexEvent",
                    "actual_type": type(event).__name__,
                    "node_name": self.get_node_name(),
                },
            )

        try:
            input_state_class = self._get_input_state_class()
            if not input_state_class:
                msg = "Cannot determine input state class for event conversion"
                raise ModelOnexError(
                    message=msg,
                    error_code=EnumCoreErrorCode.VALIDATION_FAILED,
                )

            # Extract data from event - convert to dict if ModelEventData
            event_data_raw = event.data
            if event_data_raw is None:
                event_data: dict[str, object] = {}
            elif hasattr(event_data_raw, "model_dump"):
                event_data = event_data_raw.model_dump()
            else:
                event_data = {}

            # Try to create input state from event data using from_event if available
            # Use Protocol-based type narrowing for proper type safety
            if isinstance(input_state_class, type) and issubclass(
                input_state_class, ProtocolFromEvent
            ):
                # Protocol check passed - from_event method exists and is callable
                result: InputStateT = cast(
                    InputStateT, input_state_class.from_event(event)
                )
                return result

            # Fallback: check for from_event via getattr for classes that don't
            # match the Protocol (e.g., due to signature differences)
            # TODO(v1.0): Remove this fallback after migration to ProtocolFromEvent.
            # This supports legacy input state classes that have from_event but don't
            # conform to the ProtocolFromEvent signature. Once all consumers have
            # migrated to the protocol-based pattern, this can be removed.
            from_event_method = getattr(input_state_class, "from_event", None)
            if from_event_method is not None and callable(from_event_method):
                result = cast(InputStateT, from_event_method(event))
                return result

            # Verify class is callable before invoking
            if not callable(input_state_class):
                raise ModelOnexError(
                    message=f"Input state class {input_state_class} is not callable",
                    error_code=EnumCoreErrorCode.VALIDATION_FAILED,
                    context={"input_state_class": str(input_state_class)},
                )
            # Create from event data directly
            return cast(InputStateT, input_state_class(**event_data))

        except Exception as e:
            self._log_error(
                f"Failed to convert event to input state: {e!r}",
                "event_conversion",
                error=e,
            )
            raise

    def _get_input_state_class(self) -> type | None:
        """Extract the input state class from generic type parameters.

        Uses Python's type introspection to find the InputStateT type
        argument from the class's generic bases. This enables type-safe
        event-to-state conversion in _event_to_input_state().

        Returns:
            The input state class (first generic type argument) or None
            if the class was not parameterized with concrete types.

        Raises:
            ModelOnexError: If type introspection fails due to unexpected
                AttributeError, TypeError, or IndexError.

        Example:
            >>> class MyNode(MixinEventBus[MyInputState, MyOutputState]): ...
            >>> node = MyNode()
            >>> node._get_input_state_class()  # Returns MyInputState
        """
        try:
            # Get the generic type arguments
            orig_bases = getattr(self.__class__, "__orig_bases__", ())
            for base in orig_bases:
                if hasattr(base, "__args__") and len(base.__args__) >= 1:
                    cls: type | None = base.__args__[0]
                    return cls
            return None
        except (AttributeError, TypeError, IndexError) as e:
            # Fail fast on unexpected errors during type introspection
            raise ModelOnexError(
                message=f"Failed to extract input state class from generic type parameters: {e!s}",
                error_code=EnumCoreErrorCode.TYPE_INTROSPECTION_ERROR,
                context={
                    "node_name": self.get_node_name(),
                    "class_name": self.__class__.__name__,
                    "error_type": type(e).__name__,
                },
            ) from e

    # --- Logging Helpers ---

    def _log_info(self, msg: str, pattern: str) -> None:
        """Emit a structured INFO log with event pattern context.

        Args:
            msg: The log message to emit.
            pattern: Event pattern or operation identifier for context
                (e.g., "event_listener", "publish_completion", topic name).
        """
        emit_log_event(
            LogLevel.INFO,
            msg,
            context={"pattern": pattern, "node_name": self.get_node_name()},
        )

    def _log_warn(self, msg: str, pattern: str) -> None:
        """Emit a structured WARNING log with event pattern context.

        Args:
            msg: The warning message to emit.
            pattern: Event pattern or operation identifier for context.
        """
        emit_log_event(
            LogLevel.WARNING,
            msg,
            context={"pattern": pattern, "node_name": self.get_node_name()},
        )

    def _log_error(
        self,
        msg: str,
        pattern: str,
        error: BaseException | None = None,
    ) -> None:
        """Emit a structured ERROR log with event pattern and exception context.

        Args:
            msg: The error message to emit.
            pattern: Event pattern or operation identifier for context.
            error: Optional exception that caused the error. If provided,
                its repr() is included in the log context for debugging.
        """
        emit_log_event(
            LogLevel.ERROR,
            msg,
            context={
                "pattern": pattern,
                "node_name": self.get_node_name(),
                "error": None if error is None else repr(error),
            },
        )<|MERGE_RESOLUTION|>--- conflicted
+++ resolved
@@ -46,15 +46,9 @@
         - start_event_listener() is called (listener thread started)
         - publish_event() or publish_completion_event() operations occur
 
-<<<<<<< HEAD
-        If bind_*() methods are called after the flag is set, a WARNING is
-        emitted via structured logging. This helps developers identify
-        thread-unsafe binding patterns while preserving existing behavior.
-=======
         If bind_*() methods are called after the flag is set, a ModelOnexError
         is raised (fail-fast behavior). This prevents thread-unsafe binding
         patterns from causing subtle race conditions in production.
->>>>>>> 077d1469
 """
 
 import threading
@@ -90,7 +84,6 @@
     ProtocolEventBus,
     ProtocolEventBusRegistry,
 )
-from omnibase_core.protocols.protocol_from_event import ProtocolFromEvent
 
 if TYPE_CHECKING:
     from omnibase_core.models.event_bus import (
@@ -170,16 +163,10 @@
         See module docstring for detailed lock hierarchy and thread lifecycle documentation.
 
     Strict Binding Mode:
-<<<<<<< HEAD
-        By default, calling bind_*() methods after the mixin is "in use" (i.e., after
-        start_event_listener() or publish operations) only emits a WARNING log. This
-        preserves existing behavior while alerting developers to potential issues.
-=======
         By default (STRICT_BINDING_MODE=True), calling bind_*() methods after the mixin
         is "in use" (i.e., after start_event_listener() or publish operations) raises
         ModelOnexError with error_code=INVALID_STATE. This fail-fast behavior prevents
         subtle race conditions from reaching production.
->>>>>>> 077d1469
 
         For gradual migration or compatibility with legacy code, disable strict mode:
 
@@ -394,13 +381,8 @@
         This method implements runtime misuse detection for thread-unsafe
         binding patterns. The behavior depends on the STRICT_BINDING_MODE class variable:
 
-<<<<<<< HEAD
-        - STRICT_BINDING_MODE = False (default): Emits a structured WARNING log.
-          This preserves existing behavior while alerting developers.
-=======
         - STRICT_BINDING_MODE = True (default): Raises ModelOnexError with INVALID_STATE.
           This is the recommended mode for production to catch misuse early.
->>>>>>> 077d1469
 
         - STRICT_BINDING_MODE = False: Emits a structured WARNING log.
           Use this for gradual migration or compatibility with legacy code.
