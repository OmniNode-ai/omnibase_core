"""
Mixin for workflow execution from YAML contracts.

Enables orchestrator nodes to execute workflows declaratively from
ModelWorkflowDefinition.

Typing: Strongly typed with strategic Any usage for mixin kwargs and configuration dicts.
"""

from __future__ import annotations

<<<<<<< HEAD
from typing import TYPE_CHECKING, Any, cast
=======
from collections.abc import Callable, Coroutine
from typing import TYPE_CHECKING
>>>>>>> 54b5f6ac
from uuid import UUID

if TYPE_CHECKING:
    from omnibase_core.models.workflow.execution.model_workflow_state_snapshot import (
        ModelWorkflowStateSnapshot,
    )
    from omnibase_core.types.typed_dict_mixin_types import TypedDictWorkflowStepConfig

    # These imports are for type hints only - actual imports are done lazily in methods
    # to avoid circular import with workflow_executor
    from omnibase_core.utils.workflow_executor import (
        WorkflowExecutionResult,
    )

from omnibase_core.enums.enum_workflow_execution import EnumExecutionMode
from omnibase_core.models.contracts.model_workflow_step import ModelWorkflowStep
from omnibase_core.models.contracts.subcontracts.model_workflow_definition import (
    ModelWorkflowDefinition,
)
from omnibase_core.types.type_workflow_context import WorkflowContextType

# Type aliases for workflow executor functions.
# These use string forward references for WorkflowExecutionResult since it's
# imported lazily to avoid circular imports. At runtime, the actual callables
# from workflow_executor module are stored.

# execute_workflow: async (definition, steps, workflow_id, mode?) -> WorkflowExecutionResult
ExecuteWorkflowFunc = Callable[
    [ModelWorkflowDefinition, list[ModelWorkflowStep], UUID, EnumExecutionMode | None],
    Coroutine[object, object, "WorkflowExecutionResult"],
]

# get_execution_order: sync (steps) -> list[UUID]
GetExecutionOrderFunc = Callable[[list[ModelWorkflowStep]], list[UUID]]

# validate_workflow_definition: async (definition, steps) -> list[str]
ValidateWorkflowDefinitionFunc = Callable[
    [ModelWorkflowDefinition, list[ModelWorkflowStep]],
    Coroutine[object, object, list[str]],
]

# Module-level cache for lazy imports to avoid repeated import overhead.
# Populated on first access by _get_workflow_executor().
_workflow_executor_cache: (
    tuple[
        type[WorkflowExecutionResult],
        ExecuteWorkflowFunc,
        GetExecutionOrderFunc,
        ValidateWorkflowDefinitionFunc,
    ]
    | None
) = None


# Lazy import helper to avoid circular import with workflow_executor
def _get_workflow_executor() -> tuple[
    type[WorkflowExecutionResult],
    ExecuteWorkflowFunc,
    GetExecutionOrderFunc,
    ValidateWorkflowDefinitionFunc,
]:
    """
    Lazily import workflow_executor to avoid circular import.

    Uses module-level cache (_workflow_executor_cache) to memoize imports
    on first access, avoiding repeated import overhead on subsequent calls.
    """
    global _workflow_executor_cache

    if _workflow_executor_cache is not None:
        return _workflow_executor_cache

    from omnibase_core.utils.workflow_executor import (
        WorkflowExecutionResult,
        execute_workflow,
        get_execution_order,
        validate_workflow_definition,
    )

    _workflow_executor_cache = (
        WorkflowExecutionResult,
        execute_workflow,
        get_execution_order,
        validate_workflow_definition,
    )

    return _workflow_executor_cache


# Module-level cache for lazy-imported ModelWorkflowStateSnapshot class.
# This avoids repeated import overhead when update_workflow_state() is called frequently.
_workflow_state_snapshot_class: type | None = None


def _get_workflow_state_snapshot_class() -> type:
    """Get the ModelWorkflowStateSnapshot class, importing lazily and caching."""
    global _workflow_state_snapshot_class
    if _workflow_state_snapshot_class is None:
        from omnibase_core.models.workflow.execution.model_workflow_state_snapshot import (
            ModelWorkflowStateSnapshot,
        )

        _workflow_state_snapshot_class = ModelWorkflowStateSnapshot
    return _workflow_state_snapshot_class


class MixinWorkflowExecution:
    """
    Mixin providing workflow execution capabilities from YAML contracts.

    Enables orchestrator nodes to execute workflows declaratively without
    custom code. Workflow coordination is driven entirely by contract.

    Usage:
        class NodeMyOrchestrator(NodeOrchestrator, MixinWorkflowExecution):
            # No custom workflow code needed - driven by YAML contract
            pass

    Pattern:
        This mixin tracks workflow state via ModelWorkflowStateSnapshot.
        Delegates execution to pure functions while maintaining state for
        serialization and replay capabilities.

    Attributes:
        _workflow_state: Current workflow state snapshot, or None if no
            workflow execution is in progress.
    """

    # Type annotation for workflow state tracking (see __init__ for population details)
    _workflow_state: ModelWorkflowStateSnapshot | None

    def __init__(self, **kwargs: object) -> None:
        """
        Initialize workflow execution mixin.

        Args:
            **kwargs: Passed to super().__init__()
        """
        super().__init__(**kwargs)
        # Initialize workflow state tracking
        self._workflow_state = None
        # NOTE: _workflow_state is populated by:
        # 1. execute_workflow_from_contract() - automatically captures state after
        #    each workflow step execution (completed/failed step IDs, context)
        # 2. update_workflow_state() - manual state updates for custom workflows
        # 3. restore_workflow_state() - restoring from a persisted snapshot
        # The state remains None until one of these methods is called.

    def update_workflow_state(
        self,
        workflow_id: UUID | None,
        current_step_index: int,
        completed_step_ids: list[UUID] | tuple[UUID, ...] | None = None,
        failed_step_ids: list[UUID] | tuple[UUID, ...] | None = None,
        context: WorkflowContextType | None = None,
    ) -> None:
        """
        Update workflow state tracking for serialization and replay.

        Creates a new workflow state snapshot that can be retrieved via
        `snapshot_workflow_state()`. This method is called automatically
        after `execute_workflow_from_contract()` completes, but can also
        be called manually to track intermediate workflow progress.

        Args:
            workflow_id: Unique workflow execution ID.
            current_step_index: Index of the current/completed step.
            completed_step_ids: Sequence of completed step UUIDs (list or tuple).
            failed_step_ids: Sequence of failed step UUIDs (list or tuple).
            context: Additional workflow context data.

        Example:
            ```python
            from uuid import uuid4

            # Manual state tracking during workflow execution
            orchestrator.update_workflow_state(
                workflow_id=uuid4(),
                current_step_index=1,
                completed_step_ids=[step1_id],
                context={"key": "value"},
            )

            # State is now available for serialization
            snapshot = orchestrator.snapshot_workflow_state()
            assert snapshot is not None
            assert snapshot.current_step_index == 1
            ```

        Note:
            This method creates a new immutable snapshot. The previous
            state is replaced, not merged. Step IDs are stored as tuples
            for immutability.
        """
        # Use memoized getter to avoid repeated import overhead.
        # The TYPE_CHECKING import provides type hints; this provides the runtime class.
        snapshot_class = _get_workflow_state_snapshot_class()

        self._workflow_state = snapshot_class(
            workflow_id=workflow_id,
            current_step_index=current_step_index,
            completed_step_ids=tuple(completed_step_ids) if completed_step_ids else (),
            failed_step_ids=tuple(failed_step_ids) if failed_step_ids else (),
            context=context or {},
        )

    async def execute_workflow_from_contract(
        self,
        workflow_definition: ModelWorkflowDefinition,
        workflow_steps: list[ModelWorkflowStep],
        workflow_id: UUID,
        execution_mode: EnumExecutionMode | None = None,
    ) -> WorkflowExecutionResult:
        """
        Execute workflow from YAML contract.

        Pure function delegation: delegates to utils/workflow_executor.execute_workflow()
        which returns (result, actions) without side effects.

        After execution completes, automatically updates the internal workflow state
        (`_workflow_state`) with the execution results. This state can be retrieved
        via `snapshot_workflow_state()` for serialization, debugging, or replay.

        Args:
            workflow_definition: Workflow definition from node contract
            workflow_steps: Workflow steps to execute
            workflow_id: Unique workflow execution ID
            execution_mode: Optional execution mode override

        Returns:
            WorkflowExecutionResult with emitted actions

        Example:
            result = await self.execute_workflow_from_contract(
                self.contract.workflow_coordination.workflow_definition,
                workflow_steps=[...],
                workflow_id=uuid4(),
            )

            # Check result
            if result.execution_status == EnumWorkflowState.COMPLETED:
                print(f"Workflow completed: {len(result.actions_emitted)} actions")
                # Process actions (emitted to target nodes)
                for action in result.actions_emitted:
                    print(f"Action: {action.action_type} -> {action.target_node_type}")

            # Workflow state is automatically captured for serialization
            snapshot = self.snapshot_workflow_state()
            if snapshot:
                print(f"Completed steps: {len(snapshot.completed_step_ids)}")
        """
        # Lazy import to avoid circular import with workflow_executor
        _, execute_workflow, _, _ = _get_workflow_executor()
        result = await execute_workflow(
            workflow_definition,
            workflow_steps,
            workflow_id,
            execution_mode,
        )

        # Automatically capture workflow state after execution for serialization/replay
        # Convert string step IDs back to UUIDs for the snapshot
        completed_ids = [UUID(step_id) for step_id in result.completed_steps]
        failed_ids = [UUID(step_id) for step_id in result.failed_steps]

        # Metadata is always present when result comes from execute_workflow().
        # All internal execution paths (_execute_sequential, _execute_parallel,
        # _execute_batch) explicitly create ModelWorkflowResultMetadata.
        # The Optional type in ModelDeclarativeWorkflowResult exists for API
        # flexibility (direct instantiation), not for the execute_workflow() path.
        assert result.metadata is not None, (
            "execute_workflow() must always return result with metadata; "
            "this indicates a bug in workflow_executor.py"
        )

        self.update_workflow_state(
            workflow_id=workflow_id,
            current_step_index=len(completed_ids) + len(failed_ids),
            completed_step_ids=completed_ids,
            failed_step_ids=failed_ids,
            context={
                "execution_status": result.execution_status.value,
                "execution_time_ms": result.execution_time_ms,
                "actions_count": len(result.actions_emitted),
                **result.metadata.model_dump(exclude_unset=True),
            },
        )

        # Cast to satisfy mypy since execute_workflow returns Any from lazy import
        return cast("WorkflowExecutionResult", result)

    async def validate_workflow_contract(
        self,
        workflow_definition: ModelWorkflowDefinition,
        workflow_steps: list[ModelWorkflowStep],
    ) -> list[str]:
        """
        Validate workflow contract for correctness.

        Pure function delegation: delegates to utils/workflow_executor.validate_workflow_definition()

        Args:
            workflow_definition: Workflow definition to validate
            workflow_steps: Workflow steps to validate

        Returns:
            List of validation errors (empty if valid)

        Example:
            errors = await self.validate_workflow_contract(
                self.contract.workflow_coordination.workflow_definition,
                workflow_steps=[...]
            )

            if errors:
                print(f"Workflow validation failed: {errors}")
            else:
                print("Workflow contract is valid!")
        """
        # Lazy import to avoid circular import with workflow_executor
        _, _, _, validate_workflow_definition = _get_workflow_executor()
        # Cast to satisfy mypy since validate_workflow_definition returns Any from lazy import
        validation_result: list[str] = await validate_workflow_definition(
            workflow_definition, workflow_steps
        )
        return validation_result

    def get_workflow_execution_order(
        self,
        workflow_steps: list[ModelWorkflowStep],
    ) -> list[UUID]:
        """
        Get topological execution order for workflow steps.

        Args:
            workflow_steps: Workflow steps to order

        Returns:
            List of step IDs in execution order

        Raises:
            ModelOnexError: If workflow contains cycles

        Example:
            steps = [...]
            order = self.get_workflow_execution_order(steps)
            print(f"Execution order: {order}")
        """
        # Lazy import to avoid circular import with workflow_executor
        _, _, get_execution_order, _ = _get_workflow_executor()
        # Cast to satisfy mypy since get_execution_order returns Any from lazy import
        execution_order: list[UUID] = get_execution_order(workflow_steps)
        return execution_order

    def create_workflow_steps_from_config(
        self,
        steps_config: list[TypedDictWorkflowStepConfig],
    ) -> list[ModelWorkflowStep]:
        """
        Create ModelWorkflowStep instances from configuration dictionaries.

        Helper method for converting YAML/dict config to typed models.

        Args:
            steps_config: List of step configuration dictionaries

        Returns:
            List of ModelWorkflowStep instances

        Example:
            steps_config = [
                TypedDictWorkflowStepConfig(
                    step_name="Fetch Data",
                    step_type="effect",
                    timeout_ms=10000,
                ),
                TypedDictWorkflowStepConfig(
                    step_name="Process Data",
                    step_type="compute",
                    depends_on=[...],
                ),
            ]
            steps = self.create_workflow_steps_from_config(steps_config)
        """

        workflow_steps: list[ModelWorkflowStep] = []

        for step_config in steps_config:
            # TypedDict is compatible with ** unpacking
            step = ModelWorkflowStep(**step_config)  # type: ignore[arg-type]
            workflow_steps.append(step)

        return workflow_steps<|MERGE_RESOLUTION|>--- conflicted
+++ resolved
@@ -9,12 +9,8 @@
 
 from __future__ import annotations
 
-<<<<<<< HEAD
-from typing import TYPE_CHECKING, Any, cast
-=======
 from collections.abc import Callable, Coroutine
 from typing import TYPE_CHECKING
->>>>>>> 54b5f6ac
 from uuid import UUID
 
 if TYPE_CHECKING:
@@ -303,8 +299,7 @@
             },
         )
 
-        # Cast to satisfy mypy since execute_workflow returns Any from lazy import
-        return cast("WorkflowExecutionResult", result)
+        return result
 
     async def validate_workflow_contract(
         self,
