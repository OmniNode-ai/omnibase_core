--- conflicted
+++ resolved
@@ -266,7 +266,6 @@
                 v = format(v, ".15g")
             # Sort lists of dicts
             if isinstance(v, list) and v and all(isinstance(x, dict) for x in v):
-<<<<<<< HEAD
                 # Cast for mypy since we've verified all items are dicts with isinstance
                 dict_list = cast(list[dict[str, object]], v)
                 # Extract name field as string for sorting, with empty string default
@@ -275,11 +274,7 @@
                 )
                 normalized_dict[k] = sorted_list
                 continue
-            # Sort dict[str, Any]s
-=======
-                v = sorted(v, key=lambda d: d["name"])
             # Sort dicts
->>>>>>> 54b5f6ac
             if isinstance(v, dict):
                 normalized_dict[k] = dict(sorted(v.items()))
                 continue
