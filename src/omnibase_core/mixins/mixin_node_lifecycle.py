--- conflicted
+++ resolved
@@ -322,18 +322,14 @@
             )
             event_bus.publish(envelope)
 
-<<<<<<< HEAD
-        except Exception as e:
+        except Exception as e:  # fallback-ok: lifecycle event emission is non-critical, log and continue
+            # Uses Exception (not BaseException) to allow KeyboardInterrupt/SystemExit to propagate
             log_context: dict[str, JsonType] = {
                 "event_type": "lifecycle_error",
                 "node_id": str(node_id),
                 "event_type_label": "NODE_START",
                 "error": str(e),
             }
-=======
-        except Exception as e:  # fallback-ok: lifecycle event emission is non-critical, log and continue
-            # Uses Exception (not BaseException) to allow KeyboardInterrupt/SystemExit to propagate
->>>>>>> fef22692
             emit_log_event_sync(
                 LogLevel.ERROR,
                 f"Failed to emit NODE_START event: {e}",
@@ -390,18 +386,14 @@
             )
             event_bus.publish(envelope)
 
-<<<<<<< HEAD
-        except Exception as e:
+        except Exception as e:  # fallback-ok: lifecycle event emission is non-critical, log and continue
+            # Uses Exception (not BaseException) to allow KeyboardInterrupt/SystemExit to propagate
             log_context: dict[str, JsonType] = {
                 "event_type": "lifecycle_error",
                 "node_id": str(node_id),
                 "event_type_label": "NODE_SUCCESS",
                 "error": str(e),
             }
-=======
-        except Exception as e:  # fallback-ok: lifecycle event emission is non-critical, log and continue
-            # Uses Exception (not BaseException) to allow KeyboardInterrupt/SystemExit to propagate
->>>>>>> fef22692
             emit_log_event_sync(
                 LogLevel.ERROR,
                 f"Failed to emit NODE_SUCCESS event: {e}",
@@ -458,18 +450,14 @@
             )
             event_bus.publish(envelope)
 
-<<<<<<< HEAD
-        except Exception as e:
+        except Exception as e:  # fallback-ok: lifecycle event emission is non-critical, log and continue
+            # Uses Exception (not BaseException) to allow KeyboardInterrupt/SystemExit to propagate
             log_context: dict[str, JsonType] = {
                 "event_type": "lifecycle_error",
                 "node_id": str(node_id),
                 "event_type_label": "NODE_FAILURE",
                 "error": str(e),
             }
-=======
-        except Exception as e:  # fallback-ok: lifecycle event emission is non-critical, log and continue
-            # Uses Exception (not BaseException) to allow KeyboardInterrupt/SystemExit to propagate
->>>>>>> fef22692
             emit_log_event_sync(
                 LogLevel.ERROR,
                 f"Failed to emit NODE_FAILURE event: {e}",
