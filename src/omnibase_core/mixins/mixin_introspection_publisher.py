from typing import Any
from uuid import UUID, uuid4

from omnibase_core.models.discovery.model_nodeintrospectionevent import (
    ModelNodeIntrospectionEvent,
)
from omnibase_core.models.primitives.model_semver import ModelSemVer

"\nIntrospection Publisher Mixin.\n\nThis mixin handles:\n- Gathering node introspection data from various sources\n- Publishing NODE_INTROSPECTION_EVENT for service discovery\n- Extracting actions, protocols, metadata from nodes\n- Retry logic for failed publishes\n"
import re
from datetime import datetime
from pathlib import Path

from pydantic import ValidationError

from omnibase_core.enums.enum_core_error_code import EnumCoreErrorCode
from omnibase_core.enums.enum_log_level import EnumLogLevel as LogLevel
from omnibase_core.logging.structured import emit_log_event_sync
from omnibase_core.mixins.mixin_node_introspection_data import (
    MixinNodeIntrospectionData,
)
from omnibase_core.models.common.model_typed_metadata import (
    ModelNodeCapabilitiesMetadata,
)
from omnibase_core.models.core.model_log_context import ModelLogContext
from omnibase_core.models.discovery.model_node_introspection_event import (
    ModelNodeCapabilities,
)
from omnibase_core.models.errors.model_onex_error import ModelOnexError
from omnibase_core.models.events.model_event_envelope import ModelEventEnvelope

_COMPONENT_NAME = Path(__file__).stem
DEFAULT_AUTHOR = "ONEX"


class MixinIntrospectionPublisher:
    """
    Mixin for introspection publishing capabilities.

    Provides methods to gather node information and publish introspection events
    for automatic service discovery. Uses getattr() for all host class attribute access.
    """

    def _publish_introspection_event(self) -> None:
        """
        Publish NODE_INTROSPECTION_EVENT for automatic service discovery.

        This enables other services to discover this node's capabilities without
        requiring manual registration or hardcoded node list[Any]s.
        """
        event_bus = getattr(self, "event_bus", None)
        if not event_bus:
            return
        node_id_raw = getattr(self, "_node_id", None)
        node_id = node_id_raw if node_id_raw is not None else "<unset>"
        try:
            introspection_data = self._gather_introspection_data()

            correlation_id = uuid4()
            # Require explicit get_node_type() implementation - no fallback
            if not hasattr(self, "get_node_type"):
                raise ModelOnexError(
                    message=f"Node {self.__class__.__name__} must implement get_node_type() "
                    "returning one of: effect, compute, reducer, orchestrator",
                    error_code=EnumCoreErrorCode.VALIDATION_ERROR,
                )
            node_type = self.get_node_type()
            # For creating the event, we need a valid UUID - generate one if unset
            event_node_id = (
                UUID(node_id)
                if isinstance(node_id, str) and node_id != "<unset>"
                else (node_id_raw if isinstance(node_id_raw, UUID) else uuid4())
            )
            introspection_event = ModelNodeIntrospectionEvent.create_from_node_info(
                node_id=event_node_id,
                node_name=introspection_data.node_name,
                version=introspection_data.version,
                node_type=node_type,
                actions=introspection_data.capabilities.actions,
                tags=introspection_data.tags,
                health_endpoint=introspection_data.health_endpoint,
                correlation_id=correlation_id,
            )
            self._publish_with_retry(introspection_event)
            context = ModelLogContext(
                calling_module=_COMPONENT_NAME,
                calling_function="_publish_introspection_event",
                calling_line=71,
                timestamp=datetime.now().isoformat(),
                node_id=node_id_raw if isinstance(node_id_raw, UUID) else None,
            )
            emit_log_event_sync(
                LogLevel.INFO,
                f"Published introspection event for node {node_id}",
                context=context,
            )
        except (ValueError, ValidationError) as e:
            context = ModelLogContext(
                calling_module=_COMPONENT_NAME,
                calling_function="_publish_introspection_event",
                calling_line=95,
                timestamp=datetime.now().isoformat(),
                node_id=node_id_raw if isinstance(node_id_raw, UUID) else None,
            )
            emit_log_event_sync(
                LogLevel.ERROR,
                f"FAIL-FAST: Introspection validation failed: {e}",
                context=context,
            )
            raise
        except Exception as e:
            context = ModelLogContext(
                calling_module=_COMPONENT_NAME,
                calling_function="_publish_introspection_event",
                calling_line=95,
                timestamp=datetime.now().isoformat(),
                node_id=node_id_raw if isinstance(node_id_raw, UUID) else None,
            )
            emit_log_event_sync(
                LogLevel.ERROR,
                f"FAIL-FAST: Failed to publish introspection event: {e}",
                context=context,
            )
            raise

    def _gather_introspection_data(self) -> MixinNodeIntrospectionData:
        """
        Gather introspection data for this node from various sources.

        Returns:
            MixinNodeIntrospectionData: Strongly typed introspection data
        """
        try:
            node_name = self._extract_node_name()
            version = self._extract_node_version()
            capabilities = self._extract_node_capabilities()
            tags = self._generate_discovery_tags()
            health_endpoint = self._detect_health_endpoint()
            return MixinNodeIntrospectionData(
                node_name=node_name,
                version=version,
                capabilities=capabilities,
                tags=tags,
                health_endpoint=health_endpoint,
            )
        except Exception as e:
            # fallback-ok: Introspection failures use fallback data with logging
            node_id_raw = getattr(self, "_node_id", None)
            node_id = node_id_raw if node_id_raw is not None else "<unset>"
            context = ModelLogContext(
                calling_module=_COMPONENT_NAME,
                calling_function="_gather_introspection_data",
                calling_line=127,
                timestamp=datetime.now().isoformat(),
                node_id=node_id_raw if isinstance(node_id_raw, UUID) else None,
            )
            emit_log_event_sync(
                LogLevel.WARNING,
                f"Failed to gather full introspection data for node {node_id}, using fallback: {e}",
                context=context,
            )
            # Import typed metadata model for proper Pydantic usage
            from omnibase_core.models.common.model_typed_metadata import (
                ModelNodeCapabilitiesMetadata,
            )

            return MixinNodeIntrospectionData(
                node_name=self.__class__.__name__.lower(),
                version=ModelSemVer(major=1, minor=0, patch=0),
                capabilities=ModelNodeCapabilities(
                    actions=["health_check"],
                    protocols=["event_bus"],
                    metadata=ModelNodeCapabilitiesMetadata(
                        author=DEFAULT_AUTHOR,
                    ),
                ),
                tags=["event_driven"],
                health_endpoint=None,
            )

    def _extract_node_name(self) -> str:
        """Extract node name from class name or metadata."""
        try:
            metadata_loader = getattr(self, "metadata_loader", None)
            if metadata_loader and hasattr(metadata_loader, "metadata"):
                metadata = getattr(metadata_loader, "metadata", None)
                if (
                    metadata
                    and hasattr(metadata, "name")
                    and getattr(metadata, "name", None)
                ):
                    return str(metadata.name)
                if (
                    metadata
                    and hasattr(metadata, "namespace")
                    and getattr(metadata, "namespace", None)
                ):
                    parts = str(metadata.namespace).split(".")
                    if len(parts) >= 3 and parts[-1].startswith("node_"):
                        return parts[-1]
        except Exception:
            pass
        class_name = self.__class__.__name__
        if class_name.startswith("Node"):
            return re.sub("(?<!^)(?=[A-Z])", "_", class_name).lower()
        return class_name.lower()

    def _extract_node_version(self) -> ModelSemVer:
        """Extract node version from metadata."""
        try:
            metadata_loader = getattr(self, "metadata_loader", None)
            if metadata_loader and hasattr(metadata_loader, "metadata"):
                metadata = getattr(metadata_loader, "metadata", None)
                if (
                    metadata
                    and hasattr(metadata, "version")
                    and getattr(metadata, "version", None)
                ):
                    version_str = str(metadata.version)
                    parts = version_str.split(".")
                    if len(parts) >= 3:
                        return ModelSemVer(
                            major=int(parts[0]),
                            minor=int(parts[1]),
                            patch=int(parts[2]),
                        )
        except Exception:
            pass
        return ModelSemVer(major=1, minor=0, patch=0)

    def _extract_node_capabilities(self) -> ModelNodeCapabilities:
        """Extract capabilities from the node."""
<<<<<<< HEAD
        # Initialize with default metadata values
        metadata_description = "Event-driven ONEX node"
        metadata_author = DEFAULT_AUTHOR
        metadata_copyright: str | None = None

        # Try to extract metadata from loader
=======
        from omnibase_core.models.common.model_typed_metadata import (
            ModelNodeCapabilitiesMetadata,
        )

        # Start with default metadata values
        author = DEFAULT_AUTHOR
        license_str: str | None = None

        # Try to extract metadata from loader using proper Pydantic attribute access
>>>>>>> 2452d072
        try:
            metadata_loader = getattr(self, "metadata_loader", None)
            if metadata_loader and hasattr(metadata_loader, "metadata"):
                loader_metadata = getattr(metadata_loader, "metadata", None)
                if loader_metadata:
<<<<<<< HEAD
                    if hasattr(loader_metadata, "description") and getattr(
                        loader_metadata, "description", None
                    ):
                        metadata_description = str(loader_metadata.description)
                    if hasattr(loader_metadata, "author") and getattr(
                        loader_metadata, "author", None
                    ):
                        metadata_author = str(loader_metadata.author)
                    if hasattr(loader_metadata, "copyright") and getattr(
                        loader_metadata, "copyright", None
                    ):
                        metadata_copyright = str(loader_metadata.copyright)
        except Exception:
            pass

        # Create capabilities with properly constructed metadata model
        capabilities = ModelNodeCapabilities(
            actions=self._extract_node_actions(),
            protocols=self._detect_supported_protocols(),
            metadata=ModelNodeCapabilitiesMetadata(
                description=metadata_description,
                author=metadata_author,
                copyright=metadata_copyright,
            ),
        )
        return capabilities
=======
                    if hasattr(loader_metadata, "author") and getattr(
                        loader_metadata, "author", None
                    ):
                        author = str(loader_metadata.author)
                    if hasattr(loader_metadata, "copyright") and getattr(
                        loader_metadata, "copyright", None
                    ):
                        # Map copyright to license field in the typed model
                        license_str = str(loader_metadata.copyright)
        except Exception:
            pass

        # Create typed metadata model with extracted values
        metadata = ModelNodeCapabilitiesMetadata(
            author=author,
            license=license_str,
        )

        return ModelNodeCapabilities(
            actions=self._extract_node_actions(),
            protocols=self._detect_supported_protocols(),
            metadata=metadata,
        )
>>>>>>> 2452d072

    def _extract_node_actions(self) -> list[str]:
        """Extract actions from node's contract or state models."""
        actions = []
        try:
            for attr_name in dir(self):
                attr = getattr(self, attr_name, None)
                if attr and hasattr(attr, "__annotations__"):
                    annotations = getattr(attr, "__annotations__", {})
                    if "action" in annotations:
                        action_type = annotations["action"]
                        if hasattr(action_type, "__members__"):
                            actions.extend(list[Any](action_type.__members__.keys()))
                        elif hasattr(action_type, "__args__"):
                            actions.extend(list[Any](action_type.__args__))
                        break
            if not actions:
                for method_name in dir(self):
                    if method_name.startswith("action_") or method_name.endswith(
                        "_action"
                    ):
                        action_name = method_name.replace("action_", "").replace(
                            "_action", ""
                        )
                        actions.append(action_name)
                    elif method_name in [
                        "health_check",
                        "validate",
                        "process",
                        "configure",
                    ]:
                        actions.append(method_name)
        except Exception:
            pass
        if not actions:
            actions = ["health_check"]
        elif "health_check" not in actions:
            actions.append("health_check")
        return actions

    def _detect_supported_protocols(self) -> list[str]:
        """Detect what protocols this node supports."""
        protocols = ["event_bus"]
        try:
            if hasattr(self, "mcp_server") or hasattr(self, "supports_mcp"):
                protocols.append("mcp")
            if hasattr(self, "graphql_schema") or hasattr(self, "supports_graphql"):
                protocols.append("graphql")
            if hasattr(self, "http_server") or hasattr(self, "supports_http"):
                protocols.append("http")
        except Exception:
            pass
        return protocols

    def _generate_discovery_tags(self) -> list[str]:
        """Generate tags for service discovery."""
        tags = ["event_driven"]
        try:
            class_name = self.__class__.__name__.lower()
            if "node" in class_name:
                tags.append("node")
            if "cli" in class_name:
                tags.append("cli")
            if "registry" in class_name:
                tags.append("registry")
            if "manager" in class_name:
                tags.append("manager")
            if "generator" in class_name:
                tags.append("generator")
            if "logger" in class_name:
                tags.append("logger")
            if hasattr(self, "supports_mcp") and getattr(self, "supports_mcp", False):
                tags.append("mcp")
            if hasattr(self, "supports_graphql") and getattr(
                self, "supports_graphql", False
            ):
                tags.append("graphql")
        except Exception:
            pass
        return list(set(tags))

    def _detect_health_endpoint(self) -> str | None:
        """Detect if this node has a health endpoint."""
        try:
            if hasattr(self, "health_check"):
                node_id = getattr(self, "_node_id", None) or "<unset>"
                return f"/health/{node_id}"
        except Exception:
            pass
        return None

    def _publish_with_retry(self, event: Any, max_retries: int = 3) -> None:
        """Publish event with retry logic."""
        event_bus = getattr(self, "event_bus", None)
        if not event_bus:
            return
        node_id_raw = getattr(self, "_node_id", None)
        node_id = node_id_raw if node_id_raw is not None else "<unset>"

        source_node_id_str: str
        if isinstance(node_id_raw, UUID):
            source_node_id_str = str(node_id_raw)
        elif isinstance(node_id_raw, str):
            source_node_id_str = node_id_raw
        else:
            source_node_id_str = "<unset>"
        # Ensure source_node_id is UUID
        if isinstance(node_id_raw, UUID):
            source_uuid = node_id_raw
        else:
            source_uuid = uuid4()

        envelope = ModelEventEnvelope.create_broadcast(
            payload=event,
            source_node_id=source_uuid,
            correlation_id=event.correlation_id,
        )
        for attempt in range(max_retries):
            try:
                event_bus.publish(envelope)
                return
            except Exception as e:
                if attempt == max_retries - 1:
                    context = ModelLogContext(
                        calling_module=_COMPONENT_NAME,
                        calling_function="_publish_with_retry",
                        calling_line=350,
                        timestamp=datetime.now().isoformat(),
                        node_id=node_id_raw if isinstance(node_id_raw, UUID) else None,
                    )
                    emit_log_event_sync(
                        LogLevel.ERROR,
                        f"Failed to publish event after {max_retries} attempts: {e}",
                        context=context,
                    )
                    raise<|MERGE_RESOLUTION|>--- conflicted
+++ resolved
@@ -230,57 +230,16 @@
 
     def _extract_node_capabilities(self) -> ModelNodeCapabilities:
         """Extract capabilities from the node."""
-<<<<<<< HEAD
-        # Initialize with default metadata values
-        metadata_description = "Event-driven ONEX node"
-        metadata_author = DEFAULT_AUTHOR
-        metadata_copyright: str | None = None
-
-        # Try to extract metadata from loader
-=======
-        from omnibase_core.models.common.model_typed_metadata import (
-            ModelNodeCapabilitiesMetadata,
-        )
-
         # Start with default metadata values
         author = DEFAULT_AUTHOR
         license_str: str | None = None
 
         # Try to extract metadata from loader using proper Pydantic attribute access
->>>>>>> 2452d072
         try:
             metadata_loader = getattr(self, "metadata_loader", None)
             if metadata_loader and hasattr(metadata_loader, "metadata"):
                 loader_metadata = getattr(metadata_loader, "metadata", None)
                 if loader_metadata:
-<<<<<<< HEAD
-                    if hasattr(loader_metadata, "description") and getattr(
-                        loader_metadata, "description", None
-                    ):
-                        metadata_description = str(loader_metadata.description)
-                    if hasattr(loader_metadata, "author") and getattr(
-                        loader_metadata, "author", None
-                    ):
-                        metadata_author = str(loader_metadata.author)
-                    if hasattr(loader_metadata, "copyright") and getattr(
-                        loader_metadata, "copyright", None
-                    ):
-                        metadata_copyright = str(loader_metadata.copyright)
-        except Exception:
-            pass
-
-        # Create capabilities with properly constructed metadata model
-        capabilities = ModelNodeCapabilities(
-            actions=self._extract_node_actions(),
-            protocols=self._detect_supported_protocols(),
-            metadata=ModelNodeCapabilitiesMetadata(
-                description=metadata_description,
-                author=metadata_author,
-                copyright=metadata_copyright,
-            ),
-        )
-        return capabilities
-=======
                     if hasattr(loader_metadata, "author") and getattr(
                         loader_metadata, "author", None
                     ):
@@ -304,7 +263,6 @@
             protocols=self._detect_supported_protocols(),
             metadata=metadata,
         )
->>>>>>> 2452d072
 
     def _extract_node_actions(self) -> list[str]:
         """Extract actions from node's contract or state models."""
