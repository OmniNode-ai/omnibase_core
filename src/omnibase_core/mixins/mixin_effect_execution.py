--- conflicted
+++ resolved
@@ -625,69 +625,8 @@
         Returns:
             Typed EffectIOConfig (discriminated union).
         """
-<<<<<<< HEAD
-        # Use the typed method from ModelEffectOperationConfig if io_config is already typed
-        if isinstance(
-            operation_config.io_config,
-            (
-                ModelHttpIOConfig,
-                ModelDbIOConfig,
-                ModelKafkaIOConfig,
-                ModelFilesystemIOConfig,
-            ),
-        ):
-            return operation_config.io_config
-
-        # Handle dict io_config - parse based on handler_type
-        io_config_data = operation_config.get_io_config_as_dict()
-        if not io_config_data:
-            raise ModelOnexError(
-                message="Missing io_config in operation",
-                error_code=EnumCoreErrorCode.INVALID_CONFIGURATION,
-                context={
-                    "operation_name": operation_config.operation_name,
-                },
-            )
-
-        handler_type = io_config_data.get("handler_type")
-
-        try:
-            if handler_type == "http":
-                return ModelHttpIOConfig(**io_config_data)
-            elif handler_type == "db":
-                return ModelDbIOConfig(**io_config_data)
-            elif handler_type == "kafka":
-                return ModelKafkaIOConfig(**io_config_data)
-            elif handler_type == "filesystem":
-                return ModelFilesystemIOConfig(**io_config_data)
-            else:
-                raise ModelOnexError(
-                    message=f"Unknown handler type: {handler_type}",
-                    error_code=EnumCoreErrorCode.INVALID_CONFIGURATION,
-                    context={
-                        "handler_type": handler_type,
-                        "supported_handlers": ["http", "db", "kafka", "filesystem"],
-                        "operation_name": operation_config.operation_name,
-                    },
-                )
-        except ModelOnexError:
-            raise
-        except (AttributeError, KeyError, TypeError, ValueError) as e:
-            raise ModelOnexError(
-                message=f"Failed to parse io_config: {e!s}",
-                error_code=EnumCoreErrorCode.VALIDATION_ERROR,
-                context={
-                    "handler_type": handler_type,
-                    "operation_name": operation_config.operation_name,
-                    "io_config_keys": (
-                        list(io_config_data.keys()) if io_config_data else []
-                    ),
-                },
-            ) from e
-=======
         # io_config is always typed via discriminated union - just return it
         return operation_config.io_config
->>>>>>> 5299ac74
 
     def _resolve_io_context(
         self,
@@ -1675,13 +1614,9 @@
             try:
                 self.container.get_service(protocol_name)
                 registration_status[protocol_name] = True
-<<<<<<< HEAD
-            except BaseException:  # catch-all-ok: probe for handler registration status, any failure means not registered
-=======
             except (
                 Exception
             ):  # fallback-ok: service not found indicates unregistered handler
->>>>>>> 5299ac74
                 registration_status[protocol_name] = False
 
         return registration_status
