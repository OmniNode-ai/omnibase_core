import uuid
from datetime import datetime
from typing import Optional

"""
Structured Logging for ONEX Core

Provides centralized structured logging with standardized formats.
"""

import json
import logging
from datetime import UTC
from typing import Any
from uuid import UUID

from pydantic import BaseModel

from omnibase_core.enums.enum_log_level import EnumLogLevel as LogLevel
<<<<<<< HEAD

try:
    from omnibase_spi.protocols.types.core_types import (
        ProtocolLogContext,  # type: ignore[attr-defined]
    )
except ImportError:
    # Fallback for when omnibase_spi is not available
    from typing import Protocol

    class ProtocolLogContext(Protocol):  # type: ignore[no-redef]
        def to_dict(self) -> dict[str, Any]: ...


class PydanticJSONEncoder(json.JSONEncoder):
    """Custom JSON encoder that handles Pydantic models, UUIDs, and log contexts."""

    def default(self, obj: Any) -> Any:
        if isinstance(obj, BaseModel):
            return obj.model_dump()
        if isinstance(obj, UUID):
            return str(obj)
        if hasattr(obj, "to_dict"):  # Handle ProtocolLogContext
            return obj.to_dict()
        return super().default(obj)
=======
from omnibase_core.logging.pydantic_json_encoder import PydanticJSONEncoder
from omnibase_spi.protocols.types import ProtocolLogContext
>>>>>>> 09123395


def emit_log_event_sync(
    level: LogLevel,
    message: str,
    context: Any = None,
) -> None:
    """
    Emit a structured log event synchronously.

    Args:
        level: Log level from SPI LogLevel
        message: Log message
        context: Optional context (dict[str, Any], log context protocol, or Pydantic model).
            BOUNDARY_LAYER_EXCEPTION: Uses Any for flexible input handling.
            Internally validated and converted to JSON-compatible format.
    """
    logger = logging.getLogger("omnibase")

    # Create structured log entry
    log_entry = {
        "timestamp": datetime.now(UTC).isoformat(),
        "level": level.value,
        "message": message,
        "context": context or {},
    }

    # Map SPI LogLevel to Python logging levels
    python_level = {
        LogLevel.DEBUG: logging.DEBUG,
        LogLevel.INFO: logging.INFO,
        LogLevel.WARNING: logging.WARNING,
        LogLevel.ERROR: logging.ERROR,
        LogLevel.CRITICAL: logging.CRITICAL,
    }.get(level, logging.INFO)

    logger.log(python_level, json.dumps(log_entry, cls=PydanticJSONEncoder))<|MERGE_RESOLUTION|>--- conflicted
+++ resolved
@@ -17,35 +17,8 @@
 from pydantic import BaseModel
 
 from omnibase_core.enums.enum_log_level import EnumLogLevel as LogLevel
-<<<<<<< HEAD
-
-try:
-    from omnibase_spi.protocols.types.core_types import (
-        ProtocolLogContext,  # type: ignore[attr-defined]
-    )
-except ImportError:
-    # Fallback for when omnibase_spi is not available
-    from typing import Protocol
-
-    class ProtocolLogContext(Protocol):  # type: ignore[no-redef]
-        def to_dict(self) -> dict[str, Any]: ...
-
-
-class PydanticJSONEncoder(json.JSONEncoder):
-    """Custom JSON encoder that handles Pydantic models, UUIDs, and log contexts."""
-
-    def default(self, obj: Any) -> Any:
-        if isinstance(obj, BaseModel):
-            return obj.model_dump()
-        if isinstance(obj, UUID):
-            return str(obj)
-        if hasattr(obj, "to_dict"):  # Handle ProtocolLogContext
-            return obj.to_dict()
-        return super().default(obj)
-=======
 from omnibase_core.logging.pydantic_json_encoder import PydanticJSONEncoder
 from omnibase_spi.protocols.types import ProtocolLogContext
->>>>>>> 09123395
 
 
 def emit_log_event_sync(
