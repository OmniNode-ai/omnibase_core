--- conflicted
+++ resolved
@@ -152,12 +152,7 @@
     try:
         # Use the registry-resolved logger
         logger.emit(level, message, correlation_id)
-<<<<<<< HEAD
-    except Exception:  # fallback-ok: logger must never fail
-        # Fallback to simple print if logger fails
-=======
     except (
         Exception
     ):  # fallback-ok: logger failure is non-fatal in fire-and-forget logging
->>>>>>> 5299ac74
         pass