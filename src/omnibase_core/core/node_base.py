"""
ModelNodeBase for ONEX Monadic Architecture.

This module provides the ModelNodeBase class that implements
the full monadic architecture with LlamaIndex workflow integration,
observable state transitions, and contract-driven orchestration.

Author: ONEX Framework Team
"""

import asyncio
import time
from datetime import datetime
from pathlib import Path
from typing import Generic, TypeVar
from uuid import uuid4

<<<<<<< HEAD
from omnibase_spi.protocols.core.protocol_workflow_reducer import ProtocolWorkflowReducer
=======
from omnibase_spi import ProtocolWorkflowReducer
>>>>>>> cf7dbf8f

from omnibase_core.core.core_structured_logging import (
    emit_log_event_sync as emit_log_event,
)
from omnibase_core.core.core_uuid_service import UUIDService
from omnibase_core.core.errors.core_errors import CoreErrorCode, OnexError
from omnibase_core.core.monadic.model_node_result import (
    ErrorInfo,
    ErrorType,
    Event,
    ExecutionContext,
    LogEntry,
    NodeResult,
)
from omnibase_core.core.onex_container import ModelONEXContainer
from omnibase_core.enums.enum_log_level import EnumLogLevel as LogLevel
from omnibase_core.mixin.mixin_event_listener import MixinEventListener
from omnibase_core.mixin.mixin_introspection_publisher import (
    MixinIntrospectionPublisher,
)
from omnibase_core.mixin.mixin_node_id_from_contract import MixinNodeIdFromContract
from omnibase_core.mixin.mixin_request_response_introspection import (
    MixinRequestResponseIntrospection,
)
from omnibase_core.mixin.mixin_tool_execution import MixinToolExecution
from omnibase_core.model.core.model_node_base import ModelNodeBase
from omnibase_core.model.core.model_reducer import ActionModel, ModelState

T = TypeVar("T")
U = TypeVar("U")


class ModelNodeBase(
    MixinEventListener,
    MixinIntrospectionPublisher,
    MixinRequestResponseIntrospection,
    MixinNodeIdFromContract,
    MixinToolExecution,
    ProtocolWorkflowReducer,
    Generic[T, U],
):
    """
    Enhanced ModelNodeBase class implementing monadic architecture patterns.

    This class provides:
    - Monadic NodeResult composition with bind operations
    - LlamaIndex workflow integration for complex orchestration
    - Observable state transitions with event emission
    - Contract-driven initialization with ModelONEXContainer
    - Universal hub pattern support with signal orchestration
    - Comprehensive error handling and recovery mechanisms

    **MONADIC COMPOSITION PATTERNS**:
    - All operations return NodeResult<T> for composability
    - Bind operations enable safe chaining with context propagation
    - Map operations for value transformations
    - Gather operations for parallel execution

    **WORKFLOW INTEGRATION**:
    - LlamaIndex workflow support for complex orchestration
    - Asynchronous state transitions with workflow coordination
    - Event-driven communication between workflow steps
    - Observable workflow execution with monitoring support

    **CONTRACT-DRIVEN ARCHITECTURE**:
    - ModelONEXContainer dependency injection from contracts
    - Automatic tool resolution and configuration
    - Declarative behavior specification via YAML contracts
    - Type-safe contract validation and generation

    **OBSERVABLE STATE MANAGEMENT**:
    - Event emission for all state transitions
    - Context propagation with trust and correlation tracking
    - Structured logging with provenance information
    - Signal orchestration for hub communication
    """

    def __init__(
        self,
        contract_path: Path,
        node_id: str | None = None,
        event_bus: object | None = None,
        container: ModelONEXContainer | None = None,
        workflow_id: str | None = None,
        session_id: str | None = None,
        **kwargs,
    ):
        """
        Initialize ModelNodeBase with monadic patterns and workflow support.

        Args:
            contract_path: Path to the contract file
            node_id: Optional node identifier (derived from contract if not provided)
            event_bus: Optional event bus for event emission and subscriptions
            container: Optional pre-created ModelONEXContainer (created from contract if not provided)
            workflow_id: Optional workflow identifier for orchestration tracking
            session_id: Optional session identifier for correlation
            **kwargs: Additional initialization parameters
        """
        # Initialize mixin chain in proper order with contract path
        super().__init__(contract_path=contract_path, **kwargs)

        # Generate identifiers
        self.workflow_id = workflow_id or str(uuid4())
        self.session_id = session_id or str(uuid4())
        self.correlation_id = str(uuid4())

        # Store initialization parameters
        self._contract_path = contract_path
        self._container: ModelONEXContainer | None = None
        self._main_tool = None
        self._reducer_state: ModelState | None = None
        self._workflow_instance = None

        try:
            # Load and validate contract
            self._load_contract_and_initialize(
                contract_path,
                node_id,
                event_bus,
                container,
            )

            # Initialize reducer state
            self._reducer_state = self.initial_state()

            # Create workflow instance if needed
            self._workflow_instance = self.create_workflow()

            # Emit initialization event
            self._emit_initialization_event()

        except Exception as e:
            self._emit_initialization_failure(e)
            raise OnexError(
                error_code=CoreErrorCode.OPERATION_FAILED,
                message=f"Failed to initialize ModelNodeBase: {e!s}",
                context={
                    "contract_path": str(contract_path),
                    "node_id": node_id,
                    "workflow_id": self.workflow_id,
                },
                correlation_id=self.correlation_id,
            ) from e

    def _load_contract_and_initialize(
        self,
        contract_path: Path,
        node_id: str | None,
        event_bus: object | None,
        container: ModelONEXContainer | None,
    ):
        """Load contract and initialize core components."""
        # Load contract service
        from omnibase_core.core.services.contract_service.v1_0_0.contract_service import (
            ContractService,
        )

        contract_service = ContractService(
            cache_enabled=True,
            cache_max_size=100,
            base_path=contract_path.parent,
        )
        contract_content = contract_service.load_contract(contract_path)

        # Derive node_id from contract if not provided
        if node_id is None:
            node_id = contract_content.node_name

        self.node_id = node_id

        # Create or use provided container
        if container is None:
            if (
                hasattr(contract_content, "dependencies")
                and contract_content.dependencies is not None
            ):
                # Create container from contract dependencies
                from omnibase_core.core.services.container_service.v1_0_0.container_service import (
                    ContainerService,
                )
                from omnibase_core.core.services.container_service.v1_0_0.models.model_container_config import (
                    ModelContainerConfig,
                )

                container_config = ModelContainerConfig(
                    node_id=node_id,
                    enable_service_validation=True,
                    enable_lifecycle_logging=True,
                    enable_registry_wrapper=True,
                )

                container_service = ContainerService(config=container_config)
                container_result = container_service.create_container_from_contract(
                    contract_content=contract_content,
                    node_id=node_id,
                    nodebase_ref=self,
                )

                container = container_result.registry

        self._container = container

        # Store contract and configuration
        self.state = ModelNodeBase(
            contract_path=contract_path,
            node_id=node_id,
            contract_content=contract_content,
            registry_reference=None,  # We use container instead
            node_name=contract_content.node_name,
            version=f"{contract_content.contract_version.major}.{contract_content.contract_version.minor}.{contract_content.contract_version.patch}",
            node_tier=1,
            node_classification=contract_content.tool_specification.business_logic_pattern.value,
            event_bus=event_bus,
            initialization_metadata={
                "main_tool_class": contract_content.tool_specification.main_tool_class,
                "contract_path": str(contract_path),
                "initialization_time": str(time.time()),
                "workflow_id": self.workflow_id,
                "session_id": self.session_id,
            },
        )

        # Resolve main tool
        self._main_tool = self._resolve_main_tool()

    def _resolve_main_tool(self) -> object:
        """Resolve and instantiate the main tool class from contract."""
        try:
            from omnibase_core.core.services.tool_discovery_service.v1_0_0.models.model_tool_discovery_config import (
                ModelToolDiscoveryConfig,
            )
            from omnibase_core.core.services.tool_discovery_service.v1_0_0.tool_discovery_service import (
                ToolDiscoveryService,
            )

            discovery_config = ModelToolDiscoveryConfig(
                enable_module_caching=True,
                enable_tool_validation=True,
                enable_legacy_registry_fallback=True,
                enable_security_validation=True,
            )

            tool_discovery_service = ToolDiscoveryService(config=discovery_config)

            discovery_result = tool_discovery_service.resolve_tool_from_contract(
                contract_content=self.state.contract_content,
                registry=self._container,
                contract_path=self.state.contract_path,
            )

            return discovery_result.tool_instance

        except Exception as e:
            raise OnexError(
                error_code=CoreErrorCode.OPERATION_FAILED,
                message=f"Failed to resolve main tool: {e!s}",
                context={
                    "main_tool_class": self.state.contract_content.tool_specification.main_tool_class,
                    "node_id": self.state.node_id,
                    "workflow_id": self.workflow_id,
                },
                correlation_id=self.correlation_id,
            ) from e

    # ===== MONADIC INTERFACE =====

    async def run_async(self, input_state: T) -> NodeResult[U]:
        """
        Universal async run method with complete monadic composition.

        This is the primary interface for node execution with:
        - Complete event lifecycle management
        - Monadic error handling and composition
        - Observable state transitions
        - Context propagation and correlation tracking

        Args:
            input_state: Tool-specific input state (strongly typed)

        Returns:
            NodeResult[U]: Monadic result with output, context, and events
        """
        correlation_id = str(UUIDService.generate_correlation_id())
        start_time = datetime.now()

        # Create execution context
        execution_context = ExecutionContext(
            provenance=[f"node.{self.node_id}"],
            logs=[],
            trust_score=1.0,
            timestamp=start_time,
            metadata={
                "node_id": self.node_id,
                "node_name": self.state.node_name,
                "main_tool_class": self.state.contract_content.tool_specification.main_tool_class,
                "input_type": type(input_state).__name__,
            },
            session_id=self.session_id,
            correlation_id=correlation_id,
            node_id=self.node_id,
            workflow_id=self.workflow_id,
        )

        # Emit start event
        start_event = Event(
            type="node.execution.started",
            payload={
                "node_id": self.node_id,
                "node_name": self.state.node_name,
                "input_type": type(input_state).__name__,
                "correlation_id": correlation_id,
            },
            timestamp=start_time,
            source=self.node_id,
            correlation_id=correlation_id,
            workflow_id=self.workflow_id,
            session_id=self.session_id,
        )

        try:
            # Delegate to process method
            result = await self.process_async(input_state)

            end_time = datetime.now()
            duration_ms = int((end_time - start_time).total_seconds() * 1000)

            # Emit success event
            success_event = Event(
                type="node.execution.completed",
                payload={
                    "node_id": self.node_id,
                    "node_name": self.state.node_name,
                    "duration_ms": duration_ms,
                    "output_type": (
                        type(result).__name__ if result is not None else "None"
                    ),
                    "correlation_id": correlation_id,
                },
                timestamp=end_time,
                source=self.node_id,
                correlation_id=correlation_id,
                workflow_id=self.workflow_id,
                session_id=self.session_id,
            )

            # Update execution context
            execution_context.logs.append(
                LogEntry("INFO", "Node execution completed successfully", end_time),
            )
            execution_context.metadata["duration_ms"] = duration_ms
            execution_context.timestamp = end_time

            return NodeResult(
                value=result,
                context=execution_context,
                state_delta={"last_execution": end_time.isoformat()},
                events=[start_event, success_event],
            )

        except OnexError as e:
            # Handle ONEX errors with structured failure
            error_info = ErrorInfo(
                error_type=ErrorType.PERMANENT,
                message=e.message,
                code=e.error_code.value if e.error_code else None,
                context=e.context,
                correlation_id=correlation_id,
                retryable=False,
            )

            failure_event = Event(
                type="node.execution.failed",
                payload={
                    "node_id": self.node_id,
                    "error_type": error_info.error_type.value,
                    "error_message": error_info.message,
                    "error_code": error_info.code,
                    "correlation_id": correlation_id,
                },
                timestamp=datetime.now(),
                source=self.node_id,
                correlation_id=correlation_id,
                workflow_id=self.workflow_id,
                session_id=self.session_id,
            )

            execution_context.logs.append(
                LogEntry(
                    "ERROR",
                    f"Node execution failed: {e.message}",
                    datetime.now(),
                ),
            )

            return NodeResult(
                value=None,
                context=execution_context,
                events=[start_event, failure_event],
                error=error_info,
            )

        except Exception as e:
            # Handle generic exceptions
            error_info = ErrorInfo(
                error_type=ErrorType.PERMANENT,
                message=f"Node execution failed: {e!s}",
                trace=str(e.__traceback__) if e.__traceback__ else None,
                correlation_id=correlation_id,
                retryable=False,
            )

            failure_event = Event(
                type="node.execution.exception",
                payload={
                    "node_id": self.node_id,
                    "exception_type": type(e).__name__,
                    "exception_message": str(e),
                    "correlation_id": correlation_id,
                },
                timestamp=datetime.now(),
                source=self.node_id,
                correlation_id=correlation_id,
                workflow_id=self.workflow_id,
                session_id=self.session_id,
            )

            execution_context.logs.append(
                LogEntry("ERROR", f"Node execution exception: {e!s}", datetime.now()),
            )

            return NodeResult(
                value=None,
                context=execution_context,
                events=[start_event, failure_event],
                error=error_info,
            )

    async def process_async(self, input_state: T) -> U:
        """
        Process method that delegates to the main tool.

        This method handles the actual business logic delegation to the
        resolved main tool instance, following the contract-driven pattern.

        Args:
            input_state: Tool-specific input state

        Returns:
            U: Tool-specific output state
        """
        try:
            emit_log_event(
                LogLevel.INFO,
                f"Processing with ModelNodeBase: {self.state.node_name}",
                {
                    "node_name": self.state.node_name,
                    "main_tool_class": self.state.contract_content.tool_specification.main_tool_class,
                    "business_logic_pattern": self.state.node_classification,
                    "workflow_id": self.workflow_id,
                },
            )

            main_tool = self._main_tool

            # Check if tool supports async processing
            if hasattr(main_tool, "process_async"):
                return await main_tool.process_async(input_state)
            if hasattr(main_tool, "process"):
                # Run sync process in thread pool to avoid blocking
                return await asyncio.get_event_loop().run_in_executor(
                    None,
                    main_tool.process,
                    input_state,
                )
            if hasattr(main_tool, "run"):
                # Run sync run method in thread pool
                return await asyncio.get_event_loop().run_in_executor(
                    None,
                    main_tool.run,
                    input_state,
                )
            raise OnexError(
                error_code=CoreErrorCode.OPERATION_FAILED,
                message="Main tool does not implement process_async(), process(), or run() method",
                context={
                    "main_tool_class": self.state.contract_content.tool_specification.main_tool_class,
                    "node_name": self.state.node_name,
                    "workflow_id": self.workflow_id,
                },
                correlation_id=self.correlation_id,
            )

        except OnexError:
            # Re-raise ONEX errors (fail-fast)
            raise
        except Exception as e:
            # Convert generic exceptions to ONEX errors
            emit_log_event(
                LogLevel.ERROR,
                f"Error in ModelNodeBase processing: {e!s}",
                {
                    "node_name": self.state.node_name,
                    "main_tool_class": self.state.contract_content.tool_specification.main_tool_class,
                    "error": str(e),
                    "workflow_id": self.workflow_id,
                },
            )
            raise OnexError(
                message=f"ModelNodeBase processing error: {e!s}",
                error_code=CoreErrorCode.OPERATION_FAILED,
                context={
                    "node_name": self.state.node_name,
                    "node_tier": self.state.node_tier,
                    "main_tool_class": self.state.contract_content.tool_specification.main_tool_class,
                    "workflow_id": self.workflow_id,
                },
                correlation_id=self.correlation_id,
            ) from e

    # ===== BACKWARD COMPATIBILITY =====

    def run(self, input_state: T) -> U:
        """
        Synchronous run method for backward compatibility.

        This method provides backward compatibility with existing code
        that expects synchronous execution patterns.

        Args:
            input_state: Tool-specific input state

        Returns:
            U: Tool-specific output state
        """
        # Run async version and return just the value
        result = asyncio.run(self.run_async(input_state))

        if result.is_failure:
            # Convert failure to exception for sync interface
            if result.error:
                raise OnexError(
                    message=result.error.message,
                    error_code=CoreErrorCode.OPERATION_FAILED,
                    context=result.error.context,
                    correlation_id=result.error.correlation_id,
                )
            raise OnexError(
                message="Node execution failed without error details",
                error_code=CoreErrorCode.OPERATION_FAILED,
                correlation_id=self.correlation_id,
            )

        return result.value

    def process(self, input_state: T) -> U:
        """
        Synchronous process method for backward compatibility.

        Args:
            input_state: Tool-specific input state

        Returns:
            U: Tool-specific output state
        """
        return asyncio.run(self.process_async(input_state))

    # ===== REDUCER IMPLEMENTATION =====

    def initial_state(self) -> ModelState:
        """
        Returns the initial state for the reducer.

        Default implementation returns empty state.
        Override in subclasses for custom initial state.
        """
        from omnibase_core.model.core.model_reducer import ModelState

        return ModelState()

    def dispatch(self, state: ModelState, action: ActionModel) -> ModelState:
        """
        Synchronous state transition for simple operations.

        Default implementation returns unchanged state.
        Override in subclasses for custom state transitions.
        """
        return state

    async def dispatch_async(
        self,
        state: ModelState,
        action: ActionModel,
    ) -> NodeResult[ModelState]:
        """
        Asynchronous workflow-based state transition.

        Default implementation wraps synchronous dispatch.
        Override in subclasses for workflow-based transitions.
        """
        try:
            new_state = self.dispatch(state, action)

            return NodeResult.success(
                value=new_state,
                provenance=[f"{self.node_id}.dispatch"],
                trust_score=1.0,
                metadata={
                    "action_type": getattr(action, "type", "unknown"),
                    "node_id": self.node_id,
                    "workflow_id": self.workflow_id,
                },
                state_delta={
                    "previous_state": (
                        state.__dict__ if hasattr(state, "__dict__") else str(state)
                    ),
                    "new_state": (
                        new_state.__dict__
                        if hasattr(new_state, "__dict__")
                        else str(new_state)
                    ),
                },
                session_id=self.session_id,
                correlation_id=self.correlation_id,
                node_id=self.node_id,
                workflow_id=self.workflow_id,
            )

        except Exception as e:
            error_info = ErrorInfo(
                error_type=ErrorType.PERMANENT,
                message=f"State dispatch failed: {e!s}",
                trace=str(e.__traceback__) if e.__traceback__ else None,
                correlation_id=self.correlation_id,
                retryable=False,
            )

            return NodeResult.failure(
                error=error_info,
                provenance=[f"{self.node_id}.dispatch.failed"],
                session_id=self.session_id,
                correlation_id=self.correlation_id,
                node_id=self.node_id,
                workflow_id=self.workflow_id,
            )

    def create_workflow(self):
        """
        Factory method for creating LlamaIndex workflow instances.

        Default implementation returns None (no workflow needed).
        Override in subclasses that need workflow orchestration.
        """
        return

    # ===== HELPER METHODS =====

    def _emit_initialization_event(self):
        """Emit initialization success event."""
        event = Event(
            type="node.initialization.completed",
            payload={
                "node_id": self.node_id,
                "node_name": self.state.node_name,
                "contract_path": str(self._contract_path),
                "main_tool_class": self.state.contract_content.tool_specification.main_tool_class,
            },
            timestamp=datetime.now(),
            source=self.node_id,
            correlation_id=self.correlation_id,
            workflow_id=self.workflow_id,
            session_id=self.session_id,
        )

        emit_log_event(
            LogLevel.INFO,
            f"ModelNodeBase initialized: {self.node_id}",
            event.payload,
        )

    def _emit_initialization_failure(self, error: Exception):
        """Emit initialization failure event."""
        event = Event(
            type="node.initialization.failed",
            payload={
                "node_id": self.node_id if hasattr(self, "node_id") else "unknown",
                "contract_path": str(self._contract_path),
                "error": str(error),
                "error_type": type(error).__name__,
            },
            timestamp=datetime.now(),
            correlation_id=self.correlation_id,
            workflow_id=self.workflow_id,
            session_id=self.session_id,
        )

        emit_log_event(
            LogLevel.ERROR,
            f"ModelNodeBase initialization failed: {error!s}",
            event.payload,
        )

    # ===== PROPERTIES =====

    @property
    def container(self) -> ModelONEXContainer:
        """Get the ModelONEXContainer instance for dependency injection."""
        return self._container

    @property
    def main_tool(self) -> object:
        """Get the resolved main tool instance."""
        return self._main_tool

    @property
    def current_state(self) -> ModelState:
        """Get the current reducer state."""
        return self._reducer_state

    @property
    def workflow_instance(self):
        """Get the LlamaIndex workflow instance if available."""
        return self._workflow_instance<|MERGE_RESOLUTION|>--- conflicted
+++ resolved
@@ -15,11 +15,7 @@
 from typing import Generic, TypeVar
 from uuid import uuid4
 
-<<<<<<< HEAD
-from omnibase_spi.protocols.core.protocol_workflow_reducer import ProtocolWorkflowReducer
-=======
 from omnibase_spi import ProtocolWorkflowReducer
->>>>>>> cf7dbf8f
 
 from omnibase_core.core.core_structured_logging import (
     emit_log_event_sync as emit_log_event,
