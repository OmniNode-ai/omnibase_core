--- conflicted
+++ resolved
@@ -13,7 +13,7 @@
 import threading
 import uuid
 from datetime import datetime
-from typing import Any, TypeVar
+from typing import Any, Dict, Optional, TypeVar
 
 from omnibase_spi.protocols.container import (
     ProtocolDependencyGraph,
@@ -34,11 +34,7 @@
 from omnibase_core.protocol.protocol_service_discovery import ProtocolServiceDiscovery
 from omnibase_core.services.protocol_service_resolver import get_service_resolver
 
-<<<<<<< HEAD
-# Real protocols imported from omnibase_spi.protocols.container
-=======
 # Real protocols imported from omnibase_spi
->>>>>>> cf7dbf8f
 
 
 T = TypeVar("T")
@@ -80,11 +76,11 @@
         self._registry_id = str(uuid.uuid4())
 
         # Protocol-based external services
-        self._service_discovery: ProtocolServiceDiscovery | None = None
-        self._database: ProtocolDatabaseConnection | None = None
+        self._service_discovery: Optional[ProtocolServiceDiscovery] = None
+        self._database: Optional[ProtocolDatabaseConnection] = None
         self._initialization_errors: list[str] = []
         self._is_initialized = False
-        self._init_task: asyncio.Task | None = None
+        self._init_task: Optional[asyncio.Task] = None
 
         # Initialize logger
         self._logger = logging.getLogger(__name__)
@@ -101,13 +97,13 @@
             # Initialize external dependencies asynchronously
             # Store the initialization task to allow proper waiting
             self._init_task = asyncio.create_task(
-                self._initialize_external_dependencies(),
+                self._initialize_external_dependencies()
             )
 
             # Only mark as initialized after external dependencies are ready
             # Note: For immediate use, check is_ready() instead of _is_initialized
             self._logger.info(
-                f"SPI Service Registry initialized successfully: {self._registry_id}",
+                f"SPI Service Registry initialized successfully: {self._registry_id}"
             )
 
         except Exception as e:
@@ -126,7 +122,7 @@
             # Initialize service discovery
             try:
                 self._service_discovery = await service_resolver.resolve_service(
-                    ProtocolServiceDiscovery,
+                    ProtocolServiceDiscovery
                 )
                 self._logger.info("Service discovery initialized successfully")
             except Exception as e:
@@ -139,7 +135,7 @@
             # Initialize database
             try:
                 self._database = await service_resolver.resolve_service(
-                    ProtocolDatabaseConnection,
+                    ProtocolDatabaseConnection
                 )
                 self._logger.info("Database connection initialized successfully")
             except Exception as e:
@@ -171,7 +167,7 @@
         """Check if registry is healthy (initialized and no critical errors)."""
         return self._is_initialized and len(self._initialization_errors) == 0
 
-    async def get_external_services_health(self) -> dict[str, Any]:
+    async def get_external_services_health(self) -> Dict[str, Any]:
         """Get health status of external services."""
         health_status = {}
 
@@ -272,21 +268,21 @@
         for key, value in config.items():
             if not isinstance(key, str):
                 raise ValueError(
-                    f"Configuration keys must be strings, got {type(key).__name__}",
+                    f"Configuration keys must be strings, got {type(key).__name__}"
                 )
 
             # Validate common configuration patterns
             if key.endswith("_ms") and not isinstance(value, (int, float)):
                 raise ValueError(
-                    f"Timeout configurations must be numeric, got {type(value).__name__} for {key}",
+                    f"Timeout configurations must be numeric, got {type(value).__name__} for {key}"
                 )
             if key.endswith("_count") and not isinstance(value, int):
                 raise ValueError(
-                    f"Count configurations must be integers, got {type(value).__name__} for {key}",
+                    f"Count configurations must be integers, got {type(value).__name__} for {key}"
                 )
             if "password" in key.lower() and not isinstance(value, str):
                 raise ValueError(
-                    f"Password configurations must be strings, got {type(value).__name__} for {key}",
+                    f"Password configurations must be strings, got {type(value).__name__} for {key}"
                 )
 
         self._config.update(config)
@@ -499,19 +495,18 @@
                 except Exception as e:
                     # Log error but don't fail completely
                     logging.getLogger(__name__).error(
-                        f"Critical error creating SPI registry: {e}",
-                        exc_info=True,
+                        f"Critical error creating SPI registry: {e}", exc_info=True
                     )
 
                     # Create minimal registry that won't cause further failures
                     _spi_registry = SPIServiceRegistry()
                     _spi_registry._initialization_errors.append(
-                        f"Critical initialization failure: {e}",
+                        f"Critical initialization failure: {e}"
                     )
     return _spi_registry
 
 
-async def get_spi_registry_health() -> dict[str, Any]:
+async def get_spi_registry_health() -> Dict[str, Any]:
     """Get comprehensive health status of the global SPI registry."""
     try:
         registry = get_spi_registry()
