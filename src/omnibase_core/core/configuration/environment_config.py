#!/usr/bin/env python3
"""
Environment-based configuration management system for ONEX.

Provides a unified approach to environment variable configuration with
validation, type conversion, and hierarchical override support.
"""

import logging
import os
from functools import lru_cache
from pathlib import Path
<<<<<<< HEAD
from typing import Any, TypeVar, Union, get_type_hints
=======
from typing import Dict, List, Optional, Type, TypeVar, Union, get_type_hints
>>>>>>> cf7dbf8f

from pydantic import BaseModel, Field, ValidationError

from omnibase_core.types import EnvValue

T = TypeVar("T", bound=BaseModel)

logger = logging.getLogger(__name__)


class ModelEnvironmentVariable(BaseModel):
    """Metadata for environment variable configuration."""

    key: str = Field(..., description="Environment variable key")
    default_value: EnvValue = Field(None, description="Default value if not set")
    required: bool = Field(False, description="Whether variable is required")
    description: str = Field("", description="Description of the variable")
    sensitive: bool = Field(False, description="Whether to mask in logs")
    validation_pattern: str | None = Field(
        None,
        description="Regex pattern for validation",
    )
    min_value: int | float | None = Field(
        None,
        description="Minimum numeric value",
    )
    max_value: int | float | None = Field(
        None,
        description="Maximum numeric value",
    )
    allowed_values: list[str] | None = Field(
        None,
        description="List of allowed values",
    )


class ModelEnvironmentPrefix(BaseModel):
    """Environment variable prefix configuration."""

    prefix: str = Field(..., description="Prefix for environment variables")
    separator: str = Field("_", description="Separator character")
    case_sensitive: bool = Field(False, description="Whether keys are case-sensitive")

    def format_key(self, key: str) -> str:
        """Format a key with the prefix."""
        formatted = f"{self.prefix}{self.separator}{key}"
        return formatted if self.case_sensitive else formatted.upper()


class ModelEnvironmentConfig(BaseModel):
    """Base configuration model with environment variable support."""

    _env_prefix: ModelEnvironmentPrefix | None = None
    _env_variables: dict[str, ModelEnvironmentVariable] = {}

    class Config:
        """Pydantic configuration."""

        arbitrary_types_allowed = True
        extra = "forbid"

    @classmethod
    def from_environment(
        cls: type[T],
        prefix: str | None = None,
        env_file: Path | None = None,
        strict: bool = True,
        **overrides: EnvValue,
    ) -> T:
        """
        Create configuration from environment variables.

        Args:
            prefix: Environment variable prefix (e.g., 'OMNIBASE')
            env_file: Optional .env file to load
            strict: Whether to fail on missing required variables
            **overrides: Direct value overrides

        Returns:
            Configured instance

        Raises:
            ValidationError: If validation fails and strict=True
        """
        # Load from .env file if provided
        if env_file and env_file.exists():
            cls._load_env_file(env_file)

        # Set up prefix
        if prefix:
            cls._env_prefix = ModelEnvironmentPrefix(prefix=prefix)
        elif not cls._env_prefix:
            cls._env_prefix = ModelEnvironmentPrefix(prefix=cls.__name__.upper())

        # Extract values from environment
        env_values = cls._extract_env_values()

        # Merge with overrides (overrides take precedence)
        config_values = {**env_values, **overrides}

        try:
            return cls(**config_values)
        except ValidationError as e:
            if strict:
                raise
            logger.warning(f"Configuration validation failed: {e}")
            # Return with available values, missing will use defaults
            return cls(
                **{k: v for k, v in config_values.items() if k in cls.model_fields},
            )

    @classmethod
    def _load_env_file(cls, env_file: Path) -> None:
        """Load environment variables from file."""
        try:
            with open(env_file) as f:
                for line in f:
                    line = line.strip()
                    if line and not line.startswith("#") and "=" in line:
                        key, value = line.split("=", 1)
                        os.environ[key.strip()] = value.strip().strip("\"'")
        except Exception as e:
            logger.warning(f"Failed to load env file {env_file}: {e}")

    @classmethod
    def _extract_env_values(cls) -> dict[str, Any]:
        """Extract configuration values from environment variables."""
        values = {}
        type_hints = get_type_hints(cls)

        for field_name, field_info in cls.model_fields.items():
            # Try multiple environment key formats
            env_keys = cls._generate_env_keys(field_name)

            for env_key in env_keys:
                env_value = os.getenv(env_key)
                if env_value is not None:
                    # Convert string value to appropriate type
                    target_type = type_hints.get(field_name)
                    converted_value = cls._convert_env_value(env_value, target_type)
                    values[field_name] = converted_value
                    break

        return values

    @classmethod
    def _generate_env_keys(cls, field_name: str) -> list[str]:
        """Generate possible environment variable keys for a field."""
        keys = []

        if cls._env_prefix:
            # With prefix: PREFIX_FIELD_NAME
            keys.append(cls._env_prefix.format_key(field_name))
            # With prefix, camelCase to snake_case: PREFIX_FIELD_NAME
            snake_case = cls._camel_to_snake(field_name)
            if snake_case != field_name:
                keys.append(cls._env_prefix.format_key(snake_case))

        # Without prefix: FIELD_NAME
        keys.append(field_name.upper())
        keys.append(cls._camel_to_snake(field_name).upper())

        return keys

    @staticmethod
    def _camel_to_snake(name: str) -> str:
        """Convert camelCase to snake_case."""
        import re

        return re.sub("([a-z0-9])([A-Z])", r"\1_\2", name).lower()

    @staticmethod
    def _convert_env_value(value: str, target_type: type | None) -> Any:
        """Convert string environment value to target type."""
        if target_type is None:
            return value

        # Handle Union types (like Optional[str] = Union[str, None])
        if hasattr(target_type, "__origin__"):
            if target_type.__origin__ is Union:
                # Get first non-None type from Union
                args = target_type.__args__
                non_none_types = [arg for arg in args if arg is not type(None)]
                if non_none_types:
                    target_type = non_none_types[0]
                else:
                    return value

        # Type conversion
        if target_type == bool:
            return value.lower() in ("true", "1", "yes", "on")
        if target_type == int:
            return int(value)
        if target_type == float:
            return float(value)
        if target_type == list or (
            hasattr(target_type, "__origin__") and target_type.__origin__ is list
        ):
            return [item.strip() for item in value.split(",")]
        if target_type == dict:
            # Simple key=value,key2=value2 format
            pairs = value.split(",")
            return {
                k.strip(): v.strip()
                for k, v in [pair.split("=", 1) for pair in pairs if "=" in pair]
            }
        return value

    def get_env_summary(self, mask_sensitive: bool = True) -> dict[str, Any]:
        """Get summary of environment configuration."""
        summary = {}

        for field_name, field_value in self.model_dump().items():
            env_var = self._env_variables.get(field_name)

            if env_var and env_var.sensitive and mask_sensitive:
                summary[field_name] = "***MASKED***"
            else:
                summary[field_name] = field_value

        return summary

    @classmethod
    def get_env_documentation(cls) -> list[dict[str, Any]]:
        """Get documentation for all environment variables."""
        docs = []

        for field_name, field_info in cls.model_fields.items():
            env_keys = cls._generate_env_keys(field_name)
            env_var = cls._env_variables.get(
                field_name,
                ModelEnvironmentVariable(key=env_keys[0] if env_keys else field_name),
            )

            docs.append(
                {
                    "field": field_name,
                    "env_keys": env_keys,
                    "description": env_var.description or field_info.description,
                    "default": field_info.default,
                    "required": env_var.required,
                    "type": (
                        field_info.annotation.__name__
                        if field_info.annotation
                        else "Any"
                    ),
                },
            )

        return docs


# Global configuration registry for easy access
class EnvironmentConfigRegistry:
    """Registry for managing environment-based configurations."""

    _configs: dict[str, ModelEnvironmentConfig] = {}

    @classmethod
    def register(cls, name: str, config: ModelEnvironmentConfig) -> None:
        """Register a configuration instance."""
        cls._configs[name] = config
        logger.info(f"Registered configuration: {name}")

    @classmethod
    def get(cls, name: str) -> ModelEnvironmentConfig | None:
        """Get a registered configuration."""
        return cls._configs.get(name)

    @classmethod
    def list_configs(cls) -> list[str]:
        """List all registered configuration names."""
        return list(cls._configs.keys())

    @classmethod
    def reload_all(cls) -> None:
        """Reload all configurations from environment."""
        for name, config in cls._configs.items():
            try:
                # Reload configuration
                new_config = config.__class__.from_environment()
                cls._configs[name] = new_config
                logger.info(f"Reloaded configuration: {name}")
            except Exception as e:
                logger.error(f"Failed to reload configuration {name}: {e}")


# Global registry instance
config_registry = EnvironmentConfigRegistry()


def register_config(
    name: str,
    config_class: type[ModelEnvironmentConfig],
    **kwargs,
) -> ModelEnvironmentConfig:
    """
    Helper to register and create configuration from environment.

    Args:
        name: Configuration name for registry
        config_class: Configuration class to instantiate
        **kwargs: Additional arguments for from_environment()

    Returns:
        Created configuration instance
    """
    config = config_class.from_environment(**kwargs)
    config_registry.register(name, config)
    return config


@lru_cache(maxsize=128)
def get_env_bool(key: str, default: bool = False) -> bool:
    """Get boolean value from environment with caching."""
    value = os.getenv(key, str(default)).lower()
    return value in ("true", "1", "yes", "on")


@lru_cache(maxsize=128)
def get_env_int(key: str, default: int = 0) -> int:
    """Get integer value from environment with caching."""
    try:
        return int(os.getenv(key, str(default)))
    except ValueError:
        logger.warning(f"Invalid integer for {key}, using default: {default}")
        return default


@lru_cache(maxsize=128)
def get_env_float(key: str, default: float = 0.0) -> float:
    """Get float value from environment with caching."""
    try:
        return float(os.getenv(key, str(default)))
    except ValueError:
        logger.warning(f"Invalid float for {key}, using default: {default}")
        return default


def get_env_list(
    key: str,
    default: list[str] = None,
    separator: str = ",",
) -> list[str]:
    """Get list value from environment."""
    if default is None:
        default = []

    value = os.getenv(key)
    if not value:
        return default

    return [item.strip() for item in value.split(separator) if item.strip()]


def is_production_environment() -> bool:
    """Check if running in production environment."""
    env = os.getenv("ENVIRONMENT", "").lower()
    node_env = os.getenv("NODE_ENV", "").lower()

    return (
        env in ("production", "prod")
        or node_env in ("production", "prod")
        or (not get_env_bool("DEBUG", False) and not get_env_bool("DEV_MODE", False))
    )


def is_development_environment() -> bool:
    """Check if running in development environment."""
    return not is_production_environment()<|MERGE_RESOLUTION|>--- conflicted
+++ resolved
@@ -10,13 +10,9 @@
 import os
 from functools import lru_cache
 from pathlib import Path
-<<<<<<< HEAD
-from typing import Any, TypeVar, Union, get_type_hints
-=======
 from typing import Dict, List, Optional, Type, TypeVar, Union, get_type_hints
->>>>>>> cf7dbf8f
-
-from pydantic import BaseModel, Field, ValidationError
+
+from pydantic import BaseModel, Field, ValidationError, field_validator
 
 from omnibase_core.types import EnvValue
 
@@ -33,21 +29,17 @@
     required: bool = Field(False, description="Whether variable is required")
     description: str = Field("", description="Description of the variable")
     sensitive: bool = Field(False, description="Whether to mask in logs")
-    validation_pattern: str | None = Field(
-        None,
-        description="Regex pattern for validation",
-    )
-    min_value: int | float | None = Field(
-        None,
-        description="Minimum numeric value",
-    )
-    max_value: int | float | None = Field(
-        None,
-        description="Maximum numeric value",
-    )
-    allowed_values: list[str] | None = Field(
-        None,
-        description="List of allowed values",
+    validation_pattern: Optional[str] = Field(
+        None, description="Regex pattern for validation"
+    )
+    min_value: Optional[Union[int, float]] = Field(
+        None, description="Minimum numeric value"
+    )
+    max_value: Optional[Union[int, float]] = Field(
+        None, description="Maximum numeric value"
+    )
+    allowed_values: Optional[List[str]] = Field(
+        None, description="List of allowed values"
     )
 
 
@@ -67,8 +59,8 @@
 class ModelEnvironmentConfig(BaseModel):
     """Base configuration model with environment variable support."""
 
-    _env_prefix: ModelEnvironmentPrefix | None = None
-    _env_variables: dict[str, ModelEnvironmentVariable] = {}
+    _env_prefix: Optional[ModelEnvironmentPrefix] = None
+    _env_variables: Dict[str, ModelEnvironmentVariable] = {}
 
     class Config:
         """Pydantic configuration."""
@@ -78,9 +70,9 @@
 
     @classmethod
     def from_environment(
-        cls: type[T],
-        prefix: str | None = None,
-        env_file: Path | None = None,
+        cls: Type[T],
+        prefix: Optional[str] = None,
+        env_file: Optional[Path] = None,
         strict: bool = True,
         **overrides: EnvValue,
     ) -> T:
@@ -123,14 +115,14 @@
             logger.warning(f"Configuration validation failed: {e}")
             # Return with available values, missing will use defaults
             return cls(
-                **{k: v for k, v in config_values.items() if k in cls.model_fields},
+                **{k: v for k, v in config_values.items() if k in cls.model_fields}
             )
 
     @classmethod
     def _load_env_file(cls, env_file: Path) -> None:
         """Load environment variables from file."""
         try:
-            with open(env_file) as f:
+            with open(env_file, "r") as f:
                 for line in f:
                     line = line.strip()
                     if line and not line.startswith("#") and "=" in line:
@@ -140,7 +132,7 @@
             logger.warning(f"Failed to load env file {env_file}: {e}")
 
     @classmethod
-    def _extract_env_values(cls) -> dict[str, Any]:
+    def _extract_env_values(cls) -> Dict[str, Any]:
         """Extract configuration values from environment variables."""
         values = {}
         type_hints = get_type_hints(cls)
@@ -161,7 +153,7 @@
         return values
 
     @classmethod
-    def _generate_env_keys(cls, field_name: str) -> list[str]:
+    def _generate_env_keys(cls, field_name: str) -> List[str]:
         """Generate possible environment variable keys for a field."""
         keys = []
 
@@ -187,7 +179,7 @@
         return re.sub("([a-z0-9])([A-Z])", r"\1_\2", name).lower()
 
     @staticmethod
-    def _convert_env_value(value: str, target_type: type | None) -> Any:
+    def _convert_env_value(value: str, target_type: Optional[Type]) -> Any:
         """Convert string environment value to target type."""
         if target_type is None:
             return value
@@ -206,24 +198,25 @@
         # Type conversion
         if target_type == bool:
             return value.lower() in ("true", "1", "yes", "on")
-        if target_type == int:
+        elif target_type == int:
             return int(value)
-        if target_type == float:
+        elif target_type == float:
             return float(value)
-        if target_type == list or (
+        elif target_type == list or (
             hasattr(target_type, "__origin__") and target_type.__origin__ is list
         ):
             return [item.strip() for item in value.split(",")]
-        if target_type == dict:
+        elif target_type == dict:
             # Simple key=value,key2=value2 format
             pairs = value.split(",")
             return {
                 k.strip(): v.strip()
                 for k, v in [pair.split("=", 1) for pair in pairs if "=" in pair]
             }
-        return value
-
-    def get_env_summary(self, mask_sensitive: bool = True) -> dict[str, Any]:
+        else:
+            return value
+
+    def get_env_summary(self, mask_sensitive: bool = True) -> Dict[str, Any]:
         """Get summary of environment configuration."""
         summary = {}
 
@@ -238,7 +231,7 @@
         return summary
 
     @classmethod
-    def get_env_documentation(cls) -> list[dict[str, Any]]:
+    def get_env_documentation(cls) -> List[Dict[str, Any]]:
         """Get documentation for all environment variables."""
         docs = []
 
@@ -261,7 +254,7 @@
                         if field_info.annotation
                         else "Any"
                     ),
-                },
+                }
             )
 
         return docs
@@ -271,7 +264,7 @@
 class EnvironmentConfigRegistry:
     """Registry for managing environment-based configurations."""
 
-    _configs: dict[str, ModelEnvironmentConfig] = {}
+    _configs: Dict[str, ModelEnvironmentConfig] = {}
 
     @classmethod
     def register(cls, name: str, config: ModelEnvironmentConfig) -> None:
@@ -280,12 +273,12 @@
         logger.info(f"Registered configuration: {name}")
 
     @classmethod
-    def get(cls, name: str) -> ModelEnvironmentConfig | None:
+    def get(cls, name: str) -> Optional[ModelEnvironmentConfig]:
         """Get a registered configuration."""
         return cls._configs.get(name)
 
     @classmethod
-    def list_configs(cls) -> list[str]:
+    def list_configs(cls) -> List[str]:
         """List all registered configuration names."""
         return list(cls._configs.keys())
 
@@ -307,9 +300,7 @@
 
 
 def register_config(
-    name: str,
-    config_class: type[ModelEnvironmentConfig],
-    **kwargs,
+    name: str, config_class: Type[ModelEnvironmentConfig], **kwargs
 ) -> ModelEnvironmentConfig:
     """
     Helper to register and create configuration from environment.
@@ -355,10 +346,8 @@
 
 
 def get_env_list(
-    key: str,
-    default: list[str] = None,
-    separator: str = ",",
-) -> list[str]:
+    key: str, default: List[str] = None, separator: str = ","
+) -> List[str]:
     """Get list value from environment."""
     if default is None:
         default = []
@@ -378,7 +367,8 @@
     return (
         env in ("production", "prod")
         or node_env in ("production", "prod")
-        or (not get_env_bool("DEBUG", False) and not get_env_bool("DEV_MODE", False))
+        or not get_env_bool("DEBUG", False)
+        and not get_env_bool("DEV_MODE", False)
     )
 
 
