--- conflicted
+++ resolved
@@ -25,13 +25,9 @@
 
 from pydantic import BaseModel, ConfigDict, Field, field_serializer
 
-<<<<<<< HEAD
-
-=======
 from omnibase_core.models.common.model_schema_value import ModelSchemaValue
 
 
->>>>>>> d9609791
 class ModelErrorDetails(BaseModel):
     """Structured error details with typed fields for ONEX error handling.
 
