--- conflicted
+++ resolved
@@ -39,7 +39,12 @@
     input_data: ModelExampleInputData | None = Field(None, description="Input data")
     output_data: ModelExampleOutputData | None = Field(None, description="Output data")
 
-<<<<<<< HEAD
+    model_config = {
+        "extra": "ignore",
+        "use_enum_values": False,
+        "validate_assignment": True,
+    }
+
     # Export the model
 
     # Protocol method implementations
@@ -59,20 +64,13 @@
         return self.model_dump(exclude_none=False, by_alias=True)
 
     def validate_instance(self) -> bool:
-        """Validate instance integrity (Validatable protocol)."""
+        """Validate instance integrity (ProtocolValidatable protocol)."""
         try:
             # Basic validation - ensure required fields exist
             # Override in specific models for custom validation
             return True
         except Exception:
             return False
-=======
-    model_config = {
-        "extra": "ignore",
-        "use_enum_values": False,
-        "validate_assignment": True,
-    }
->>>>>>> fb191b47
 
 
 __all__ = ["ModelExampleSummary"]