"""
Schema example model.

Type-safe model for extracting examples from YAML schema files,
replacing dict[str, Any] return types with structured models.
"""

from __future__ import annotations

from typing import TypeVar

from pydantic import BaseModel, Field

<<<<<<< HEAD
from omnibase_core.core.type_constraints import Configurable
=======
from omnibase_core.enums.enum_core_error_code import EnumCoreErrorCode
>>>>>>> fb191b47
from omnibase_core.enums.enum_data_type import EnumDataType
from omnibase_core.exceptions.onex_error import OnexError
from omnibase_core.models.common.model_error_context import ModelErrorContext
from omnibase_core.models.common.model_schema_value import ModelSchemaValue
from omnibase_core.models.core.model_custom_properties import ModelCustomProperties
from omnibase_core.models.metadata.model_semver import ModelSemVer

# Note: Using ModelSchemaValue instead of complex union types for type safety


class ModelSchemaExample(BaseModel):
    """
    Type-safe model for schema examples.

    Replaces dict[str, Any] returns from extract_example_from_schema
    with properly structured and validated data.
    Implements omnibase_spi protocols:
    - Configurable: Configuration management capabilities
    - Serializable: Data serialization/deserialization
    - Validatable: Validation and verification
    """

    # Core example data - using existing typed properties pattern
    example_data: ModelCustomProperties = Field(
        default_factory=lambda: ModelCustomProperties(),
        description="Type-safe example data from schema",
    )

    # Metadata about the example
    example_index: int = Field(
        description="Index of this example in the schema examples array",
    )

    schema_path: str = Field(
        description="Path to the schema file this example was extracted from",
    )

    # Optional validation info
    data_format: EnumDataType = Field(
        default=EnumDataType.YAML,
        description="Format of the example data",
    )

    schema_version: ModelSemVer | None = Field(
        None,
        description="Schema version if available",
    )

    is_validated: bool = Field(
        default=False,
        description="Whether example has been validated against schema",
    )

    def has_data(self) -> bool:
        """Check if example contains any data."""
        return not self.example_data.is_empty()

    def get_value(self, key: str, default: object) -> object:
        """
        Get typed value with proper default handling.

        Args:
            key: The key to look up
            default: Default value to return if key not found or type mismatch

        Returns:
            Value of the requested type or default
        """
        schema_value_result = self.example_data.get_custom_value_wrapped(key)
        if schema_value_result.is_err():
            return default

        # Extract raw value from ModelSchemaValue
        schema_value = schema_value_result.unwrap()
        raw_value = schema_value.to_value()

        # Type check against default type
        if isinstance(raw_value, type(default)):
            return raw_value

        return default

    def set_value(self, key: str, value: object) -> None:
        """
        Set typed value in example data.

        Args:
            key: The key to set
            value: The value to store (raw primitive type)
        """
        # Pass raw value directly to set_custom_value (it handles type validation)
        if isinstance(value, (str, int, float, bool)):
            self.example_data.set_custom_value(key, value)
        else:
            raise OnexError(
                code=EnumCoreErrorCode.VALIDATION_ERROR,
                message=f"Unsupported value type: {type(value)}. Must be str, int, float, or bool.",
                details=ModelErrorContext.with_context(
                    {
                        "error_type": ModelSchemaValue.from_value("typeerror"),
                        "validation_context": ModelSchemaValue.from_value(
                            "model_validation"
                        ),
                    }
                ),
            )

    def get_all_keys(self) -> list[str]:
        """Get all keys from example data."""
        return list(self.example_data.get_all_custom_fields().keys())

    def get_raw_value(self, key: str) -> object:
        """
        Get raw value without type checking.

        Args:
            key: The key to look up

        Returns:
            Raw Python value or None if not found
        """
        schema_value_result = self.example_data.get_custom_value_wrapped(key)
        if schema_value_result.is_err():
            return None
        schema_value = schema_value_result.unwrap()
        return schema_value.to_value()

    def set_raw_value(self, key: str, value: object) -> None:
        """
        Set raw value (any type) in example data.

        Args:
            key: The key to set
            value: The value to store (raw primitive type)
        """
        # Pass raw value directly to set_custom_value (it handles type validation)
        if isinstance(value, (str, int, float, bool)):
            self.example_data.set_custom_value(key, value)
        else:
            raise OnexError(
                code=EnumCoreErrorCode.VALIDATION_ERROR,
                message=f"Unsupported value type: {type(value)}. Must be str, int, float, or bool.",
                details=ModelErrorContext.with_context(
                    {
                        "error_type": ModelSchemaValue.from_value("typeerror"),
                        "validation_context": ModelSchemaValue.from_value(
                            "model_validation"
                        ),
                    }
                ),
            )

    def update_from_dict(self, data: dict[str, ModelSchemaValue]) -> None:
        """
        Update example data from a dictionary.

        Args:
            data: Dictionary of ModelSchemaValue objects to add to example data
        """
        for key, value in data.items():
            # Extract raw value from ModelSchemaValue and pass to set_custom_value
            raw_value = value.to_value()
            if isinstance(raw_value, (str, int, float, bool)):
                self.example_data.set_custom_value(key, raw_value)
            # Skip values that aren't supported primitive types

    def get_example_data_as_dict(self) -> dict[str, ModelSchemaValue]:
        """
        Get example data as a dictionary of ModelSchemaValue objects.

        Note: This method returns ModelSchemaValue objects directly.
        For raw Python values, use .get_raw_value() on individual keys.

        Returns:
            Dictionary with all example data as ModelSchemaValue objects
        """
        result = {}
        for key in self.get_all_keys():
            schema_value_result = self.example_data.get_custom_value_wrapped(key)
            if schema_value_result.is_ok():
                result[key] = schema_value_result.unwrap()
        return result

    @classmethod
    def create_from_dict(
        cls,
        data: dict[str, ModelSchemaValue],
        example_index: int,
        schema_path: str,
        data_format: EnumDataType = EnumDataType.YAML,
        schema_version: ModelSemVer | None = None,
    ) -> ModelSchemaExample:
        """
        Create ModelSchemaExample from a dictionary.

        Args:
            data: Dictionary data to store as example
            example_index: Index of this example
            schema_path: Path to the schema file
            data_format: Format of the example data
            schema_version: Schema version if available

        Returns:
            New ModelSchemaExample instance
        """
        # Create custom properties from ModelSchemaValue data
        custom_props = ModelCustomProperties()
        for key, value in data.items():
            # Extract raw value from ModelSchemaValue and pass to set_custom_value
            raw_value = value.to_value()
            if isinstance(raw_value, (str, int, float, bool)):
                custom_props.set_custom_value(key, raw_value)
            # Skip values that aren't supported primitive types

        return cls(
            example_data=custom_props,
            example_index=example_index,
            schema_path=schema_path,
            data_format=data_format,
            schema_version=schema_version,
        )

    @classmethod
    def create_empty(
        cls,
        example_index: int,
        schema_path: str,
        data_format: EnumDataType = EnumDataType.YAML,
    ) -> ModelSchemaExample:
        """
        Create an empty ModelSchemaExample.

        Args:
            example_index: Index of this example
            schema_path: Path to the schema file
            data_format: Format of the example data

        Returns:
            New empty ModelSchemaExample instance
        """
        return cls(
            example_data=ModelCustomProperties(),
            example_index=example_index,
            schema_path=schema_path,
            data_format=data_format,
            schema_version=None,
        )

    def validate_example(self) -> bool:
        """
        Validate the example data.

        Returns:
            True if validation passes, False otherwise
        """
        # Basic validation - ensure we have some data
        if self.example_data.is_empty():
            return False

        # Mark as validated if checks pass
        self.is_validated = True
        return True

<<<<<<< HEAD
    # Export the model

    # Protocol method implementations

    def configure(self, **kwargs: Any) -> bool:
        """Configure instance with provided parameters (Configurable protocol)."""
        try:
            for key, value in kwargs.items():
                if hasattr(self, key):
                    setattr(self, key, value)
            return True
        except Exception:
            return False

    def serialize(self) -> dict[str, Any]:
        """Serialize to dictionary (Serializable protocol)."""
        return self.model_dump(exclude_none=False, by_alias=True)

    def validate_instance(self) -> bool:
        """Validate instance integrity (Validatable protocol)."""
        try:
            # Basic validation - ensure required fields exist
            # Override in specific models for custom validation
            return True
        except Exception:
            return False
=======
    model_config = {
        "extra": "ignore",
        "use_enum_values": False,
        "validate_assignment": True,
    }
>>>>>>> fb191b47


__all__ = ["ModelSchemaExample"]<|MERGE_RESOLUTION|>--- conflicted
+++ resolved
@@ -7,15 +7,12 @@
 
 from __future__ import annotations
 
-from typing import TypeVar
+from typing import Any, TypeVar
 
 from pydantic import BaseModel, Field
 
-<<<<<<< HEAD
-from omnibase_core.core.type_constraints import Configurable
-=======
+from omnibase_core.core.type_constraints import PrimitiveValueType
 from omnibase_core.enums.enum_core_error_code import EnumCoreErrorCode
->>>>>>> fb191b47
 from omnibase_core.enums.enum_data_type import EnumDataType
 from omnibase_core.exceptions.onex_error import OnexError
 from omnibase_core.models.common.model_error_context import ModelErrorContext
@@ -24,6 +21,9 @@
 from omnibase_core.models.metadata.model_semver import ModelSemVer
 
 # Note: Using ModelSchemaValue instead of complex union types for type safety
+
+# Type variable for generic methods
+T = TypeVar("T")
 
 
 class ModelSchemaExample(BaseModel):
@@ -73,7 +73,7 @@
         """Check if example contains any data."""
         return not self.example_data.is_empty()
 
-    def get_value(self, key: str, default: object) -> object:
+    def get_value(self, key: str, default: T) -> T:
         """
         Get typed value with proper default handling.
 
@@ -106,22 +106,12 @@
             key: The key to set
             value: The value to store (raw primitive type)
         """
-        # Pass raw value directly to set_custom_value (it handles type validation)
-        if isinstance(value, (str, int, float, bool)):
+        # The set_custom_value method handles runtime type validation
+        try:
             self.example_data.set_custom_value(key, value)
-        else:
-            raise OnexError(
-                code=EnumCoreErrorCode.VALIDATION_ERROR,
-                message=f"Unsupported value type: {type(value)}. Must be str, int, float, or bool.",
-                details=ModelErrorContext.with_context(
-                    {
-                        "error_type": ModelSchemaValue.from_value("typeerror"),
-                        "validation_context": ModelSchemaValue.from_value(
-                            "model_validation"
-                        ),
-                    }
-                ),
-            )
+        except OnexError:
+            # Re-raise validation errors from set_custom_value
+            raise
 
     def get_all_keys(self) -> list[str]:
         """Get all keys from example data."""
@@ -151,22 +141,12 @@
             key: The key to set
             value: The value to store (raw primitive type)
         """
-        # Pass raw value directly to set_custom_value (it handles type validation)
-        if isinstance(value, (str, int, float, bool)):
+        # The set_custom_value method handles runtime type validation
+        try:
             self.example_data.set_custom_value(key, value)
-        else:
-            raise OnexError(
-                code=EnumCoreErrorCode.VALIDATION_ERROR,
-                message=f"Unsupported value type: {type(value)}. Must be str, int, float, or bool.",
-                details=ModelErrorContext.with_context(
-                    {
-                        "error_type": ModelSchemaValue.from_value("typeerror"),
-                        "validation_context": ModelSchemaValue.from_value(
-                            "model_validation"
-                        ),
-                    }
-                ),
-            )
+        except OnexError:
+            # Re-raise validation errors from set_custom_value
+            raise
 
     def update_from_dict(self, data: dict[str, ModelSchemaValue]) -> None:
         """
@@ -178,9 +158,12 @@
         for key, value in data.items():
             # Extract raw value from ModelSchemaValue and pass to set_custom_value
             raw_value = value.to_value()
-            if isinstance(raw_value, (str, int, float, bool)):
+            # The set_custom_value method handles runtime type validation
+            try:
                 self.example_data.set_custom_value(key, raw_value)
-            # Skip values that aren't supported primitive types
+            except OnexError:
+                # Skip values that aren't supported primitive types
+                pass
 
     def get_example_data_as_dict(self) -> dict[str, ModelSchemaValue]:
         """
@@ -226,9 +209,12 @@
         for key, value in data.items():
             # Extract raw value from ModelSchemaValue and pass to set_custom_value
             raw_value = value.to_value()
-            if isinstance(raw_value, (str, int, float, bool)):
+            # The set_custom_value method handles runtime type validation
+            try:
                 custom_props.set_custom_value(key, raw_value)
-            # Skip values that aren't supported primitive types
+            except OnexError:
+                # Skip values that aren't supported primitive types
+                pass
 
         return cls(
             example_data=custom_props,
@@ -279,7 +265,12 @@
         self.is_validated = True
         return True
 
-<<<<<<< HEAD
+    model_config = {
+        "extra": "ignore",
+        "use_enum_values": False,
+        "validate_assignment": True,
+    }
+
     # Export the model
 
     # Protocol method implementations
@@ -299,20 +290,13 @@
         return self.model_dump(exclude_none=False, by_alias=True)
 
     def validate_instance(self) -> bool:
-        """Validate instance integrity (Validatable protocol)."""
+        """Validate instance integrity (ProtocolValidatable protocol)."""
         try:
             # Basic validation - ensure required fields exist
             # Override in specific models for custom validation
             return True
         except Exception:
             return False
-=======
-    model_config = {
-        "extra": "ignore",
-        "use_enum_values": False,
-        "validate_assignment": True,
-    }
->>>>>>> fb191b47
 
 
 __all__ = ["ModelSchemaExample"]