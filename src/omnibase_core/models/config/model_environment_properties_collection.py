"""
Environment Properties Collection Model

Type-safe collection of environment properties with metadata support.
"""

from __future__ import annotations

<<<<<<< HEAD
from typing import Any, TypedDict

from pydantic import BaseModel, Field

from omnibase_core.core.type_constraints import Configurable

from .model_property_value import ModelPropertyValue

=======
from pydantic import BaseModel, Field

from omnibase_core.types.typed_dict_property_metadata import TypedDictPropertyMetadata
>>>>>>> fb191b47

from .model_property_value import ModelPropertyValue


class ModelEnvironmentPropertiesCollection(BaseModel):
    """
    Collection of environment properties with type safety.

    This model replaces dict return types to maintain strong typing
    and provide better structure for property collections.
    """

    properties: dict[str, ModelPropertyValue] = Field(
        default_factory=dict,
        description="Collection of typed property values",
    )

    property_metadata: dict[str, TypedDictPropertyMetadata] = Field(
        default_factory=dict,
        description="Metadata about each property",
    )

    def get_property_names(self) -> list[str]:
        """Get list of all property names."""
        return list(self.properties.keys())

    def get_property_count(self) -> int:
        """Get total number of properties."""
        return len(self.properties)

    def has_properties(self) -> bool:
        """Check if collection has any properties."""
        return len(self.properties) > 0

    model_config = {
        "extra": "ignore",
        "use_enum_values": False,
        "validate_assignment": True,
    }

    # Note: Removed to_dict() and from_dict() methods to comply with pure Pydantic architecture
    # Use model.properties directly or ModelEnvironmentPropertiesCollection(**data) for creation

    # Protocol method implementations

    def configure(self, **kwargs: Any) -> bool:
        """Configure instance with provided parameters (Configurable protocol)."""
        try:
            for key, value in kwargs.items():
                if hasattr(self, key):
                    setattr(self, key, value)
            return True
        except Exception:
            return False

    def serialize(self) -> dict[str, Any]:
        """Serialize to dictionary (Serializable protocol)."""
        return self.model_dump(exclude_none=False, by_alias=True)

    def validate_instance(self) -> bool:
        """Validate instance integrity (Validatable protocol)."""
        try:
            # Basic validation - ensure required fields exist
            # Override in specific models for custom validation
            return True
        except Exception:
            return False


__all__ = [
    "ModelEnvironmentPropertiesCollection",
    "ModelPropertyValue",
]<|MERGE_RESOLUTION|>--- conflicted
+++ resolved
@@ -6,20 +6,11 @@
 
 from __future__ import annotations
 
-<<<<<<< HEAD
-from typing import Any, TypedDict
+from typing import Any
 
 from pydantic import BaseModel, Field
 
-from omnibase_core.core.type_constraints import Configurable
-
-from .model_property_value import ModelPropertyValue
-
-=======
-from pydantic import BaseModel, Field
-
 from omnibase_core.types.typed_dict_property_metadata import TypedDictPropertyMetadata
->>>>>>> fb191b47
 
 from .model_property_value import ModelPropertyValue
 
@@ -80,7 +71,7 @@
         return self.model_dump(exclude_none=False, by_alias=True)
 
     def validate_instance(self) -> bool:
-        """Validate instance integrity (Validatable protocol)."""
+        """Validate instance integrity (ProtocolValidatable protocol)."""
         try:
             # Basic validation - ensure required fields exist
             # Override in specific models for custom validation
