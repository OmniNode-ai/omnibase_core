"""
Property value model.

Type-safe property value container that replaces broad Union types
with structured validation and proper type handling.
"""

from __future__ import annotations

from datetime import datetime
from uuid import UUID

from pydantic import BaseModel, Field, ValidationInfo, field_validator

from omnibase_core.core.type_constraints import Configurable
from omnibase_core.enums.enum_core_error_code import EnumCoreErrorCode
from omnibase_core.enums.enum_property_type import EnumPropertyType
from omnibase_core.exceptions.onex_error import OnexError
from omnibase_core.models.common.model_error_context import ModelErrorContext
from omnibase_core.models.common.model_schema_value import ModelSchemaValue


class ModelPropertyValue(BaseModel):
    """
    Type-safe property value container.

    Uses discriminated union pattern with runtime validation to ensure
    type safety while avoiding overly broad Union types.
    Implements omnibase_spi protocols:
    - Configurable: Configuration management capabilities
    - Serializable: Data serialization/deserialization
    - Validatable: Validation and verification
    """

    # Value storage with runtime validation - object type with discriminated validation
    value: object = Field(
        description="The actual property value - validated against value_type",
    )

    value_type: EnumPropertyType = Field(
        description="Type discriminator for the stored value",
    )

    # Metadata
    is_validated: bool = Field(
        default=False,
        description="Whether value has been validated",
    )

    source: str | None = Field(
        None,
        description="Source of the property value",
    )

    @field_validator("value")
    @classmethod
    def validate_value_type(cls, v: object, info: ValidationInfo) -> object:
        """Validate that value matches its declared type."""
        if hasattr(info, "data") and "value_type" in info.data:
            value_type = info.data["value_type"]

            # Type validation based on declared type
            if value_type == EnumPropertyType.STRING and not isinstance(v, str):
                raise OnexError(
                    code=EnumCoreErrorCode.VALIDATION_ERROR,
                    message=f"Value must be string, got {type(v)}",
                    details=ModelErrorContext.with_context(
                        {
                            "expected_type": ModelSchemaValue.from_value("string"),
                            "actual_type": ModelSchemaValue.from_value(str(type(v))),
                            "value": ModelSchemaValue.from_value(str(v)),
                        },
                    ),
                )
            if value_type == EnumPropertyType.INTEGER and not isinstance(v, int):
                raise OnexError(
                    code=EnumCoreErrorCode.VALIDATION_ERROR,
                    message=f"Value must be integer, got {type(v)}",
                    details=ModelErrorContext.with_context(
                        {
                            "expected_type": ModelSchemaValue.from_value("integer"),
                            "actual_type": ModelSchemaValue.from_value(str(type(v))),
                            "value": ModelSchemaValue.from_value(str(v)),
                        },
                    ),
                )
            if value_type == EnumPropertyType.FLOAT and not isinstance(
                v,
                (int, float),
            ):
                raise OnexError(
                    code=EnumCoreErrorCode.VALIDATION_ERROR,
                    message=f"Value must be float, got {type(v)}",
                    details=ModelErrorContext.with_context(
                        {
                            "expected_type": ModelSchemaValue.from_value("float"),
                            "actual_type": ModelSchemaValue.from_value(str(type(v))),
                            "value": ModelSchemaValue.from_value(str(v)),
                        },
                    ),
                )
            if value_type == EnumPropertyType.BOOLEAN and not isinstance(v, bool):
                raise OnexError(
                    code=EnumCoreErrorCode.VALIDATION_ERROR,
                    message=f"Value must be boolean, got {type(v)}",
                    details=ModelErrorContext.with_context(
                        {
                            "expected_type": ModelSchemaValue.from_value("boolean"),
                            "actual_type": ModelSchemaValue.from_value(str(type(v))),
                            "value": ModelSchemaValue.from_value(str(v)),
                        },
                    ),
                )
            if value_type in (
                EnumPropertyType.STRING_LIST,
                EnumPropertyType.INTEGER_LIST,
                EnumPropertyType.FLOAT_LIST,
            ) and not isinstance(v, list):
                raise OnexError(
                    code=EnumCoreErrorCode.VALIDATION_ERROR,
                    message=f"Value must be list, got {type(v)}",
                    details=ModelErrorContext.with_context(
                        {
                            "expected_type": ModelSchemaValue.from_value("list"),
                            "actual_type": ModelSchemaValue.from_value(str(type(v))),
                            "value": ModelSchemaValue.from_value(str(v)),
                        },
                    ),
                )
            if value_type == EnumPropertyType.DATETIME and not isinstance(
                v,
                datetime,
            ):
                raise OnexError(
                    code=EnumCoreErrorCode.VALIDATION_ERROR,
                    message=f"Value must be datetime, got {type(v)}",
                    details=ModelErrorContext.with_context(
                        {
                            "expected_type": ModelSchemaValue.from_value("datetime"),
                            "actual_type": ModelSchemaValue.from_value(str(type(v))),
                            "value": ModelSchemaValue.from_value(str(v)),
                        },
                    ),
                )
            if value_type == EnumPropertyType.UUID and not isinstance(v, (UUID, str)):
                raise OnexError(
                    code=EnumCoreErrorCode.VALIDATION_ERROR,
                    message=f"Value must be UUID or string, got {type(v)}",
                    details=ModelErrorContext.with_context(
                        {
                            "expected_type": ModelSchemaValue.from_value("uuid"),
                            "actual_type": ModelSchemaValue.from_value(str(type(v))),
                            "value": ModelSchemaValue.from_value(str(v)),
                        },
                    ),
                )

        return v

    @classmethod
    def from_string(cls, value: str, source: str | None = None) -> ModelPropertyValue:
        """Create property value from string."""
        return cls(
            value=value,
            value_type=EnumPropertyType.STRING,
            source=source,
            is_validated=True,
        )

    @classmethod
    def from_int(cls, value: int, source: str | None = None) -> ModelPropertyValue:
        """Create property value from integer."""
        return cls(
            value=value,
            value_type=EnumPropertyType.INTEGER,
            source=source,
            is_validated=True,
        )

    @classmethod
    def from_float(cls, value: float, source: str | None = None) -> ModelPropertyValue:
        """Create property value from float."""
        return cls(
            value=value,
            value_type=EnumPropertyType.FLOAT,
            source=source,
            is_validated=True,
        )

    @classmethod
    def from_bool(cls, value: bool, source: str | None = None) -> ModelPropertyValue:
        """Create property value from boolean."""
        return cls(
            value=value,
            value_type=EnumPropertyType.BOOLEAN,
            source=source,
            is_validated=True,
        )

    @classmethod
    def from_string_list(
        cls,
        value: list[str],
        source: str | None = None,
    ) -> ModelPropertyValue:
        """Create property value from string list."""
        return cls(
            value=value,
            value_type=EnumPropertyType.STRING_LIST,
            source=source,
            is_validated=True,
        )

    @classmethod
    def from_int_list(
        cls,
        value: list[int],
        source: str | None = None,
    ) -> ModelPropertyValue:
        """Create property value from integer list."""
        return cls(
            value=value,
            value_type=EnumPropertyType.INTEGER_LIST,
            source=source,
            is_validated=True,
        )

    @classmethod
    def from_float_list(
        cls,
        value: list[float],
        source: str | None = None,
    ) -> ModelPropertyValue:
        """Create property value from float list."""
        return cls(
            value=value,
            value_type=EnumPropertyType.FLOAT_LIST,
            source=source,
            is_validated=True,
        )

    @classmethod
    def from_datetime(
        cls,
        value: datetime,
        source: str | None = None,
    ) -> ModelPropertyValue:
        """Create property value from datetime."""
        return cls(
            value=value,
            value_type=EnumPropertyType.DATETIME,
            source=source,
            is_validated=True,
        )

    @classmethod
    def from_uuid(
        cls,
        value: UUID,
        source: str | None = None,
    ) -> ModelPropertyValue:
        """Create property value from UUID."""
        return cls(
            value=value,
            value_type=EnumPropertyType.UUID,
            source=source,
            is_validated=True,
        )

    @classmethod
    def from_uuid_string(
        cls,
        value: str,
        source: str | None = None,
    ) -> ModelPropertyValue:
        """Create property value from UUID string representation."""
        try:
            uuid_value = UUID(value)
        except ValueError as e:
            raise OnexError(
                code=EnumCoreErrorCode.VALIDATION_ERROR,
                message=f"Invalid UUID string format: {value}",
                details=ModelErrorContext.with_context(
                    {
                        "input_value": ModelSchemaValue.from_value(value),
                        "error": ModelSchemaValue.from_value(str(e)),
                    }
                ),
            ) from e

        return cls(
            value=uuid_value,
            value_type=EnumPropertyType.UUID,
            source=source,
            is_validated=True,
        )

    def as_string(self) -> str:
        """Get value as string."""
        if self.value_type == EnumPropertyType.STRING:
            return str(self.value)
        return str(self.value)

    def as_int(self) -> int:
        """Get value as integer."""
        if self.value_type == EnumPropertyType.INTEGER:
            assert isinstance(
                self.value, (int, float, str)
            ), f"Expected numeric or string type, got {type(self.value)}"
            return int(self.value)
        if isinstance(self.value, (int, float)):
            return int(self.value)
        if isinstance(self.value, str):
            return int(self.value)
        raise OnexError(
            code=EnumCoreErrorCode.VALIDATION_ERROR,
            message=f"Cannot convert {self.value_type} to int",
            details=ModelErrorContext.with_context(
                {
                    "source_type": ModelSchemaValue.from_value(str(self.value_type)),
                    "target_type": ModelSchemaValue.from_value("int"),
                    "value": ModelSchemaValue.from_value(str(self.value)),
                },
            ),
        )

    def as_float(self) -> float:
        """Get value as float."""
        if self.value_type in (EnumPropertyType.FLOAT, EnumPropertyType.INTEGER):
            assert isinstance(
                self.value, (int, float, str)
            ), f"Expected numeric or string type, got {type(self.value)}"
            return float(self.value)
        if isinstance(self.value, str):
            return float(self.value)
        raise OnexError(
            code=EnumCoreErrorCode.VALIDATION_ERROR,
            message=f"Cannot convert {self.value_type} to float",
            details=ModelErrorContext.with_context(
                {
                    "source_type": ModelSchemaValue.from_value(str(self.value_type)),
                    "target_type": ModelSchemaValue.from_value("float"),
                    "value": ModelSchemaValue.from_value(str(self.value)),
                },
            ),
        )

    def as_bool(self) -> bool:
        """Get value as boolean."""
        if self.value_type == EnumPropertyType.BOOLEAN:
            return bool(self.value)
        if isinstance(self.value, str):
            return self.value.lower() in ("true", "1", "yes", "on")
        return bool(self.value)

    def as_list(self) -> list[object]:
        """Get value as list."""
        if self.value_type in (
            EnumPropertyType.STRING_LIST,
            EnumPropertyType.INTEGER_LIST,
            EnumPropertyType.FLOAT_LIST,
        ):
            assert isinstance(
                self.value, list
            ), f"Expected list type, got {type(self.value)}"
            return list(self.value)
        raise OnexError(
            code=EnumCoreErrorCode.VALIDATION_ERROR,
            message=f"Cannot convert {self.value_type} to list",
            details=ModelErrorContext.with_context(
                {
                    "source_type": ModelSchemaValue.from_value(str(self.value_type)),
                    "target_type": ModelSchemaValue.from_value("list"),
                    "value": ModelSchemaValue.from_value(str(self.value)),
                },
            ),
        )

    def as_uuid(self) -> UUID:
        """Get value as UUID."""
        if self.value_type == EnumPropertyType.UUID:
            if isinstance(self.value, UUID):
                return self.value
            assert isinstance(
                self.value, str
            ), f"Expected string type for UUID conversion, got {type(self.value)}"
            return UUID(self.value)
        raise OnexError(
            code=EnumCoreErrorCode.VALIDATION_ERROR,
            message=f"Cannot convert {self.value_type} to UUID",
            details=ModelErrorContext.with_context(
                {
                    "source_type": ModelSchemaValue.from_value(str(self.value_type)),
                    "target_type": ModelSchemaValue.from_value("UUID"),
                    "value": ModelSchemaValue.from_value(str(self.value)),
                },
            ),
        )

<<<<<<< HEAD
    # Export the model

    # Protocol method implementations

    def configure(self, **kwargs: Any) -> bool:
        """Configure instance with provided parameters (Configurable protocol)."""
        try:
            for key, value in kwargs.items():
                if hasattr(self, key):
                    setattr(self, key, value)
            return True
        except Exception:
            return False

    def serialize(self) -> dict[str, Any]:
        """Serialize to dictionary (Serializable protocol)."""
        return self.model_dump(exclude_none=False, by_alias=True)

    def validate_instance(self) -> bool:
        """Validate instance integrity (Validatable protocol)."""
        try:
            # Basic validation - ensure required fields exist
            # Override in specific models for custom validation
            return True
        except Exception:
            return False
=======
    model_config = {
        "extra": "ignore",
        "use_enum_values": False,
        "validate_assignment": True,
    }
>>>>>>> fb191b47


__all__ = ["ModelPropertyValue"]<|MERGE_RESOLUTION|>--- conflicted
+++ resolved
@@ -8,16 +8,25 @@
 from __future__ import annotations
 
 from datetime import datetime
+from typing import Any, Literal
 from uuid import UUID
 
 from pydantic import BaseModel, Field, ValidationInfo, field_validator
 
-from omnibase_core.core.type_constraints import Configurable
+from omnibase_core.core.type_constraints import BasicValueType, Configurable
 from omnibase_core.enums.enum_core_error_code import EnumCoreErrorCode
 from omnibase_core.enums.enum_property_type import EnumPropertyType
 from omnibase_core.exceptions.onex_error import OnexError
 from omnibase_core.models.common.model_error_context import ModelErrorContext
 from omnibase_core.models.common.model_schema_value import ModelSchemaValue
+
+# Use object type to avoid primitive soup union anti-pattern.
+# Type safety is ensured through discriminated union with EnumPropertyType discriminator
+# and runtime validation in the field validator.
+PropertyValueType = object
+
+# Additional type aliases for enhanced type safety
+StringPropertyType = str
 
 
 class ModelPropertyValue(BaseModel):
@@ -32,8 +41,8 @@
     - Validatable: Validation and verification
     """
 
-    # Value storage with runtime validation - object type with discriminated validation
-    value: object = Field(
+    # Value storage with runtime validation - discriminated union with type safety
+    value: PropertyValueType = Field(
         description="The actual property value - validated against value_type",
     )
 
@@ -54,7 +63,9 @@
 
     @field_validator("value")
     @classmethod
-    def validate_value_type(cls, v: object, info: ValidationInfo) -> object:
+    def validate_value_type(
+        cls, v: PropertyValueType, info: ValidationInfo
+    ) -> PropertyValueType:
         """Validate that value matches its declared type."""
         if hasattr(info, "data") and "value_type" in info.data:
             value_type = info.data["value_type"]
@@ -397,7 +408,12 @@
             ),
         )
 
-<<<<<<< HEAD
+    model_config = {
+        "extra": "ignore",
+        "use_enum_values": False,
+        "validate_assignment": True,
+    }
+
     # Export the model
 
     # Protocol method implementations
@@ -417,20 +433,13 @@
         return self.model_dump(exclude_none=False, by_alias=True)
 
     def validate_instance(self) -> bool:
-        """Validate instance integrity (Validatable protocol)."""
+        """Validate instance integrity (ProtocolValidatable protocol)."""
         try:
             # Basic validation - ensure required fields exist
             # Override in specific models for custom validation
             return True
         except Exception:
             return False
-=======
-    model_config = {
-        "extra": "ignore",
-        "use_enum_values": False,
-        "validate_assignment": True,
-    }
->>>>>>> fb191b47
 
 
 __all__ = ["ModelPropertyValue"]