"""
Property collection model for environment properties.

This module provides the ModelPropertyCollection class for managing
collections of typed properties with validation and helper methods.
"""

from __future__ import annotations

<<<<<<< HEAD
# ONEX-compliant property value type using TypeVar instead of primitive soup Union
from typing import Any, Callable, TypeVar

# from omnibase_spi.protocols.types.core_types import (
#     ProtocolSupportedPropertyValue,
# )


PropertyValueType = TypeVar("PropertyValueType", str, int, float, bool, list[Any])
=======
from typing import Callable, TypeVar, Union

# Handle optional omnibase_spi dependency
try:
    from omnibase_spi.protocols.types.protocol_core_types import (
        ProtocolSupportedPropertyValue,
    )
except ImportError:
    # Fallback type for development when SPI unavailable
    ProtocolSupportedPropertyValue = Union[str, int, float, bool, dict, list, object]
>>>>>>> fb191b47
from pydantic import BaseModel, Field

from omnibase_core.core.type_constraints import Configurable
from omnibase_core.enums.enum_core_error_code import EnumCoreErrorCode
from omnibase_core.enums.enum_property_type import EnumPropertyType
from omnibase_core.exceptions.onex_error import OnexError
from omnibase_core.models.common.model_error_context import ModelErrorContext
from omnibase_core.models.common.model_schema_value import ModelSchemaValue

from .model_property_metadata import ModelPropertyMetadata
from .model_property_value import ModelPropertyValue
from .model_typed_property import ModelTypedProperty

# Use Any for property values since we support many types through the protocol
ProtocolSupportedPropertyValue = str

# Type variable for generic property handling
T = TypeVar("T", bound=ProtocolSupportedPropertyValue)


class ModelPropertyCollection(BaseModel):
    """Collection of typed properties with validation and helper methods.
    Implements omnibase_spi protocols:
    - Configurable: Configuration management capabilities
    - Serializable: Data serialization/deserialization
    - Validatable: Validation and verification
    """

    properties: dict[str, ModelTypedProperty] = Field(
        default_factory=dict,
        description="Collection of typed properties",
    )

    def add_property(
        self,
        key: str,
        value: ModelPropertyValue,
        description: str | None = None,
        required: bool = False,
    ) -> None:
        """Add a new property using structured value."""
        metadata = ModelPropertyMetadata(
            description=description or "",
            source=value.source or "",
            property_type=value.value_type,
            required=required,
            validation_pattern="",
            min_value=None,
            max_value=None,
            allowed_values=[],
        )

        typed_property = ModelTypedProperty(key=key, value=value, metadata=metadata)
        self.properties[key] = typed_property

    def add_typed_property(
        self,
        key: str,
        value: PropertyValueType,
        description: str | None = None,
        required: bool = False,
        source: str | None = None,
    ) -> None:
        """Add a typed property using generic type inference."""
        # Create ModelPropertyValue using appropriate factory method based on type
        property_value = self._create_property_value_by_type(value, source)
        self.add_property(key, property_value, description, required)

    def _create_property_value_by_type(
        self,
        value: PropertyValueType,
        source: str | None = None,
    ) -> ModelPropertyValue:
        """Create ModelPropertyValue using type-specific factory methods."""
<<<<<<< HEAD
        # Simple, clean type checking - more readable and standards-compliant
        if isinstance(value, str):
            return ModelPropertyValue.from_string(value, source)
        elif isinstance(value, bool):
            return ModelPropertyValue.from_bool(value, source)
        elif isinstance(value, int):
            return ModelPropertyValue.from_int(value, source)
        elif isinstance(value, float):
            return ModelPropertyValue.from_float(value, source)
        elif isinstance(value, list):
            if not value:  # Empty list defaults to string list
                return ModelPropertyValue.from_string_list([], source)
            # Check homogeneous list types
            first_type = type(value[0])
            if all(isinstance(item, first_type) for item in value):
                if first_type is str:
                    return ModelPropertyValue.from_string_list(value, source)
                elif first_type is int:
                    return ModelPropertyValue.from_int_list(value, source)
                elif first_type is float:
                    return ModelPropertyValue.from_float_list(value, source)
=======
        # Define type handlers as a list of (checker_function, factory_method) tuples
        # Order matches original elif chain to preserve existing behavior
        # Use object instead of Any for type dispatch pattern
        TypeChecker = Callable[[object], bool]
        FactoryMethod = Callable[[object, str | None], ModelPropertyValue]

        type_handlers: list[tuple[TypeChecker, FactoryMethod]] = [
            (lambda v: isinstance(v, str), ModelPropertyValue.from_string),  # type: ignore[list-item]
            (lambda v: isinstance(v, int), ModelPropertyValue.from_int),  # type: ignore[list-item]
            (lambda v: isinstance(v, float), ModelPropertyValue.from_float),  # type: ignore[list-item]
            (lambda v: isinstance(v, bool), ModelPropertyValue.from_bool),  # type: ignore[list-item]
            (
                lambda v: isinstance(v, list)
                and all(isinstance(item, str) for item in v),
                ModelPropertyValue.from_string_list,  # type: ignore[list-item]
            ),
            (
                lambda v: isinstance(v, list)
                and all(isinstance(item, int) for item in v),
                ModelPropertyValue.from_int_list,  # type: ignore[list-item]
            ),
            (
                lambda v: isinstance(v, list)
                and all(isinstance(item, float) for item in v),
                ModelPropertyValue.from_float_list,  # type: ignore[list-item]
            ),
        ]

        # Find the appropriate handler
        for type_checker, factory_method in type_handlers:
            if type_checker(value):
                return factory_method(value, source)
>>>>>>> fb191b47

        # If no handler matches, raise error
        raise OnexError(
            code=EnumCoreErrorCode.VALIDATION_ERROR,
            message=f"Unsupported property type: {type(value)}",
            details=ModelErrorContext.with_context(
                {
                    "value_type": ModelSchemaValue.from_value(str(type(value))),
                    "source": ModelSchemaValue.from_value(str(source)),
                    "supported_types": ModelSchemaValue.from_value(
                        "str, int, bool, float, dict"
                    ),
                }
            ),
        )

    def get_property(self, key: str) -> ModelTypedProperty | None:
        """Get a property by key."""
        return self.properties.get(key)

    def get_typed_value(self, key: str, expected_type: type[T], default: T) -> T:
        """Get a property value with specific type checking."""
        prop = self.get_property(key)
        if prop is None:
            return default

        return prop.get_typed_value(expected_type, default)

    def get_required_properties(self) -> list[str]:
        """Get list of required property keys."""
        return [key for key, prop in self.properties.items() if prop.metadata.required]

    def validate_required_properties(self) -> list[str]:
        """Validate that all required properties are present and return missing ones."""
        required = self.get_required_properties()
        return [key for key in required if key not in self.properties]

    def get_properties_by_type(self, property_type: EnumPropertyType) -> list[str]:
        """Get property keys filtered by type."""
        return [
            key
            for key, prop in self.properties.items()
            if prop.value.value_type == property_type
        ]

<<<<<<< HEAD
    # Protocol method implementations

    def configure(self, **kwargs: Any) -> bool:
        """Configure instance with provided parameters (Configurable protocol)."""
        try:
            for key, value in kwargs.items():
                if hasattr(self, key):
                    setattr(self, key, value)
            return True
        except Exception:
            return False

    def serialize(self) -> dict[str, Any]:
        """Serialize to dictionary (Serializable protocol)."""
        return self.model_dump(exclude_none=False, by_alias=True)

    def validate_instance(self) -> bool:
        """Validate instance integrity (Validatable protocol)."""
        try:
            # Basic validation - ensure required fields exist
            # Override in specific models for custom validation
            return True
        except Exception:
            return False
=======
    model_config = {
        "extra": "ignore",
        "use_enum_values": False,
        "validate_assignment": True,
    }
>>>>>>> fb191b47
<|MERGE_RESOLUTION|>--- conflicted
+++ resolved
@@ -7,30 +7,12 @@
 
 from __future__ import annotations
 
-<<<<<<< HEAD
-# ONEX-compliant property value type using TypeVar instead of primitive soup Union
-from typing import Any, Callable, TypeVar
+from typing import Any, Callable, Literal, TypeVar
 
-# from omnibase_spi.protocols.types.core_types import (
-#     ProtocolSupportedPropertyValue,
-# )
-
-
-PropertyValueType = TypeVar("PropertyValueType", str, int, float, bool, list[Any])
-=======
-from typing import Callable, TypeVar, Union
-
-# Handle optional omnibase_spi dependency
-try:
-    from omnibase_spi.protocols.types.protocol_core_types import (
-        ProtocolSupportedPropertyValue,
-    )
-except ImportError:
-    # Fallback type for development when SPI unavailable
-    ProtocolSupportedPropertyValue = Union[str, int, float, bool, dict, list, object]
->>>>>>> fb191b47
 from pydantic import BaseModel, Field
 
+# Use already imported ModelPropertyValue for type safety
+# No need for primitive soup fallback - ModelPropertyValue provides proper discriminated union
 from omnibase_core.core.type_constraints import Configurable
 from omnibase_core.enums.enum_core_error_code import EnumCoreErrorCode
 from omnibase_core.enums.enum_property_type import EnumPropertyType
@@ -39,14 +21,13 @@
 from omnibase_core.models.common.model_schema_value import ModelSchemaValue
 
 from .model_property_metadata import ModelPropertyMetadata
-from .model_property_value import ModelPropertyValue
+
+# Import PropertyValueType from the proper discriminated union model
+from .model_property_value import ModelPropertyValue, PropertyValueType
 from .model_typed_property import ModelTypedProperty
 
-# Use Any for property values since we support many types through the protocol
-ProtocolSupportedPropertyValue = str
-
 # Type variable for generic property handling
-T = TypeVar("T", bound=ProtocolSupportedPropertyValue)
+T = TypeVar("T", bound=PropertyValueType)
 
 
 class ModelPropertyCollection(BaseModel):
@@ -103,29 +84,6 @@
         source: str | None = None,
     ) -> ModelPropertyValue:
         """Create ModelPropertyValue using type-specific factory methods."""
-<<<<<<< HEAD
-        # Simple, clean type checking - more readable and standards-compliant
-        if isinstance(value, str):
-            return ModelPropertyValue.from_string(value, source)
-        elif isinstance(value, bool):
-            return ModelPropertyValue.from_bool(value, source)
-        elif isinstance(value, int):
-            return ModelPropertyValue.from_int(value, source)
-        elif isinstance(value, float):
-            return ModelPropertyValue.from_float(value, source)
-        elif isinstance(value, list):
-            if not value:  # Empty list defaults to string list
-                return ModelPropertyValue.from_string_list([], source)
-            # Check homogeneous list types
-            first_type = type(value[0])
-            if all(isinstance(item, first_type) for item in value):
-                if first_type is str:
-                    return ModelPropertyValue.from_string_list(value, source)
-                elif first_type is int:
-                    return ModelPropertyValue.from_int_list(value, source)
-                elif first_type is float:
-                    return ModelPropertyValue.from_float_list(value, source)
-=======
         # Define type handlers as a list of (checker_function, factory_method) tuples
         # Order matches original elif chain to preserve existing behavior
         # Use object instead of Any for type dispatch pattern
@@ -158,7 +116,6 @@
         for type_checker, factory_method in type_handlers:
             if type_checker(value):
                 return factory_method(value, source)
->>>>>>> fb191b47
 
         # If no handler matches, raise error
         raise OnexError(
@@ -204,7 +161,12 @@
             if prop.value.value_type == property_type
         ]
 
-<<<<<<< HEAD
+    model_config = {
+        "extra": "ignore",
+        "use_enum_values": False,
+        "validate_assignment": True,
+    }
+
     # Protocol method implementations
 
     def configure(self, **kwargs: Any) -> bool:
@@ -222,17 +184,10 @@
         return self.model_dump(exclude_none=False, by_alias=True)
 
     def validate_instance(self) -> bool:
-        """Validate instance integrity (Validatable protocol)."""
+        """Validate instance integrity (ProtocolValidatable protocol)."""
         try:
             # Basic validation - ensure required fields exist
             # Override in specific models for custom validation
             return True
         except Exception:
-            return False
-=======
-    model_config = {
-        "extra": "ignore",
-        "use_enum_values": False,
-        "validate_assignment": True,
-    }
->>>>>>> fb191b47
+            return False