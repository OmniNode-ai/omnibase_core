--- conflicted
+++ resolved
@@ -88,13 +88,12 @@
 
     def get_metadata(self) -> TypedDictMetadataDict:
         """Get metadata as dictionary (ProtocolMetadataProvider protocol)."""
-<<<<<<< HEAD
         result: TypedDictMetadataDict = {}
         # Map actual fields to TypedDictMetadataDict structure
         if self.node_name:
             result["name"] = self.node_name
-        if self.node_version:
-            result["version"] = self.node_version
+        # node_version is required (has default_factory), include directly
+        result["version"] = self.node_version
         # Pack additional fields into metadata
         result["metadata"] = {
             "node_id": str(self.node_id),
@@ -107,23 +106,6 @@
             "has_author": self.has_author,
         }
         return result
-=======
-        metadata: dict[str, object] = {}
-        # Map model fields to standard metadata keys
-        # TypedDictMetadataDict expects: name, description, version, tags, metadata
-        field_mapping = {
-            "name": "node_name",
-            "version": "node_version",
-        }
-        for metadata_key, model_field in field_mapping.items():
-            if hasattr(self, model_field):
-                value = getattr(self, model_field)
-                if value is not None:
-                    metadata[metadata_key] = (
-                        str(value) if not isinstance(value, (dict, list)) else value
-                    )
-        return cast(TypedDictMetadataDict, metadata)
->>>>>>> 0927e86b
 
     def set_metadata(self, metadata: TypedDictMetadataDict) -> bool:
         """
