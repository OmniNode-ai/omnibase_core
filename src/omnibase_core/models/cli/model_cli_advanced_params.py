"""
CLI advanced parameters model.

Clean, strongly-typed replacement for ModelCustomFields[Any] in CLI advanced parameters.
Follows ONEX one-model-per-file naming conventions.
"""

from __future__ import annotations

<<<<<<< HEAD
from typing import Any

from pydantic import BaseModel, Field
=======
from typing import Any, Union

from pydantic import BaseModel, Field, field_validator
>>>>>>> fb191b47

from omnibase_core.core.type_constraints import Nameable
from omnibase_core.enums.enum_core_error_code import EnumCoreErrorCode
from omnibase_core.enums.enum_debug_level import EnumDebugLevel
from omnibase_core.enums.enum_security_level import EnumSecurityLevel
from omnibase_core.exceptions.onex_error import OnexError
from omnibase_core.models.infrastructure.model_cli_value import ModelCliValue

from .model_output_format_options import ModelOutputFormatOptions


class ModelCliAdvancedParams(BaseModel):
    """
    Clean model for CLI advanced parameters.

    Replaces ModelCustomFields[Any] with structured advanced parameters model.
    Implements omnibase_spi protocols:
    - Serializable: Data serialization/deserialization
    - Nameable: Name management interface
    - Validatable: Validation and verification
    """

    # Timeout and performance parameters
    timeout_seconds: float = Field(
        default=30.0,
        description="Custom timeout in seconds",
        gt=0,
    )
    max_retries: int = Field(
        default=3,
        description="Maximum number of retries",
        ge=0,
        le=10,
    )
    retry_delay_ms: int = Field(
        default=1000,
        description="Delay between retries in milliseconds",
        ge=0,
    )

    # Memory and resource limits
    memory_limit_mb: int = Field(default=512, description="Memory limit in MB", gt=0)
    cpu_limit_percent: float = Field(
        default=100.0,
        description="CPU usage limit as percentage",
        ge=0.0,
        le=100.0,
    )

    # Execution parameters
    parallel_execution: bool = Field(
        default=False,
        description="Enable parallel execution",
    )
    max_parallel_tasks: int = Field(
        default=4,
        description="Maximum parallel tasks",
        ge=1,
        le=100,
    )

    # Cache parameters
    enable_cache: bool = Field(default=True, description="Enable result caching")
    cache_ttl_seconds: int = Field(
        default=300,
        description="Cache TTL in seconds",
        ge=0,
    )

    # Debug and logging parameters
    debug_level: EnumDebugLevel = Field(
        default=EnumDebugLevel.INFO,
        description="Debug level",
    )
    enable_profiling: bool = Field(
        default=False,
        description="Enable performance profiling",
    )
    enable_tracing: bool = Field(default=False, description="Enable execution tracing")

    # Output formatting parameters
    output_format_options: ModelOutputFormatOptions = Field(
        default_factory=lambda: ModelOutputFormatOptions(
            page_size=None,
            max_items=None,
        ),
        description="Output format options",
    )
    compression_enabled: bool = Field(
        default=False,
        description="Enable output compression",
    )

    # Security parameters
    security_level: EnumSecurityLevel = Field(
        default=EnumSecurityLevel.STANDARD,
        description="Security level",
    )
    enable_sandbox: bool = Field(
        default=False,
        description="Enable sandboxed execution",
    )

    # Custom environment variables
    environment_variables: dict[str, str] = Field(
        default_factory=dict,
        description="Custom environment variables",
    )

    # Node-specific configuration
    node_config_overrides: dict[str, ModelCliValue] = Field(
        default_factory=dict,
        description="Node-specific configuration overrides",
    )

    # Extensibility for specific node types
    custom_parameters: dict[str, ModelCliValue] = Field(
        default_factory=dict,
        description="Custom parameters for specific node types",
    )

    @field_validator("node_config_overrides", mode="before")
    @classmethod
    def validate_node_config_overrides(
        cls, v: Union[dict[str, Any], dict[str, ModelCliValue]]
    ) -> dict[str, ModelCliValue]:
        """Convert raw values to ModelCliValue objects for node_config_overrides."""
        if not isinstance(v, dict):
            raise ValueError("node_config_overrides must be a dictionary")

        result = {}
        for key, value in v.items():
            if isinstance(value, ModelCliValue):
                result[key] = value
            elif (
                isinstance(value, dict)
                and "value_type" in value
                and "raw_value" in value
            ):
                # This is a serialized ModelCliValue, reconstruct it
                result[key] = ModelCliValue.model_validate(value)
            else:
                # Convert raw value to ModelCliValue
                result[key] = cls._convert_raw_to_cli_value(value)
        return result

    @field_validator("custom_parameters", mode="before")
    @classmethod
    def validate_custom_parameters(
        cls, v: Union[dict[str, Any], dict[str, ModelCliValue]]
    ) -> dict[str, ModelCliValue]:
        """Convert raw values to ModelCliValue objects for custom_parameters."""
        if not isinstance(v, dict):
            raise ValueError("custom_parameters must be a dictionary")

        result = {}
        for key, value in v.items():
            if isinstance(value, ModelCliValue):
                result[key] = value
            elif (
                isinstance(value, dict)
                and "value_type" in value
                and "raw_value" in value
            ):
                # This is a serialized ModelCliValue, reconstruct it
                result[key] = ModelCliValue.model_validate(value)
            else:
                # Convert raw value to ModelCliValue
                result[key] = cls._convert_raw_to_cli_value(value)
        return result

    @staticmethod
    def _convert_raw_to_cli_value(value: Any) -> ModelCliValue:
        """Convert a raw value to a ModelCliValue object."""
        return ModelCliValue.from_any(value)

    def set_timeout(self, seconds: float) -> None:
        """Set timeout with validation."""
        if seconds <= 0:
            raise OnexError(
                code=EnumCoreErrorCode.VALIDATION_ERROR,
                message="Timeout must be positive",
            )
        self.timeout_seconds = seconds

    def set_memory_limit(self, mb: int) -> None:
        """Set memory limit with validation."""
        if mb <= 0:
            raise OnexError(
                code=EnumCoreErrorCode.VALIDATION_ERROR,
                message="Memory limit must be positive",
            )
        self.memory_limit_mb = mb

    def set_cpu_limit(self, percent: float) -> None:
        """Set CPU limit with validation."""
        if not 0.0 <= percent <= 100.0:
            raise OnexError(
                code=EnumCoreErrorCode.VALIDATION_ERROR,
                message="CPU limit must be between 0.0 and 100.0",
            )
        self.cpu_limit_percent = percent

    def add_environment_variable(self, key: str, value: str) -> None:
        """Add an environment variable."""
        self.environment_variables[key] = value

    def add_config_override(self, key: str, value: Any) -> None:
        """Add a configuration override. Accepts any value type."""
        self.node_config_overrides[key] = ModelCliValue.from_any(value)

    def set_custom_parameter(self, key: str, value: Any) -> None:
        """Set a custom parameter. Accepts any value type."""
        self.custom_parameters[key] = ModelCliValue.from_any(value)

    def get_custom_parameter(self, key: str, default: str = "") -> str:
        """Get a custom parameter. CLI parameters are strings."""
        cli_value = self.custom_parameters.get(key)
        if cli_value is not None:
            return str(cli_value.to_python_value())
        return default

    def enable_debug_mode(self) -> None:
        """Enable full debug mode."""
        self.debug_level = EnumDebugLevel.DEBUG
        self.enable_profiling = True
        self.enable_tracing = True

    def enable_performance_mode(self) -> None:
        """Enable performance optimizations."""
        self.parallel_execution = True
        self.enable_cache = True
        self.compression_enabled = True

    def enable_security_mode(self) -> None:
        """Enable strict security mode."""
        self.security_level = EnumSecurityLevel.STRICT
        self.enable_sandbox = True

<<<<<<< HEAD
    # Export the model

    # Protocol method implementations

    def serialize(self) -> dict[str, Any]:
        """Serialize to dictionary (Serializable protocol)."""
        return self.model_dump(exclude_none=False, by_alias=True)

    def get_name(self) -> str:
        """Get name (Nameable protocol)."""
        # Try common name field patterns
        for field in ["name", "display_name", "title", "node_name"]:
            if hasattr(self, field):
                value = getattr(self, field)
                if value is not None:
                    return str(value)
        return f"Unnamed {self.__class__.__name__}"

    def set_name(self, name: str) -> None:
        """Set name (Nameable protocol)."""
        # Try to set the most appropriate name field
        for field in ["name", "display_name", "title", "node_name"]:
            if hasattr(self, field):
                setattr(self, field, name)
                return

    def validate_instance(self) -> bool:
        """Validate instance integrity (Validatable protocol)."""
        try:
            # Basic validation - ensure required fields exist
            # Override in specific models for custom validation
            return True
        except Exception:
            return False
=======
    model_config = {
        "extra": "ignore",
        "use_enum_values": True,
        "validate_assignment": True,
    }
>>>>>>> fb191b47


__all__ = ["ModelCliAdvancedParams"]<|MERGE_RESOLUTION|>--- conflicted
+++ resolved
@@ -7,15 +7,14 @@
 
 from __future__ import annotations
 
-<<<<<<< HEAD
 from typing import Any
 
-from pydantic import BaseModel, Field
-=======
-from typing import Any, Union
-
 from pydantic import BaseModel, Field, field_validator
->>>>>>> fb191b47
+
+# Use object type for values convertible to ModelCliValue via from_any() method.
+# This avoids primitive soup union anti-pattern while maintaining type safety
+# through runtime validation in ModelCliValue.from_any().
+CliConvertibleValue = object
 
 from omnibase_core.core.type_constraints import Nameable
 from omnibase_core.enums.enum_core_error_code import EnumCoreErrorCode
@@ -140,7 +139,7 @@
     @field_validator("node_config_overrides", mode="before")
     @classmethod
     def validate_node_config_overrides(
-        cls, v: Union[dict[str, Any], dict[str, ModelCliValue]]
+        cls, v: dict[str, CliConvertibleValue]
     ) -> dict[str, ModelCliValue]:
         """Convert raw values to ModelCliValue objects for node_config_overrides."""
         if not isinstance(v, dict):
@@ -165,7 +164,7 @@
     @field_validator("custom_parameters", mode="before")
     @classmethod
     def validate_custom_parameters(
-        cls, v: Union[dict[str, Any], dict[str, ModelCliValue]]
+        cls, v: dict[str, CliConvertibleValue]
     ) -> dict[str, ModelCliValue]:
         """Convert raw values to ModelCliValue objects for custom_parameters."""
         if not isinstance(v, dict):
@@ -188,7 +187,7 @@
         return result
 
     @staticmethod
-    def _convert_raw_to_cli_value(value: Any) -> ModelCliValue:
+    def _convert_raw_to_cli_value(value: CliConvertibleValue) -> ModelCliValue:
         """Convert a raw value to a ModelCliValue object."""
         return ModelCliValue.from_any(value)
 
@@ -223,12 +222,12 @@
         """Add an environment variable."""
         self.environment_variables[key] = value
 
-    def add_config_override(self, key: str, value: Any) -> None:
-        """Add a configuration override. Accepts any value type."""
+    def add_config_override(self, key: str, value: CliConvertibleValue) -> None:
+        """Add a configuration override. Accepts CLI-convertible value types."""
         self.node_config_overrides[key] = ModelCliValue.from_any(value)
 
-    def set_custom_parameter(self, key: str, value: Any) -> None:
-        """Set a custom parameter. Accepts any value type."""
+    def set_custom_parameter(self, key: str, value: CliConvertibleValue) -> None:
+        """Set a custom parameter. Accepts CLI-convertible value types."""
         self.custom_parameters[key] = ModelCliValue.from_any(value)
 
     def get_custom_parameter(self, key: str, default: str = "") -> str:
@@ -255,7 +254,6 @@
         self.security_level = EnumSecurityLevel.STRICT
         self.enable_sandbox = True
 
-<<<<<<< HEAD
     # Export the model
 
     # Protocol method implementations
@@ -283,20 +281,19 @@
                 return
 
     def validate_instance(self) -> bool:
-        """Validate instance integrity (Validatable protocol)."""
+        """Validate instance integrity (ProtocolValidatable protocol)."""
         try:
             # Basic validation - ensure required fields exist
             # Override in specific models for custom validation
             return True
         except Exception:
             return False
-=======
+
     model_config = {
         "extra": "ignore",
         "use_enum_values": True,
         "validate_assignment": True,
     }
->>>>>>> fb191b47
 
 
 __all__ = ["ModelCliAdvancedParams"]