--- conflicted
+++ resolved
@@ -8,16 +8,12 @@
 from __future__ import annotations
 
 from datetime import UTC, datetime
-<<<<<<< HEAD
 from typing import Any
-=======
-from typing import Any, Union
->>>>>>> fb191b47
 from uuid import UUID
 
 from pydantic import BaseModel, Field, ValidationInfo, field_validator
 
-from omnibase_core.core.type_constraints import Nameable
+from omnibase_core.core.type_constraints import Nameable, PrimitiveValueType
 from omnibase_core.enums.enum_core_error_code import EnumCoreErrorCode
 from omnibase_core.enums.enum_data_classification import EnumDataClassification
 from omnibase_core.enums.enum_result_category import EnumResultCategory
@@ -28,6 +24,8 @@
 from omnibase_core.models.metadata.model_semver import ModelSemVer
 from omnibase_core.utils.uuid_utilities import uuid_from_string
 
+# Using ModelCliValue instead of primitive soup type alias for proper discriminated union typing
+
 
 class ModelCliResultMetadata(BaseModel):
     """
@@ -65,9 +63,7 @@
         default_factory=lambda: datetime.now(UTC),
         description="When result was processed",
     )
-    processor_version: Union[ModelSemVer, str, None] = Field(
-        None, description="Processor version"
-    )
+    processor_version: ModelSemVer | None = Field(None, description="Processor version")
 
     # Quality metrics
     quality_score: float | None = Field(
@@ -84,11 +80,11 @@
     )
 
     # Data classification
-    data_classification: Union[EnumDataClassification, str] = Field(
+    data_classification: EnumDataClassification = Field(
         default=EnumDataClassification.INTERNAL,
         description="Data classification level",
     )
-    retention_policy: Union[EnumRetentionPolicy, str, None] = Field(
+    retention_policy: EnumRetentionPolicy | None = Field(
         None,
         description="Data retention policy",
     )
@@ -125,20 +121,20 @@
     )
 
     # Custom metadata fields for extensibility
-    custom_metadata: dict[str, Any] = Field(
+    custom_metadata: dict[str, ModelCliValue] = Field(
         default_factory=dict,
         description="Custom metadata fields",
     )
 
-    @field_validator("processor_version")
-    @classmethod
-    def validate_processor_version(
-        cls, v: Union[ModelSemVer, str, None]
-    ) -> ModelSemVer | None:
-        """Convert string processor version to ModelSemVer."""
+    @field_validator("processor_version", mode="before")
+    @classmethod
+    def validate_processor_version(cls, v: object) -> ModelSemVer | None:
+        """Convert string processor version to ModelSemVer or return ModelSemVer as-is."""
         if v is None:
             return None
-        elif isinstance(v, str):
+        if isinstance(v, ModelSemVer):
+            return v
+        if isinstance(v, str):
             # Parse version string like "1.0.0"
             parts = v.split(".")
             if len(parts) >= 3:
@@ -151,44 +147,29 @@
                 return ModelSemVer(major=int(parts[0]), minor=0, patch=0)
             else:
                 raise ValueError(f"Invalid version string: {v}")
-        elif isinstance(v, ModelSemVer):
+        raise ValueError(f"Invalid processor version type: {type(v)}")
+
+    @field_validator("data_classification")
+    @classmethod
+    def validate_data_classification(
+        cls, v: EnumDataClassification
+    ) -> EnumDataClassification:
+        """Validate data classification enum (Pydantic handles string conversion automatically)."""
+        if isinstance(v, EnumDataClassification):
             return v
         else:
-            # This should never happen with proper typing, but handle gracefully
-            raise ValueError(f"Invalid processor version type: {type(v)}")
-
-    @field_validator("data_classification")
-    @classmethod
-    def validate_data_classification(
-        cls, v: Union[EnumDataClassification, str]
-    ) -> EnumDataClassification:
-        """Convert string data classification to enum."""
-        if isinstance(v, EnumDataClassification):
-            return v
-        elif isinstance(v, str):
-            try:
-                return EnumDataClassification(v)
-            except ValueError:
-                # Try uppercase
-                try:
-                    return EnumDataClassification(v.upper())
-                except ValueError:
-                    raise ValueError(f"Invalid data classification: {v}")
-        else:
-            # This should never happen with proper typing, but handle gracefully
+            # This should never happen with proper typing and Pydantic's enum conversion
             raise ValueError(f"Invalid data classification type: {type(v)}")
 
-    @field_validator("retention_policy")
-    @classmethod
-    def validate_retention_policy(
-        cls, v: Union[EnumRetentionPolicy, str, None]
-    ) -> EnumRetentionPolicy | None:
-        """Convert string retention policy to enum."""
+    @field_validator("retention_policy", mode="before")
+    @classmethod
+    def validate_retention_policy(cls, v: object) -> EnumRetentionPolicy | None:
+        """Convert string retention policy to enum or return enum as-is."""
         if v is None:
             return None
-        elif isinstance(v, EnumRetentionPolicy):
+        if isinstance(v, EnumRetentionPolicy):
             return v
-        elif isinstance(v, str):
+        if isinstance(v, str):
             try:
                 return EnumRetentionPolicy(v)
             except ValueError:
@@ -197,23 +178,20 @@
                     return EnumRetentionPolicy(v.upper())
                 except ValueError:
                     raise ValueError(f"Invalid retention policy: {v}")
-        else:
-            # This should never happen with proper typing, but handle gracefully
-            raise ValueError(f"Invalid retention policy type: {type(v)}")
+        raise ValueError(f"Invalid retention policy type: {type(v)}")
 
     @field_validator("custom_metadata")
     @classmethod
-    def validate_custom_metadata(cls, v: dict[str, Any]) -> dict[str, Any]:
-        """Validate custom metadata values and store as raw Python types."""
+    def validate_custom_metadata(cls, v: dict[str, Any]) -> dict[str, ModelCliValue]:
+        """Validate custom metadata values ensure they are ModelCliValue objects."""
         result = {}
         for key, value in v.items():
             if isinstance(value, ModelCliValue):
-                # Extract raw value from ModelCliValue
-                result[key] = value.to_python_value()
+                # Keep as ModelCliValue
+                result[key] = value
             else:
-                # Validate by creating ModelCliValue but store raw value
-                ModelCliValue.from_any(value)  # This validates the value
-                result[key] = value
+                # Convert to ModelCliValue
+                result[key] = ModelCliValue.from_any(value)
         return result
 
     def add_tag(self, tag: str) -> None:
@@ -279,13 +257,17 @@
         timestamp = datetime.now(UTC).isoformat()
         self.audit_trail.append(f"{timestamp}: {entry}")
 
-    def set_custom_field(self, key: str, value: Any) -> None:
+    def set_custom_field(self, key: str, value: ModelCliValue | object) -> None:
         """Set a custom metadata field with automatic type conversion."""
-        # Validate the value by creating ModelCliValue but store raw value
-        ModelCliValue.from_any(value)  # This validates the value
-        self.custom_metadata[key] = value
-
-    def get_custom_field(self, key: str, default: Any = None) -> Any:
+        if isinstance(value, ModelCliValue):
+            self.custom_metadata[key] = value
+        else:
+            # Convert to ModelCliValue for type safety
+            self.custom_metadata[key] = ModelCliValue.from_any(value)
+
+    def get_custom_field(
+        self, key: str, default: ModelCliValue | None = None
+    ) -> ModelCliValue | None:
         """Get a custom metadata field with original type."""
         return self.custom_metadata.get(key, default)
 
@@ -293,42 +275,6 @@
         """Check if all compliance flags are True."""
         return all(self.compliance_flags.values()) if self.compliance_flags else True
 
-<<<<<<< HEAD
-    # Export the model
-
-    # Protocol method implementations
-
-    def serialize(self) -> dict[str, Any]:
-        """Serialize to dictionary (Serializable protocol)."""
-        return self.model_dump(exclude_none=False, by_alias=True)
-
-    def get_name(self) -> str:
-        """Get name (Nameable protocol)."""
-        # Try common name field patterns
-        for field in ["name", "display_name", "title", "node_name"]:
-            if hasattr(self, field):
-                value = getattr(self, field)
-                if value is not None:
-                    return str(value)
-        return f"Unnamed {self.__class__.__name__}"
-
-    def set_name(self, name: str) -> None:
-        """Set name (Nameable protocol)."""
-        # Try to set the most appropriate name field
-        for field in ["name", "display_name", "title", "node_name"]:
-            if hasattr(self, field):
-                setattr(self, field, name)
-                return
-
-    def validate_instance(self) -> bool:
-        """Validate instance integrity (Validatable protocol)."""
-        try:
-            # Basic validation - ensure required fields exist
-            # Override in specific models for custom validation
-            return True
-        except Exception:
-            return False
-=======
     @classmethod
     def model_validate(
         cls,
@@ -368,7 +314,41 @@
         "use_enum_values": True,
         "validate_assignment": True,
     }
->>>>>>> fb191b47
+
+    # Export the model
+
+    # Protocol method implementations
+
+    def serialize(self) -> dict[str, Any]:
+        """Serialize to dictionary (Serializable protocol)."""
+        return self.model_dump(exclude_none=False, by_alias=True)
+
+    def get_name(self) -> str:
+        """Get name (Nameable protocol)."""
+        # Try common name field patterns
+        for field in ["name", "display_name", "title", "node_name"]:
+            if hasattr(self, field):
+                value = getattr(self, field)
+                if value is not None:
+                    return str(value)
+        return f"Unnamed {self.__class__.__name__}"
+
+    def set_name(self, name: str) -> None:
+        """Set name (Nameable protocol)."""
+        # Try to set the most appropriate name field
+        for field in ["name", "display_name", "title", "node_name"]:
+            if hasattr(self, field):
+                setattr(self, field, name)
+                return
+
+    def validate_instance(self) -> bool:
+        """Validate instance integrity (ProtocolValidatable protocol)."""
+        try:
+            # Basic validation - ensure required fields exist
+            # Override in specific models for custom validation
+            return True
+        except Exception:
+            return False
 
 
 __all__ = ["ModelCliResultMetadata"]