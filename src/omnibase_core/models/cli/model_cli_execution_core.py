"""
CLI Execution Core Model.

Core execution information for CLI commands.
Part of the ModelCliExecution restructuring to reduce excessive string fields.
"""

from __future__ import annotations

import uuid
from datetime import UTC, datetime
from pathlib import Path
from typing import Any
from uuid import UUID

from pydantic import BaseModel, Field

from omnibase_core.core.type_constraints import Nameable
from omnibase_core.enums.enum_execution_phase import EnumExecutionPhase
from omnibase_core.enums.enum_execution_status_v2 import (
    EnumExecutionStatusV2 as EnumExecutionStatus,
)

from .model_cli_command_option import ModelCliCommandOption


class ModelCliExecutionCore(BaseModel):
    """
    Core CLI execution information.

    Contains essential execution identification, command info, and timing.
    Focused model without configuration or metadata clutter.
    Implements omnibase_spi protocols:
    - Serializable: Data serialization/deserialization
    - Nameable: Name management interface
    - Validatable: Validation and verification
    """

    # Execution identification
    execution_id: UUID = Field(
        default_factory=uuid.uuid4,
        description="Unique execution identifier",
    )

    # Command information
    command_name_id: UUID = Field(..., description="UUID for command name")
    command_display_name: str | None = Field(
        None,
        description="Human-readable command name",
    )
    command_args: list[str] = Field(
        default_factory=list,
        description="Command arguments",
    )
    command_options: dict[str, ModelCliCommandOption] = Field(
        default_factory=dict,
        description="Command options and flags",
    )

    # Target information
    target_node_id: UUID | None = Field(
        default=None,
        description="Target node UUID for precise identification",
    )
    target_node_display_name: str | None = Field(
        default=None,
        description="Target node display name if applicable",
    )
    target_path: Path | None = Field(
        default=None,
        description="Target file or directory path",
    )

    # Execution state
    status: EnumExecutionStatus = Field(
        default=EnumExecutionStatus.PENDING,
        description="Execution status",
    )
    current_phase: EnumExecutionPhase | None = Field(
        default=None,
        description="Current execution phase",
    )

    # Timing information
    start_time: datetime = Field(
        default_factory=lambda: datetime.now(UTC),
        description="Execution start time",
    )
    end_time: datetime | None = Field(default=None, description="Execution end time")

    # Progress tracking
    progress_percentage: float = Field(
        default=0.0,
        description="Progress percentage",
        ge=0.0,
        le=100.0,
    )

    def get_command_name(self) -> str:
        """Get the command name."""
        return self.command_display_name or f"command_{str(self.command_name_id)[:8]}"

    def get_target_node_id(self) -> UUID | None:
        """Get the target node UUID."""
        return self.target_node_id

    def get_target_node_name(self) -> str | None:
        """Get the target node display name."""
        return self.target_node_display_name

    def get_elapsed_ms(self) -> int:
        """Get elapsed time in milliseconds."""
        if self.end_time:
            delta = self.end_time - self.start_time
            return int(delta.total_seconds() * 1000)
        delta = datetime.now(UTC) - self.start_time
        return int(delta.total_seconds() * 1000)

    def get_elapsed_seconds(self) -> float:
        """Get elapsed time in seconds."""
        return self.get_elapsed_ms() / 1000.0

    def is_completed(self) -> bool:
        """Check if execution is completed."""
        return self.end_time is not None

    def is_running(self) -> bool:
        """Check if execution is currently running."""
        return self.status == EnumExecutionStatus.RUNNING and self.end_time is None

    def is_pending(self) -> bool:
        """Check if execution is pending."""
        return self.status == EnumExecutionStatus.PENDING

    def is_failed(self) -> bool:
        """Check if execution failed."""
        return self.status == EnumExecutionStatus.FAILED

    def is_successful(self) -> bool:
        """Check if execution was successful."""
        return self.status in {
            EnumExecutionStatus.SUCCESS,
            EnumExecutionStatus.COMPLETED,
        }

    def mark_started(self) -> None:
        """Mark execution as started."""
        self.status = EnumExecutionStatus.RUNNING
        self.start_time = datetime.now(UTC)

    def mark_completed(self) -> None:
        """Mark execution as completed."""
        self.end_time = datetime.now(UTC)
        if self.status == EnumExecutionStatus.RUNNING:
            self.status = EnumExecutionStatus.SUCCESS

    def mark_failed(self) -> None:
        """Mark execution as failed."""
        self.status = EnumExecutionStatus.FAILED
        self.end_time = datetime.now(UTC)

    def mark_cancelled(self) -> None:
        """Mark execution as cancelled."""
        self.status = EnumExecutionStatus.CANCELLED
        self.end_time = datetime.now(UTC)

    def set_phase(self, phase: EnumExecutionPhase) -> None:
        """Set current execution phase."""
        self.current_phase = phase

    def set_progress(self, percentage: float) -> None:
        """Set progress percentage."""
        self.progress_percentage = max(0.0, min(100.0, percentage))

    @classmethod
    def create_simple(
        cls,
        command_name: str,
        target_node_id: UUID | None = None,
        target_node_name: str | None = None,
    ) -> ModelCliExecutionCore:
        """Create a simple execution core."""
        import hashlib

        # Generate UUID from command name
        command_hash = hashlib.sha256(command_name.encode()).hexdigest()
        command_name_id = UUID(
            f"{command_hash[:8]}-{command_hash[8:12]}-{command_hash[12:16]}-{command_hash[16:20]}-{command_hash[20:32]}",
        )

        return cls(
            command_name_id=command_name_id,
            command_display_name=command_name,
            target_node_id=target_node_id,
            target_node_display_name=target_node_name,
        )

<<<<<<< HEAD
    # Protocol method implementations

    def serialize(self) -> dict[str, Any]:
        """Serialize to dictionary (Serializable protocol)."""
        return self.model_dump(exclude_none=False, by_alias=True)

    def get_name(self) -> str:
        """Get name (Nameable protocol)."""
        # Try common name field patterns
        for field in ["name", "display_name", "title", "node_name"]:
            if hasattr(self, field):
                value = getattr(self, field)
                if value is not None:
                    return str(value)
        return f"Unnamed {self.__class__.__name__}"

    def set_name(self, name: str) -> None:
        """Set name (Nameable protocol)."""
        # Try to set the most appropriate name field
        for field in ["name", "display_name", "title", "node_name"]:
            if hasattr(self, field):
                setattr(self, field, name)
                return

    def validate_instance(self) -> bool:
        """Validate instance integrity (Validatable protocol)."""
        try:
            # Basic validation - ensure required fields exist
            # Override in specific models for custom validation
            return True
        except Exception:
            return False
=======
    model_config = {
        "extra": "ignore",
        "use_enum_values": False,
        "validate_assignment": True,
    }
>>>>>>> fb191b47


# Export for use
__all__ = ["ModelCliExecutionCore"]<|MERGE_RESOLUTION|>--- conflicted
+++ resolved
@@ -10,7 +10,7 @@
 import uuid
 from datetime import UTC, datetime
 from pathlib import Path
-from typing import Any
+from typing import Any, Optional
 from uuid import UUID
 
 from pydantic import BaseModel, Field
@@ -44,7 +44,7 @@
 
     # Command information
     command_name_id: UUID = Field(..., description="UUID for command name")
-    command_display_name: str | None = Field(
+    command_display_name: Optional[str] = Field(
         None,
         description="Human-readable command name",
     )
@@ -58,15 +58,15 @@
     )
 
     # Target information
-    target_node_id: UUID | None = Field(
+    target_node_id: Optional[UUID] = Field(
         default=None,
         description="Target node UUID for precise identification",
     )
-    target_node_display_name: str | None = Field(
+    target_node_display_name: Optional[str] = Field(
         default=None,
         description="Target node display name if applicable",
     )
-    target_path: Path | None = Field(
+    target_path: Optional[Path] = Field(
         default=None,
         description="Target file or directory path",
     )
@@ -76,7 +76,7 @@
         default=EnumExecutionStatus.PENDING,
         description="Execution status",
     )
-    current_phase: EnumExecutionPhase | None = Field(
+    current_phase: Optional[EnumExecutionPhase] = Field(
         default=None,
         description="Current execution phase",
     )
@@ -86,7 +86,7 @@
         default_factory=lambda: datetime.now(UTC),
         description="Execution start time",
     )
-    end_time: datetime | None = Field(default=None, description="Execution end time")
+    end_time: Optional[datetime] = Field(default=None, description="Execution end time")
 
     # Progress tracking
     progress_percentage: float = Field(
@@ -100,11 +100,11 @@
         """Get the command name."""
         return self.command_display_name or f"command_{str(self.command_name_id)[:8]}"
 
-    def get_target_node_id(self) -> UUID | None:
+    def get_target_node_id(self) -> Optional[UUID]:
         """Get the target node UUID."""
         return self.target_node_id
 
-    def get_target_node_name(self) -> str | None:
+    def get_target_node_name(self) -> Optional[str]:
         """Get the target node display name."""
         return self.target_node_display_name
 
@@ -176,8 +176,8 @@
     def create_simple(
         cls,
         command_name: str,
-        target_node_id: UUID | None = None,
-        target_node_name: str | None = None,
+        target_node_id: Optional[UUID] = None,
+        target_node_name: Optional[str] = None,
     ) -> ModelCliExecutionCore:
         """Create a simple execution core."""
         import hashlib
@@ -195,7 +195,12 @@
             target_node_display_name=target_node_name,
         )
 
-<<<<<<< HEAD
+    model_config = {
+        "extra": "ignore",
+        "use_enum_values": False,
+        "validate_assignment": True,
+    }
+
     # Protocol method implementations
 
     def serialize(self) -> dict[str, Any]:
@@ -221,20 +226,13 @@
                 return
 
     def validate_instance(self) -> bool:
-        """Validate instance integrity (Validatable protocol)."""
+        """Validate instance integrity (ProtocolValidatable protocol)."""
         try:
             # Basic validation - ensure required fields exist
             # Override in specific models for custom validation
             return True
         except Exception:
             return False
-=======
-    model_config = {
-        "extra": "ignore",
-        "use_enum_values": False,
-        "validate_assignment": True,
-    }
->>>>>>> fb191b47
 
 
 # Export for use
