--- conflicted
+++ resolved
@@ -8,27 +8,28 @@
 from __future__ import annotations
 
 from datetime import datetime
-<<<<<<< HEAD
-from typing import Any
-from uuid import UUID
-=======
 from pathlib import Path
-from typing import TYPE_CHECKING
+from typing import TYPE_CHECKING, Any
 from uuid import UUID, uuid4
->>>>>>> fb191b47
+
+# Use object type for CLI command option values.
+# Avoids primitive soup union anti-pattern while maintaining flexibility.
+# Runtime type validation should be done where values are consumed.
+CommandOptionValue = object
+
+# Use object type for execution context values.
+# Avoids primitive soup union anti-pattern while maintaining flexibility.
+# Runtime type validation should be done where values are consumed.
+ExecutionContextValue = object
 
 from pydantic import BaseModel, Field
 
 from omnibase_core.core.type_constraints import Nameable
 from omnibase_core.enums.enum_execution_phase import EnumExecutionPhase
-<<<<<<< HEAD
 from omnibase_core.enums.enum_execution_status_v2 import (
     EnumExecutionStatusV2 as EnumExecutionStatus,
 )
-=======
-from omnibase_core.enums.enum_execution_status import EnumExecutionStatus
 from omnibase_core.enums.enum_output_format import EnumOutputFormat
->>>>>>> fb191b47
 
 if TYPE_CHECKING:
     from omnibase_core.models.cli.model_cli_execution_summary import (
@@ -40,20 +41,8 @@
     """
     CLI execution context and state tracking.
 
-<<<<<<< HEAD
-    Restructured to use composition of focused sub-models:
-    - core: Essential execution information and timing
-    - config: Configuration settings and parameters
-    - resources: Resource limits and user context
-    - metadata: Tags and custom context data
-    Implements omnibase_spi protocols:
-    - Serializable: Data serialization/deserialization
-    - Nameable: Name management interface
-    - Validatable: Validation and verification
-=======
     Represents CLI command execution with timing, configuration,
     and state tracking for comprehensive command execution management.
->>>>>>> fb191b47
     """
 
     # Core execution fields
@@ -64,7 +53,7 @@
     command_args: list[str] = Field(
         default_factory=list, description="Command arguments"
     )
-    command_options: dict[str, object] = Field(
+    command_options: dict[str, CommandOptionValue] = Field(
         default_factory=dict, description="Command options"
     )
 
@@ -127,7 +116,7 @@
     session_id: UUID | None = Field(None, description="Session ID")
 
     # Data and output
-    input_data: dict[str, object] = Field(
+    input_data: dict[str, ExecutionContextValue] = Field(
         default_factory=dict, description="Input data"
     )
     output_format: EnumOutputFormat = Field(
@@ -136,7 +125,7 @@
     capture_output: bool = Field(default=True, description="Whether to capture output")
 
     # Metadata
-    custom_context: dict[str, object] = Field(
+    custom_context: dict[str, ExecutionContextValue] = Field(
         default_factory=dict, description="Custom context data"
     )
     execution_tags: list[str] = Field(
@@ -267,19 +256,23 @@
         if tag not in self.execution_tags:
             self.execution_tags.append(tag)
 
-    def add_context(self, key: str, context: object) -> None:
+    def add_context(self, key: str, context: ExecutionContextValue) -> None:
         """Add custom context data."""
         self.custom_context[key] = context
 
-    def get_context(self, key: str, default: object | None = None) -> object | None:
+    def get_context(
+        self, key: str, default: ExecutionContextValue = None
+    ) -> ExecutionContextValue:
         """Get custom context data."""
         return self.custom_context.get(key, default)
 
-    def add_input_data(self, key: str, input_data: object) -> None:
+    def add_input_data(self, key: str, input_data: ExecutionContextValue) -> None:
         """Add input data."""
         self.input_data[key] = input_data
 
-    def get_input_data(self, key: str, default: object | None = None) -> object | None:
+    def get_input_data(
+        self, key: str, default: ExecutionContextValue = None
+    ) -> ExecutionContextValue:
         """Get input data."""
         return self.input_data.get(key, default)
 
@@ -384,7 +377,12 @@
             anomaly_threshold=None,
         )
 
-<<<<<<< HEAD
+    model_config = {
+        "extra": "ignore",
+        "use_enum_values": False,
+        "validate_assignment": True,
+    }
+
     # Protocol method implementations
 
     def serialize(self) -> dict[str, Any]:
@@ -410,20 +408,13 @@
                 return
 
     def validate_instance(self) -> bool:
-        """Validate instance integrity (Validatable protocol)."""
+        """Validate instance integrity (ProtocolValidatable protocol)."""
         try:
             # Basic validation - ensure required fields exist
             # Override in specific models for custom validation
             return True
         except Exception:
             return False
-=======
-    model_config = {
-        "extra": "ignore",
-        "use_enum_values": False,
-        "validate_assignment": True,
-    }
->>>>>>> fb191b47
 
 
 # Export for use
