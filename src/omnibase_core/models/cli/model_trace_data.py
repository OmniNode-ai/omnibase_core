"""
Trace Data Model.

Restrictive model for CLI execution trace data
with proper typing and validation.
"""

from __future__ import annotations

from datetime import datetime
from typing import Any
from uuid import UUID

from pydantic import BaseModel, Field

from omnibase_core.core.type_constraints import Nameable


class ModelTraceData(BaseModel):
    """Restrictive model for trace data.
    Implements omnibase_spi protocols:
    - Serializable: Data serialization/deserialization
    - Nameable: Name management interface
    - Validatable: Validation and verification
    """

    trace_id: UUID = Field(description="Unique trace identifier")
    span_id: UUID = Field(description="Span identifier")
    parent_span_id: UUID | None = Field(None, description="Parent span identifier")
    start_time: datetime = Field(description="Start timestamp")
    end_time: datetime = Field(description="End timestamp")
    duration_ms: float = Field(description="Duration in milliseconds")
    tags: dict[str, str] = Field(default_factory=dict, description="Trace tags")
    logs: list[str] = Field(default_factory=list, description="Trace log entries")

<<<<<<< HEAD
    # Protocol method implementations

    def serialize(self) -> dict[str, Any]:
        """Serialize to dictionary (Serializable protocol)."""
        return self.model_dump(exclude_none=False, by_alias=True)

    def get_name(self) -> str:
        """Get name (Nameable protocol)."""
        # Try common name field patterns
        for field in ["name", "display_name", "title", "node_name"]:
            if hasattr(self, field):
                value = getattr(self, field)
                if value is not None:
                    return str(value)
        return f"Unnamed {self.__class__.__name__}"

    def set_name(self, name: str) -> None:
        """Set name (Nameable protocol)."""
        # Try to set the most appropriate name field
        for field in ["name", "display_name", "title", "node_name"]:
            if hasattr(self, field):
                setattr(self, field, name)
                return

    def validate_instance(self) -> bool:
        """Validate instance integrity (Validatable protocol)."""
        try:
            # Basic validation - ensure required fields exist
            # Override in specific models for custom validation
            return True
        except Exception:
            return False
=======
    model_config = {
        "extra": "ignore",
        "use_enum_values": False,
        "validate_assignment": True,
    }
>>>>>>> fb191b47
<|MERGE_RESOLUTION|>--- conflicted
+++ resolved
@@ -33,7 +33,12 @@
     tags: dict[str, str] = Field(default_factory=dict, description="Trace tags")
     logs: list[str] = Field(default_factory=list, description="Trace log entries")
 
-<<<<<<< HEAD
+    model_config = {
+        "extra": "ignore",
+        "use_enum_values": False,
+        "validate_assignment": True,
+    }
+
     # Protocol method implementations
 
     def serialize(self) -> dict[str, Any]:
@@ -59,17 +64,10 @@
                 return
 
     def validate_instance(self) -> bool:
-        """Validate instance integrity (Validatable protocol)."""
+        """Validate instance integrity (ProtocolValidatable protocol)."""
         try:
             # Basic validation - ensure required fields exist
             # Override in specific models for custom validation
             return True
         except Exception:
-            return False
-=======
-    model_config = {
-        "extra": "ignore",
-        "use_enum_values": False,
-        "validate_assignment": True,
-    }
->>>>>>> fb191b47
+            return False