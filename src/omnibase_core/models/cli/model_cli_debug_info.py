--- conflicted
+++ resolved
@@ -8,19 +8,11 @@
 from __future__ import annotations
 
 from datetime import UTC, datetime
-<<<<<<< HEAD
 from typing import Any
-=======
-from typing import Any, Union
->>>>>>> fb191b47
 
 from pydantic import BaseModel, Field, field_validator
 
-<<<<<<< HEAD
-from omnibase_core.core.type_constraints import Nameable
-=======
 from omnibase_core.enums.enum_core_error_code import EnumCoreErrorCode
->>>>>>> fb191b47
 from omnibase_core.enums.enum_debug_level import EnumDebugLevel
 from omnibase_core.exceptions.onex_error import OnexError
 from omnibase_core.models.common.model_error_context import ModelErrorContext
@@ -98,7 +90,7 @@
     @field_validator("custom_debug_fields", mode="before")
     @classmethod
     def validate_custom_debug_fields(
-        cls, v: Union[dict[str, Any], dict[str, ModelCliValue]]
+        cls, v: dict[str, Any]
     ) -> dict[str, ModelCliValue]:
         """Convert raw values to ModelCliValue objects for custom_debug_fields."""
         if not isinstance(v, dict):
@@ -166,7 +158,12 @@
             return str(cli_value.to_python_value())
         return default
 
-<<<<<<< HEAD
+    model_config = {
+        "extra": "ignore",
+        "use_enum_values": False,
+        "validate_assignment": True,
+    }
+
     # Export the model
 
     # Protocol method implementations
@@ -194,20 +191,13 @@
                 return
 
     def validate_instance(self) -> bool:
-        """Validate instance integrity (Validatable protocol)."""
+        """Validate instance integrity (ProtocolValidatable protocol)."""
         try:
             # Basic validation - ensure required fields exist
             # Override in specific models for custom validation
             return True
         except Exception:
             return False
-=======
-    model_config = {
-        "extra": "ignore",
-        "use_enum_values": False,
-        "validate_assignment": True,
-    }
->>>>>>> fb191b47
 
 
 __all__ = ["ModelCliDebugInfo"]