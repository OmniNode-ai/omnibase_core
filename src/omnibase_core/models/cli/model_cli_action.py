"""
Dynamic CLI Action Model.

Replaces hardcoded EnumNodeCliAction with extensible model that
enables plugin extensibility and contract-driven action registration.
"""

from __future__ import annotations

from typing import Any
from uuid import UUID, uuid4

from pydantic import BaseModel, Field, field_validator, model_validator

from omnibase_core.core.type_constraints import Nameable
from omnibase_core.enums.enum_action_category import EnumActionCategory
from omnibase_core.enums.enum_core_error_code import EnumCoreErrorCode
from omnibase_core.exceptions.onex_error import OnexError
from omnibase_core.models.common.model_error_context import ModelErrorContext
from omnibase_core.models.common.model_schema_value import ModelSchemaValue


class ModelCliAction(BaseModel):  # Protocols removed temporarily for syntax validation
    """
    Dynamic CLI action model that reads from contracts.

    Replaces hardcoded EnumNodeCliAction to allow third-party nodes
    to register their own actions dynamically.
    Implements omnibase_spi protocols:
    - Serializable: Data serialization/deserialization
    - Nameable: Name management interface
    - Validatable: Validation and verification
    """

    action_id: UUID = Field(
        default_factory=uuid4,
        description="Globally unique action identifier",
    )
    action_name_id: UUID = Field(..., description="UUID for action name", exclude=True)
    action_display_name: str = Field(
        ..., description="Action name", alias="action_name"
    )
    node_id: UUID = Field(..., description="UUID-based node reference")
    node_display_name: str = Field(..., description="Node name", alias="node_name")
    description: str = Field(..., description="Human-readable description")
    deprecated: bool = Field(default=False, description="Whether action is deprecated")
    category: EnumActionCategory | None = Field(
        None,
        description="Action category for grouping",
    )

    @field_validator("action_display_name")
    @classmethod
    def validate_action_display_name(cls, v: str) -> str:
        """Validate action display name pattern."""
        # Pattern: lowercase letter, followed by lowercase letters, numbers, or underscores
        import re

        pattern = r"^[a-z][a-z0-9_]*$"
        if not re.match(pattern, v):
            raise OnexError(
                code=EnumCoreErrorCode.VALIDATION_ERROR,
                message="action_display_name must match pattern: start with lowercase letter and contain only lowercase letters, numbers, and underscores",
                details=ModelErrorContext.with_context(
                    {
                        "error_type": ModelSchemaValue.from_value("valueerror"),
                        "validation_context": ModelSchemaValue.from_value(
                            "model_validation"
                        ),
                    }
                ),
            )

        return v

    @model_validator(mode="before")
    @classmethod
    def compute_action_name_id(cls, values: dict[str, object]) -> dict[str, object]:
        """Compute action_name_id from action_display_name if not provided."""
        if isinstance(values, dict):
            # Get action_name from either the direct field or the alias
            action_name = values.get("action_display_name") or values.get("action_name")

            # If action_name_id is not provided but action_name is, compute it
            if (
                "action_name_id" not in values
                and action_name
                and isinstance(action_name, str)
            ):
                import hashlib

                action_hash = hashlib.sha256(action_name.encode()).hexdigest()
                action_name_id = UUID(
                    f"{action_hash[:8]}-{action_hash[8:12]}-{action_hash[12:16]}-{action_hash[16:20]}-{action_hash[20:32]}"
                )
                values["action_name_id"] = action_name_id
        return values

    @classmethod
    def from_contract_action(
        cls,
        action_name: str,
        node_id: UUID,
        node_name: str,
        description: str | None = None,
        **kwargs: object,
    ) -> ModelCliAction:
        """Factory method for creating actions from contract data."""
        import hashlib

        from omnibase_core.enums.enum_core_error_code import EnumCoreErrorCode
        from omnibase_core.exceptions.onex_error import OnexError
        from omnibase_core.models.common.model_error_context import ModelErrorContext
        from omnibase_core.models.common.model_schema_value import ModelSchemaValue

        # Validate input types first using Pydantic validation
        cls.model_validate(
            {
                "action_id": "00000000-0000-0000-0000-000000000000",
                "action_name_id": "00000000-0000-0000-0000-000000000000",
                "action_name": action_name,  # This will use the alias to validate action_display_name
                "node_id": node_id,  # This will trigger validation
                "node_name": node_name,  # This will use the alias to validate node_display_name
                "description": description or "test",  # This will trigger validation
            }
        )

        # Extract known fields with proper types from kwargs
        action_id = kwargs.get("action_id", None)
        deprecated = kwargs.get("deprecated", False)
        category = kwargs.get("category", None)

        # Type validation for extracted kwargs
        if action_id is not None and not isinstance(action_id, UUID):
            action_id = None  # Use default UUID generation
        if not isinstance(deprecated, bool):
            deprecated = False
        # Keep category as-is to let Pydantic validate it

        # Return instance with typed arguments - Pydantic will validate
        # Use default description only if None, preserve empty strings
        final_description = (
            description
            if description is not None
            else f"{action_name} action for {node_name}"
        )

        # action_name_id will be computed automatically by the model validator
        if action_id is not None:
            return cls(
                action_id=action_id,
                action_name_id=uuid4(),  # Provide required field
                action_name=action_name,  # Use alias
                node_id=node_id,
                node_name=node_name,  # Use alias
                description=final_description,
                deprecated=deprecated,
                category=category if isinstance(category, EnumActionCategory) else None,
            )
        else:
            return cls(
                action_name_id=uuid4(),  # Provide required field
                action_name=action_name,  # Use alias
                node_id=node_id,
                node_name=node_name,  # Use alias
                description=final_description,
                deprecated=deprecated,
                category=category if isinstance(category, EnumActionCategory) else None,
            )

    def get_qualified_name(self) -> str:
        """Get fully qualified action name."""
        return f"{self.node_display_name}:{self.action_display_name}"

    def get_globally_unique_id(self) -> str:
        """Get globally unique identifier combining action_id and node_id."""
        return f"{self.node_id}:{self.action_id}"

    def matches(self, action_name: str) -> bool:
        """Check if this action matches the given action name."""
        return self.action_display_name == action_name

    def matches_node_id(self, node_id: UUID) -> bool:
        """Check if this action belongs to the specified node ID."""
        return self.node_id == node_id

    def matches_action_id(self, action_id: UUID) -> bool:
        """Check if this action has the specified action ID."""
        return self.action_id == action_id

<<<<<<< HEAD
    # Protocol method implementations

    def serialize(self) -> dict[str, Any]:
        """Serialize to dictionary (Serializable protocol)."""
        return self.model_dump(exclude_none=False, by_alias=True)

    def get_name(self) -> str:
        """Get name (Nameable protocol)."""
        # Try common name field patterns
        for field in ["name", "display_name", "title", "node_name"]:
            if hasattr(self, field):
                value = getattr(self, field)
                if value is not None:
                    return str(value)
        return f"Unnamed {self.__class__.__name__}"

    def set_name(self, name: str) -> None:
        """Set name (Nameable protocol)."""
        # Try to set the most appropriate name field
        for field in ["name", "display_name", "title", "node_name"]:
            if hasattr(self, field):
                setattr(self, field, name)
                return

    def validate_instance(self) -> bool:
        """Validate instance integrity (Validatable protocol)."""
        try:
            # Basic validation - ensure required fields exist
            # Override in specific models for custom validation
            return True
        except Exception:
            return False
=======
    def model_dump(self, **kwargs: Any) -> dict[str, Any]:
        """Override model_dump to use aliases by default."""
        kwargs.setdefault("by_alias", True)
        return super().model_dump(**kwargs)

    model_config = {
        "extra": "ignore",
        "use_enum_values": False,
        "validate_assignment": True,
        "populate_by_name": True,  # Allow both field name and alias
    }
>>>>>>> fb191b47
<|MERGE_RESOLUTION|>--- conflicted
+++ resolved
@@ -44,9 +44,9 @@
     node_display_name: str = Field(..., description="Node name", alias="node_name")
     description: str = Field(..., description="Human-readable description")
     deprecated: bool = Field(default=False, description="Whether action is deprecated")
-    category: EnumActionCategory | None = Field(
-        None,
-        description="Action category for grouping",
+    category: ModelSchemaValue = Field(
+        default_factory=lambda: ModelSchemaValue.from_value(None),
+        description="Action category for grouping (enum or null)",
     )
 
     @field_validator("action_display_name")
@@ -135,7 +135,8 @@
             action_id = None  # Use default UUID generation
         if not isinstance(deprecated, bool):
             deprecated = False
-        # Keep category as-is to let Pydantic validate it
+        # Convert category to ModelSchemaValue
+        category_value = ModelSchemaValue.from_value(category)
 
         # Return instance with typed arguments - Pydantic will validate
         # Use default description only if None, preserve empty strings
@@ -155,7 +156,7 @@
                 node_name=node_name,  # Use alias
                 description=final_description,
                 deprecated=deprecated,
-                category=category if isinstance(category, EnumActionCategory) else None,
+                category=category_value,
             )
         else:
             return cls(
@@ -165,7 +166,7 @@
                 node_name=node_name,  # Use alias
                 description=final_description,
                 deprecated=deprecated,
-                category=category if isinstance(category, EnumActionCategory) else None,
+                category=category_value,
             )
 
     def get_qualified_name(self) -> str:
@@ -188,7 +189,18 @@
         """Check if this action has the specified action ID."""
         return self.action_id == action_id
 
-<<<<<<< HEAD
+    model_config = {
+        "extra": "ignore",
+        "use_enum_values": False,
+        "validate_assignment": True,
+        "populate_by_name": True,  # Allow both field name and alias
+    }
+
+    def model_dump(self, **kwargs: Any) -> dict[str, Any]:
+        """Override model_dump to use aliases by default."""
+        kwargs.setdefault("by_alias", True)
+        return super().model_dump(**kwargs)
+
     # Protocol method implementations
 
     def serialize(self) -> dict[str, Any]:
@@ -214,23 +226,10 @@
                 return
 
     def validate_instance(self) -> bool:
-        """Validate instance integrity (Validatable protocol)."""
+        """Validate instance integrity (ProtocolValidatable protocol)."""
         try:
             # Basic validation - ensure required fields exist
             # Override in specific models for custom validation
             return True
         except Exception:
-            return False
-=======
-    def model_dump(self, **kwargs: Any) -> dict[str, Any]:
-        """Override model_dump to use aliases by default."""
-        kwargs.setdefault("by_alias", True)
-        return super().model_dump(**kwargs)
-
-    model_config = {
-        "extra": "ignore",
-        "use_enum_values": False,
-        "validate_assignment": True,
-        "populate_by_name": True,  # Allow both field name and alias
-    }
->>>>>>> fb191b47
+            return False