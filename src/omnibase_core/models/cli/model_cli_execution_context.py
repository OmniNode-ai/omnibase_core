"""
CLI Execution Context Model.

Represents custom execution context with proper validation.
Replaces dict[str, Any] for custom context with structured typing.
"""

from __future__ import annotations

from datetime import datetime
from pathlib import Path

# Removed Any import - using object for ONEX compliance
from uuid import UUID

from pydantic import BaseModel, Field, ValidationInfo, field_validator

from omnibase_core.core.type_constraints import Nameable
from omnibase_core.enums.enum_context_source import EnumContextSource
from omnibase_core.enums.enum_context_type import EnumContextType


class ModelCliExecutionContext(BaseModel):
    """
    Structured custom context for CLI execution.

    Replaces dict[str, Any] for custom_context to provide
    type safety and validation for execution context data.
    Implements omnibase_spi protocols:
    - Serializable: Data serialization/deserialization
    - Nameable: Name management interface
    - Validatable: Validation and verification
    """

    # Context identification
    key: str = Field(..., description="Context key identifier")
    value: object = Field(
        ...,
        description="Context value - validated against context_type discriminator",
    )

    # Context metadata
    context_type: EnumContextType = Field(..., description="Type of context data")
    is_persistent: bool = Field(default=False, description="Whether context persists")
    priority: int = Field(default=0, description="Context priority", ge=0, le=10)

    # Tracking
    created_at: datetime = Field(
        default_factory=datetime.now,
        description="Context creation time",
    )
    updated_at: datetime = Field(
        default_factory=datetime.now,
        description="Context last update time",
    )

    # Validation
    description: str = Field(default="", description="Context description")
    source: EnumContextSource = Field(
        default=EnumContextSource.USER,
        description="Context data source",
    )

    @field_validator("value")
    @classmethod
<<<<<<< HEAD
    def validate_value_type(cls, v: Any) -> Any:
=======
    def validate_value_type(cls, v: object, info: ValidationInfo) -> object:
>>>>>>> fb191b47
        """Validate that value is serializable."""
        # Basic validation to ensure value can be serialized
        # Context type validation is not needed since value: object allows any type
        # and context_type refers to the source/nature of the context, not data type
        return v

    def get_string_value(self) -> str:
        """Get value as string representation."""
        if isinstance(self.value, datetime):
            return self.value.isoformat()
        if isinstance(self.value, Path):
            return str(self.value)
        if isinstance(self.value, list):
            return ",".join(str(v) for v in self.value)
        return str(self.value)

    def get_typed_value(self) -> object:
        """Get the properly typed value."""
        return self.value

    def is_datetime_value(self) -> bool:
        """Check if this is a datetime value."""
        return isinstance(self.value, datetime)

    def is_path_value(self) -> bool:
        """Check if this is a Path value."""
        return isinstance(self.value, Path)

    def is_uuid_value(self) -> bool:
        """Check if this is a UUID value."""
        return isinstance(self.value, UUID)

    def update_value(self, new_value: object) -> None:
        """Update the context value and timestamp."""
        self.value = new_value
        self.updated_at = datetime.now()

<<<<<<< HEAD
    # Protocol method implementations

    def serialize(self) -> dict[str, Any]:
        """Serialize to dictionary (Serializable protocol)."""
        return self.model_dump(exclude_none=False, by_alias=True)

    def get_name(self) -> str:
        """Get name (Nameable protocol)."""
        # Try common name field patterns
        for field in ["name", "display_name", "title", "node_name"]:
            if hasattr(self, field):
                value = getattr(self, field)
                if value is not None:
                    return str(value)
        return f"Unnamed {self.__class__.__name__}"

    def set_name(self, name: str) -> None:
        """Set name (Nameable protocol)."""
        # Try to set the most appropriate name field
        for field in ["name", "display_name", "title", "node_name"]:
            if hasattr(self, field):
                setattr(self, field, name)
                return

    def validate_instance(self) -> bool:
        """Validate instance integrity (Validatable protocol)."""
        try:
            # Basic validation - ensure required fields exist
            # Override in specific models for custom validation
            return True
        except Exception:
            return False
=======
    model_config = {
        "extra": "ignore",
        "use_enum_values": False,
        "validate_assignment": True,
    }
>>>>>>> fb191b47


# Export for use
__all__ = ["ModelCliExecutionContext"]<|MERGE_RESOLUTION|>--- conflicted
+++ resolved
@@ -9,6 +9,7 @@
 
 from datetime import datetime
 from pathlib import Path
+from typing import Any
 
 # Removed Any import - using object for ONEX compliance
 from uuid import UUID
@@ -63,11 +64,7 @@
 
     @field_validator("value")
     @classmethod
-<<<<<<< HEAD
-    def validate_value_type(cls, v: Any) -> Any:
-=======
     def validate_value_type(cls, v: object, info: ValidationInfo) -> object:
->>>>>>> fb191b47
         """Validate that value is serializable."""
         # Basic validation to ensure value can be serialized
         # Context type validation is not needed since value: object allows any type
@@ -105,7 +102,12 @@
         self.value = new_value
         self.updated_at = datetime.now()
 
-<<<<<<< HEAD
+    model_config = {
+        "extra": "ignore",
+        "use_enum_values": False,
+        "validate_assignment": True,
+    }
+
     # Protocol method implementations
 
     def serialize(self) -> dict[str, Any]:
@@ -131,20 +133,13 @@
                 return
 
     def validate_instance(self) -> bool:
-        """Validate instance integrity (Validatable protocol)."""
+        """Validate instance integrity (ProtocolValidatable protocol)."""
         try:
             # Basic validation - ensure required fields exist
             # Override in specific models for custom validation
             return True
         except Exception:
             return False
-=======
-    model_config = {
-        "extra": "ignore",
-        "use_enum_values": False,
-        "validate_assignment": True,
-    }
->>>>>>> fb191b47
 
 
 # Export for use
