--- conflicted
+++ resolved
@@ -8,6 +8,7 @@
 from __future__ import annotations
 
 from pathlib import Path
+from typing import Any
 
 # Removed Any import - using object for ONEX compliance
 from uuid import UUID
@@ -379,7 +380,12 @@
             validation_pattern=validation_pattern,
         )
 
-<<<<<<< HEAD
+    model_config = {
+        "extra": "ignore",
+        "use_enum_values": False,
+        "validate_assignment": True,
+    }
+
     # Protocol method implementations
 
     def serialize(self) -> dict[str, Any]:
@@ -405,20 +411,13 @@
                 return
 
     def validate_instance(self) -> bool:
-        """Validate instance integrity (Validatable protocol)."""
+        """Validate instance integrity (ProtocolValidatable protocol)."""
         try:
             # Basic validation - ensure required fields exist
             # Override in specific models for custom validation
             return True
         except Exception:
             return False
-=======
-    model_config = {
-        "extra": "ignore",
-        "use_enum_values": False,
-        "validate_assignment": True,
-    }
->>>>>>> fb191b47
 
 
 # Export for use
