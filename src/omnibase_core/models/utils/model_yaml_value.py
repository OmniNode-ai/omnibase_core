"""
YAML-serializable data structures model with discriminated union.

Author: ONEX Framework Team
"""

# Remove Any import - using object for YAML-serializable data types

from pydantic import BaseModel, Field

from omnibase_core.core.type_constraints import Serializable
from omnibase_core.enums.enum_core_error_code import EnumCoreErrorCode
from omnibase_core.enums.enum_yaml_value_type import EnumYamlValueType
from omnibase_core.exceptions.onex_error import OnexError
from omnibase_core.models.common.model_error_context import ModelErrorContext
from omnibase_core.models.common.model_schema_value import ModelSchemaValue


class ModelYamlValue(BaseModel):
    """Discriminated union for YAML-serializable data structures.
    Implements omnibase_spi protocols:
    - Serializable: Data serialization/deserialization
    - Validatable: Validation and verification
    """

    value_type: EnumYamlValueType = Field(
        description="Type discriminator for the YAML value"
    )
    schema_value: ModelSchemaValue | None = Field(None, description="Schema value data")
    dict_value: dict[str, "ModelYamlValue"] | None = Field(
        None, description="Dictionary data"
    )
    list_value: list["ModelYamlValue"] | None = Field(None, description="List data")

    @classmethod
    def from_schema_value(cls, value: ModelSchemaValue) -> "ModelYamlValue":
        """Create from ModelSchemaValue."""
        return cls(
            value_type=EnumYamlValueType.SCHEMA_VALUE,
            schema_value=value,
            dict_value=None,
            list_value=None,
        )

    @classmethod
    def from_dict_data(cls, value: dict[str, ModelSchemaValue]) -> "ModelYamlValue":
        """Create from dictionary of ModelSchemaValue."""
        dict_value = {k: cls.from_schema_value(v) for k, v in value.items()}
        return cls(
            value_type=EnumYamlValueType.DICT,
            schema_value=None,
            dict_value=dict_value,
            list_value=None,
        )

    @classmethod
    def from_list(cls, value: list[ModelSchemaValue]) -> "ModelYamlValue":
        """Create from list of ModelSchemaValue."""
        list_value = [cls.from_schema_value(v) for v in value]
        return cls(
            value_type=EnumYamlValueType.LIST,
            schema_value=None,
            dict_value=None,
            list_value=list_value,
        )

    def to_serializable(self) -> object:
        """Convert back to serializable data structure."""
        if self.value_type == EnumYamlValueType.SCHEMA_VALUE:
            return self.schema_value
        elif self.value_type == EnumYamlValueType.DICT:
            return {k: v.to_serializable() for k, v in (self.dict_value or {}).items()}
        elif self.value_type == EnumYamlValueType.LIST:
            return [v.to_serializable() for v in (self.list_value or [])]
        raise OnexError(
            code=EnumCoreErrorCode.VALIDATION_ERROR,
            message=f"Invalid value_type: {self.value_type}",
            details=ModelErrorContext.with_context(
                {
                    "value_type": ModelSchemaValue.from_value(self.value_type),
                    "expected_types": ModelSchemaValue.from_value(
                        ["SCHEMA_VALUE", "DICT", "LIST"]
                    ),
                    "function": ModelSchemaValue.from_value("to_serializable"),
                }
            ),
        )

<<<<<<< HEAD
    # Export the model

    # Protocol method implementations

    def serialize(self) -> dict[str, Any]:
        """Serialize to dictionary (Serializable protocol)."""
        return self.model_dump(exclude_none=False, by_alias=True)

    def validate_instance(self) -> bool:
        """Validate instance integrity (Validatable protocol)."""
        try:
            # Basic validation - ensure required fields exist
            # Override in specific models for custom validation
            return True
        except Exception:
            return False
=======
    model_config = {
        "extra": "ignore",
        "use_enum_values": False,
        "validate_assignment": True,
    }
>>>>>>> fb191b47


__all__ = ["ModelYamlValue"]<|MERGE_RESOLUTION|>--- conflicted
+++ resolved
@@ -4,7 +4,7 @@
 Author: ONEX Framework Team
 """
 
-# Remove Any import - using object for YAML-serializable data types
+from typing import Any
 
 from pydantic import BaseModel, Field
 
@@ -14,6 +14,8 @@
 from omnibase_core.exceptions.onex_error import OnexError
 from omnibase_core.models.common.model_error_context import ModelErrorContext
 from omnibase_core.models.common.model_schema_value import ModelSchemaValue
+
+# Remove Any import - using object for YAML-serializable data types
 
 
 class ModelYamlValue(BaseModel):
@@ -86,7 +88,12 @@
             ),
         )
 
-<<<<<<< HEAD
+    model_config = {
+        "extra": "ignore",
+        "use_enum_values": False,
+        "validate_assignment": True,
+    }
+
     # Export the model
 
     # Protocol method implementations
@@ -96,20 +103,13 @@
         return self.model_dump(exclude_none=False, by_alias=True)
 
     def validate_instance(self) -> bool:
-        """Validate instance integrity (Validatable protocol)."""
+        """Validate instance integrity (ProtocolValidatable protocol)."""
         try:
             # Basic validation - ensure required fields exist
             # Override in specific models for custom validation
             return True
         except Exception:
             return False
-=======
-    model_config = {
-        "extra": "ignore",
-        "use_enum_values": False,
-        "validate_assignment": True,
-    }
->>>>>>> fb191b47
 
 
 __all__ = ["ModelYamlValue"]