"""
Enterprise Tool Health Monitoring Model.

This module provides comprehensive tool health tracking with business intelligence,
performance monitoring, and operational insights for ONEX registry tools.
"""

import re
from datetime import UTC, datetime
from typing import TYPE_CHECKING

from pydantic import BaseModel, Field, field_validator

from omnibase_core.constants import MAX_DESCRIPTION_LENGTH, MAX_IDENTIFIER_LENGTH
from omnibase_core.enums.enum_core_error_code import EnumCoreErrorCode
from omnibase_core.enums.enum_tool_health_status import EnumToolHealthStatus
from omnibase_core.enums.enum_tool_type import EnumToolType
from omnibase_core.models.core.model_error_summary import ModelErrorSummary
from omnibase_core.models.discovery.model_metric_value import ModelMetricValue
from omnibase_core.models.errors.model_onex_error import ModelOnexError
from omnibase_core.models.primitives.model_semver import ModelSemVer

if TYPE_CHECKING:
    from omnibase_core.models.core.model_generic_properties import (
        ModelGenericProperties,
    )
    from omnibase_core.models.core.model_monitoring_metrics import (
        ModelMonitoringMetrics,
    )


class ModelToolHealth(BaseModel):
    """
    Enterprise-grade tool health status tracking with comprehensive monitoring,
    business intelligence, and operational insights.

    Features:
    - Structured health status with business logic
    - Performance metrics and timing analysis
    - Error categorization and recovery recommendations
    - Operational metadata and monitoring integration
    - Business intelligence and reliability scoring
    - Factory methods for common scenarios
    """

    tool_name: str = Field(
        default=...,
        description="Name of the tool",
        min_length=1,
        max_length=MAX_IDENTIFIER_LENGTH,
    )

    status: EnumToolHealthStatus = Field(
        default=...,
        description="Current health status of the tool",
    )

    tool_type: EnumToolType = Field(
        default=..., description="Type/category of the tool"
    )

    is_callable: bool = Field(
        default=...,
        description="Whether the tool can be invoked successfully",
    )

    error_message: str | None = Field(
        default=None,
        description="Detailed error message if tool is unhealthy",
        max_length=MAX_DESCRIPTION_LENGTH,
    )

    error_code: str | None = Field(
        default=None,
        description="Specific error code for programmatic handling",
        max_length=50,
    )

    last_check_time: str | None = Field(
        default=None,
        description="ISO timestamp of last health check",
    )

    response_time_ms: int | None = Field(
        default=None,
        description="Response time in milliseconds for health check",
        ge=0,
    )

    consecutive_failures: int | None = Field(
        default=0,
        description="Number of consecutive health check failures",
        ge=0,
    )

    uptime_seconds: int | None = Field(
        default=None,
        description="Tool uptime in seconds",
        ge=0,
    )

    version: ModelSemVer | None = Field(
        default=None,
        description="Tool version if available",
        max_length=50,
    )

    configuration: "ModelGenericProperties | None" = Field(
        default=None,
        description="Tool configuration summary",
    )

    metrics: "ModelMonitoringMetrics | None" = Field(
        default=None,
        description="Performance and operational metrics",
    )

    dependencies: list[str] | None = Field(
        default_factory=list,
        description="List of tool dependencies",
    )

    @field_validator("tool_name")
    @classmethod
    def validate_tool_name(cls, v: str) -> str:
        """Validate tool name format."""
        if not v or not v.strip():
            msg = "tool_name cannot be empty or whitespace"
            raise ModelOnexError(
                error_code=EnumCoreErrorCode.VALIDATION_ERROR,
                message=msg,
            )

        v = v.strip()

        # Check for valid tool name pattern (alphanumeric, underscores, hyphens)
        if not re.match(r"^[a-zA-Z][a-zA-Z0-9_\-]*$", v):
            msg = "tool_name must start with letter and contain only alphanumeric, underscore, and hyphen characters"
            raise ModelOnexError(
                error_code=EnumCoreErrorCode.VALIDATION_ERROR,
                message=msg,
            )

        return v

    @field_validator("error_code")
    @classmethod
    def validate_error_code(cls, v: str | None) -> str | None:
        """Validate error code format."""
        if v is None:
            return v

        v = v.strip().upper()
        if not v:
            return None

        # Basic format validation (alphanumeric with underscores)
        if not re.match(r"^[A-Z0-9_]+$", v):
            msg = "error_code must contain only uppercase letters, numbers, and underscores"
            raise ModelOnexError(
                error_code=EnumCoreErrorCode.VALIDATION_ERROR,
                message=msg,
            )

        return v

    @field_validator("last_check_time")
    @classmethod
    def validate_last_check_time(cls, v: str | None) -> str | None:
        """Validate ISO timestamp format."""
        if v is None:
            return v

        try:
            datetime.fromisoformat(v.replace("Z", "+00:00"))
            return v
        except ValueError:
            msg = "last_check_time must be a valid ISO timestamp"
            raise ModelOnexError(
                error_code=EnumCoreErrorCode.VALIDATION_ERROR,
                message=msg,
            )

    # === Health Status Analysis ===

    def is_healthy(self) -> bool:
        """Check if the tool is in a healthy state."""
        return self.status == EnumToolHealthStatus.AVAILABLE and self.is_callable

    def is_unhealthy(self) -> bool:
        """Check if the tool is in an unhealthy state."""
        return self.status in [
            EnumToolHealthStatus.ERROR,
            EnumToolHealthStatus.UNAVAILABLE,
        ]

    def is_degraded(self) -> bool:
        """Check if the tool is degraded but functional."""
        return self.status == EnumToolHealthStatus.DEGRADED

    def requires_attention(self) -> bool:
        """Check if the tool requires immediate attention."""
        return (
            self.is_unhealthy()
            or (
                self.consecutive_failures is not None and self.consecutive_failures >= 3
            )
            or (self.response_time_ms is not None and self.response_time_ms > 10000)
        )

    def get_severity_level(self) -> str:
        """Get human-readable severity level."""
        if self.status == EnumToolHealthStatus.ERROR:
            return "critical"
        if self.status == EnumToolHealthStatus.UNAVAILABLE:
            return "high"
        if self.status == EnumToolHealthStatus.DEGRADED:
            return "medium"
        if self.requires_attention():
            return "low"
        return "info"

    # === Performance Analysis ===

    def get_performance_category(self) -> str:
        """Categorize performance based on response time."""
        if not self.response_time_ms:
            return "unknown"

        if self.response_time_ms < 50:
            return "excellent"
        if self.response_time_ms < 200:
            return "good"
        if self.response_time_ms < 1000:
            return "acceptable"
        if self.response_time_ms < 5000:
            return "slow"
        return "very_slow"

    def is_performance_concerning(self) -> bool:
        """Check if performance metrics indicate potential issues."""
        return self.get_performance_category() in ["slow", "very_slow"]

    def get_response_time_human(self) -> str:
        """Get human-readable response time."""
        if not self.response_time_ms:
            return "unknown"

        if self.response_time_ms < 1000:
            return f"{self.response_time_ms}ms"
        seconds = self.response_time_ms / 1000
        return f"{seconds:.2f}s"

    def get_uptime_human(self) -> str:
        """Get human-readable uptime."""
        if not self.uptime_seconds:
            return "unknown"

        if self.uptime_seconds < 60:
            return f"{self.uptime_seconds}s"
        if self.uptime_seconds < 3600:
            minutes = self.uptime_seconds // 60
            return f"{minutes}m"
        if self.uptime_seconds < 86400:
            hours = self.uptime_seconds // 3600
            return f"{hours}h"
        days = self.uptime_seconds // 86400
        return f"{days}d"

    # === Factory Methods ===

    @classmethod
    def create_healthy(
        cls,
        tool_name: str,
        tool_type: str = "utility",
        response_time_ms: int = 50,
        *,
        error_message: str | None = None,
        error_code: str | None = None,
        configuration: "ModelGenericProperties | None" = None,
        metrics: "ModelMonitoringMetrics | None" = None,
        uptime_seconds: int | None = None,
        version: ModelSemVer | None = None,
        dependencies: list[str] | None = None,
    ) -> "ModelToolHealth":
        """Create a healthy tool health status."""
        return cls(
            tool_name=tool_name,
            status=EnumToolHealthStatus.AVAILABLE,
            tool_type=EnumToolType(tool_type),
            is_callable=True,
            error_message=error_message,
            error_code=error_code,
            last_check_time=datetime.now(UTC).isoformat(),
            response_time_ms=response_time_ms,
            consecutive_failures=0,
            uptime_seconds=uptime_seconds,
            version=version,
            configuration=configuration,
            metrics=metrics,
            dependencies=dependencies if dependencies is not None else [],
        )

    @classmethod
    def create_error(
        cls,
        tool_name: str,
        error_message: str,
        tool_type: str = "utility",
        error_code: str | None = None,
        consecutive_failures: int = 1,
        *,
        configuration: "ModelGenericProperties | None" = None,
        metrics: "ModelMonitoringMetrics | None" = None,
        uptime_seconds: int | None = None,
        version: ModelSemVer | None = None,
        dependencies: list[str] | None = None,
    ) -> "ModelToolHealth":
        """Create an error tool health status."""
        return cls(
            tool_name=tool_name,
            status=EnumToolHealthStatus.ERROR,
            tool_type=EnumToolType(tool_type),
            is_callable=False,
            error_message=error_message,
            error_code=error_code,
            last_check_time=datetime.now(UTC).isoformat(),
            consecutive_failures=consecutive_failures,
            uptime_seconds=uptime_seconds,
            version=version,
            configuration=configuration,
            metrics=metrics,
            dependencies=dependencies if dependencies is not None else [],
        )

    # === Reliability Analysis ===

    def calculate_reliability_score(self) -> float:
        """Calculate reliability score (0.0 to 1.0) based on health metrics."""
        base_score = 1.0 if self.is_healthy() else 0.0

        # Deduct for consecutive failures
        if self.consecutive_failures:
            failure_penalty = min(self.consecutive_failures * 0.1, 0.5)
            base_score *= 1.0 - failure_penalty

        # Deduct for poor performance
        if self.is_performance_concerning():
            base_score *= 0.8

        # Deduct for error conditions
        if self.status == EnumToolHealthStatus.ERROR:
            base_score = 0.0
        elif self.status == EnumToolHealthStatus.DEGRADED:
            base_score *= 0.6

        return max(0.0, min(1.0, base_score))

    def get_availability_category(self) -> str:
        """Get availability category based on consecutive failures."""
        if not self.consecutive_failures:
            return "highly_available"
        if self.consecutive_failures < 2:
            return "available"
        if self.consecutive_failures < 5:
            return "unstable"
        return "unavailable"

    # === Error Analysis ===

    def get_error_summary(self) -> "ModelErrorSummary | None":
        """Get comprehensive error summary."""
        if not self.is_unhealthy() and not self.error_message:
            return None

        return ModelErrorSummary(
            error_code=self.error_code or "TOOL_ERROR",
            error_type=self.status.value,
            error_message=self.error_message or "Tool is unhealthy",
            component=self.tool_name,
            operation=None,
            stack_trace=None,
            error_id=None,
            correlation_id=None,
            has_been_reported=False,
            impact_level=self.get_severity_level(),
            context_data={
                "consecutive_failures": str(self.consecutive_failures),
                "requires_attention": str(self.requires_attention()),
            },
        )

    def get_recovery_recommendations(self) -> list[str]:
        """Get recovery recommendations based on error patterns."""
        recommendations = []

        if self.status == EnumToolHealthStatus.ERROR:
            recommendations.append(
                "Investigate error logs and restart tool if necessary",
            )

        if self.consecutive_failures and self.consecutive_failures >= 3:
            recommendations.append(
                "Tool has multiple consecutive failures - check dependencies and configuration",
            )

        if self.is_performance_concerning():
            recommendations.append(
                "Performance issues detected - check resource usage and optimize",
            )

        if not self.is_callable:
            recommendations.append(
                "Tool is not callable - verify implementation and dependencies",
            )

        if self.error_code:
            recommendations.append(
                f"Check documentation for error code: {self.error_code}",
            )

        return recommendations

    # === Monitoring Integration ===

    def get_monitoring_metrics(self) -> "ModelMonitoringMetrics":
        """Get metrics suitable for monitoring systems."""
        # Import at runtime to avoid circular import
        from omnibase_core.models.core.model_monitoring_metrics import (
            ModelMonitoringMetrics,
        )

        health_score = (
            100.0 if self.is_healthy() else 50.0 if self.is_degraded() else 0.0
        )
        success_rate = 100.0 if self.is_healthy() else 0.0
        error_rate = 100.0 if self.is_unhealthy() else 0.0

        return ModelMonitoringMetrics(
            throughput_rps=None,
            cpu_usage_percent=None,
            memory_usage_mb=None,
            disk_usage_gb=None,
            network_bandwidth_mbps=None,
            queue_depth=None,
            items_processed=None,
            items_failed=None,
            processing_lag_ms=None,
            response_time_ms=(
                float(self.response_time_ms) if self.response_time_ms else None
            ),
            success_rate=success_rate,
            error_rate=error_rate,
            compliance_score=None,
            reliability_score=self.calculate_reliability_score(),
            health_score=health_score,
            uptime_seconds=self.uptime_seconds,
            availability_percent=self.calculate_reliability_score() * 100.0,
            last_error_timestamp=datetime.now(UTC) if self.is_unhealthy() else None,
            start_time=None,
            end_time=None,
            custom_metrics={
                "tool_name": ModelMetricValue(
                    name="tool_name",
                    value=self.tool_name,
                    metric_type="string",
                ),
                "tool_type": ModelMetricValue(
                    name="tool_type",
                    value=self.tool_type.value,
                    metric_type="string",
                ),
                "is_callable": ModelMetricValue(
                    name="is_callable",
                    value=self.is_callable,
                    metric_type="boolean",
                ),
                "severity": ModelMetricValue(
                    name="severity",
                    value=self.get_severity_level(),
                    metric_type="string",
                ),
                "consecutive_failures": ModelMetricValue(
                    name="consecutive_failures",
                    value=self.consecutive_failures or 0,
                    metric_type="counter",
                ),
            },
        )

    def get_log_context(self) -> dict[str, str]:
        """Get structured logging context."""
        context = {
            "tool_name": self.tool_name,
            "status": self.status.value,
            "tool_type": self.tool_type.value,
            "severity": self.get_severity_level(),
            "is_callable": str(self.is_callable),
        }

        if self.response_time_ms:
            context["response_time"] = self.get_response_time_human()

        if self.error_code:
            context["error_code"] = self.error_code

        if self.version:
            context["version"] = str(self.version)

        return context

    # === Additional Factory Methods ===

    @classmethod
    def create_degraded(
        cls,
        tool_name: str,
        tool_type: str = "utility",
        response_time_ms: int = 2000,
        warning_message: str = "Performance degraded",
        *,
        error_code: str | None = None,
        configuration: "ModelGenericProperties | None" = None,
        metrics: "ModelMonitoringMetrics | None" = None,
        uptime_seconds: int | None = None,
        version: ModelSemVer | None = None,
        dependencies: list[str] | None = None,
    ) -> "ModelToolHealth":
        """Create a degraded tool health status."""
        return cls(
            tool_name=tool_name,
            status=EnumToolHealthStatus.DEGRADED,
            tool_type=EnumToolType(tool_type),
            is_callable=True,
            error_message=warning_message,
            error_code=error_code,
            last_check_time=datetime.now(UTC).isoformat(),
            response_time_ms=response_time_ms,
            consecutive_failures=0,
            uptime_seconds=uptime_seconds,
            version=version,
            configuration=configuration,
            metrics=metrics,
            dependencies=dependencies if dependencies is not None else [],
        )

    @classmethod
    def create_unavailable(
        cls,
        tool_name: str,
        tool_type: str = "utility",
        reason: str = "Tool unavailable",
        *,
        error_code: str | None = None,
        configuration: "ModelGenericProperties | None" = None,
        metrics: "ModelMonitoringMetrics | None" = None,
        uptime_seconds: int | None = None,
        version: ModelSemVer | None = None,
        dependencies: list[str] | None = None,
    ) -> "ModelToolHealth":
        """Create an unavailable tool health status."""
        return cls(
            tool_name=tool_name,
            status=EnumToolHealthStatus.UNAVAILABLE,
            tool_type=EnumToolType(tool_type),
            is_callable=False,
            error_message=reason,
            error_code=error_code,
            last_check_time=datetime.now(UTC).isoformat(),
            consecutive_failures=1,
            uptime_seconds=uptime_seconds,
            version=version,
            configuration=configuration,
            metrics=metrics,
            dependencies=dependencies if dependencies is not None else [],
        )

    @classmethod
    def create_with_metrics(
        cls,
        tool_name: str,
        tool_type: str,
        status: str,
        is_callable: bool,
        response_time_ms: int | None = None,
        uptime_seconds: int | None = None,
        version: ModelSemVer | None = None,
        *,
        error_message: str | None = None,
        error_code: str | None = None,
        configuration: "ModelGenericProperties | None" = None,
        metrics: "ModelMonitoringMetrics | None" = None,
        dependencies: list[str] | None = None,
    ) -> "ModelToolHealth":
        """Create tool health with comprehensive metrics."""
        return cls(
            tool_name=tool_name,
            status=EnumToolHealthStatus(status),
            tool_type=EnumToolType(tool_type),
            is_callable=is_callable,
            error_message=error_message,
            error_code=error_code,
            last_check_time=datetime.now(UTC).isoformat(),
            response_time_ms=response_time_ms,
            uptime_seconds=uptime_seconds,
            version=version,
            consecutive_failures=0 if is_callable else 1,
            configuration=configuration,
            metrics=metrics,
            dependencies=dependencies if dependencies is not None else [],
        )


# Fix forward references for Pydantic models
try:
    ModelToolHealth.model_rebuild()
<<<<<<< HEAD
except Exception:  # fallback-ok: model_rebuild() can raise various Pydantic errors
    pass  # Ignore rebuild errors during import
=======
except (
    Exception
):  # error-ok: model_rebuild may fail during circular import resolution, safe to ignore
    pass
>>>>>>> 5299ac74
<|MERGE_RESOLUTION|>--- conflicted
+++ resolved
@@ -615,12 +615,7 @@
 # Fix forward references for Pydantic models
 try:
     ModelToolHealth.model_rebuild()
-<<<<<<< HEAD
-except Exception:  # fallback-ok: model_rebuild() can raise various Pydantic errors
-    pass  # Ignore rebuild errors during import
-=======
 except (
     Exception
 ):  # error-ok: model_rebuild may fail during circular import resolution, safe to ignore
-    pass
->>>>>>> 5299ac74
+    pass