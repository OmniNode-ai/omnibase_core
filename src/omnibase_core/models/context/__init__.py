# SPDX-FileCopyrightText: 2025 OmniNode Team <info@omninode.ai>
#
# SPDX-License-Identifier: Apache-2.0
"""Context models for typed Generic[TContext] patterns.

This module provides reusable typed context models for use as type parameters
in generic models like ModelErrorDetails[TContext].

Available Context Models:
    Error/Retry Context:
        - ModelTraceContext: Distributed tracing and correlation
        - ModelOperationalContext: Operation-level metadata
        - ModelRetryContext: Retry-related metadata
        - ModelResourceContext: Resource identification
        - ModelRuntimeDirectivePayload: Runtime directive parameters
        - ModelUserContext: User and session tracking
        - ModelValidationContext: Field-level validation details

    Effect Context:
        - ModelEffectInputData: Effect operation targets and parameters

    Intent Context:
        - ModelReducerIntentPayload: Typed payload for reducer intents (FSM transitions)

    Metadata Context:
        - ModelSessionContext: Session identification and client context
        - ModelHttpRequestMetadata: HTTP-specific request metadata
        - ModelAuthorizationContext: RBAC/ABAC authorization information
        - ModelAuditMetadata: Compliance and audit trail metadata
        - ModelCheckpointMetadata: Checkpoint state persistence metadata
        - ModelDetectionMetadata: Security pattern detection metadata
        - ModelNodeInitMetadata: Node initialization tracking metadata

    Action/Routing Context (OMN-1049):
        - ModelActionExecutionContext: Action/node execution context
        - ModelRoutingMetadata: Service routing and load balancing
        - ModelServiceDiscoveryMetadata: Service discovery and composition
        - ModelActionParameters: Typed action execution parameters

Thread Safety:
    All context models are immutable (frozen=True) after creation,
    making them thread-safe for concurrent read access.

Usage Notes:
    Checkpoint Metadata Models:
        There are two checkpoint metadata models with distinct purposes:

        - ModelCheckpointMetadata (this module):
            For workflow state tracking. Use when you need to capture checkpoint
            state within a workflow context, including trigger events, workflow
            stage, and checkpoint version.

        - ModelStorageCheckpointMetadata (omnibase_core.models.core):
            For storage backend persistence. Use when implementing checkpoint
            storage backends that need retention policies, storage labels, and
            blob store integration.

Example:
    Using context models with Generic patterns::

        from omnibase_core.models.context import (
            ModelTraceContext,
            ModelOperationalContext,
            ModelRetryContext,
            ModelSessionContext,
        )
        from uuid import uuid4

        # Create trace context
        trace = ModelTraceContext(
            trace_id=uuid4(),
            span_id=uuid4(),
        )

        # Create operational context
        operation = ModelOperationalContext(
            operation_name="create_user",
            timeout_ms=5000,
        )

        # Create retry context
        retry = ModelRetryContext(
            attempt=2,
            retryable=True,
        )

        # Create session context
        session = ModelSessionContext(
            session_id="sess_123",
            locale="en-US",
        )
"""

<<<<<<< HEAD
# Error/Retry context models
# Effect context models
=======
# Action/Routing context models (OMN-1049)
from omnibase_core.models.context.model_action_execution_context import (
    ModelActionExecutionContext,
)
from omnibase_core.models.context.model_action_parameters import ModelActionParameters

>>>>>>> f79f0214
# Metadata context models
from omnibase_core.models.context.model_audit_metadata import ModelAuditMetadata
from omnibase_core.models.context.model_authorization_context import (
    ModelAuthorizationContext,
)
from omnibase_core.models.context.model_checkpoint_metadata import (
    ModelCheckpointMetadata,
)
from omnibase_core.models.context.model_detection_metadata import ModelDetectionMetadata
from omnibase_core.models.context.model_effect_input_data import (
    ModelEffectInputData,
)
from omnibase_core.models.context.model_http_request_metadata import (
    ModelHttpRequestMetadata,
)
from omnibase_core.models.context.model_node_init_metadata import ModelNodeInitMetadata

# Error/Retry context models
from omnibase_core.models.context.model_operational_context import (
    ModelOperationalContext,
)
from omnibase_core.models.context.model_reducer_intent_payload import (
    ModelReducerIntentPayload,
)
from omnibase_core.models.context.model_resource_context import ModelResourceContext
from omnibase_core.models.context.model_retry_context import ModelRetryContext
<<<<<<< HEAD
from omnibase_core.models.context.model_runtime_directive_payload import (
    ModelRuntimeDirectivePayload,
=======
from omnibase_core.models.context.model_routing_metadata import (
    VALID_LOAD_BALANCE_STRATEGIES,
    LoadBalanceStrategy,
    ModelRoutingMetadata,
)
from omnibase_core.models.context.model_service_discovery_metadata import (
    ModelServiceDiscoveryMetadata,
>>>>>>> f79f0214
)
from omnibase_core.models.context.model_session_context import ModelSessionContext
from omnibase_core.models.context.model_trace_context import ModelTraceContext
from omnibase_core.models.context.model_user_context import ModelUserContext
from omnibase_core.models.context.model_validation_context import ModelValidationContext

__all__ = [
    # Error/Retry context models
    "ModelOperationalContext",
    "ModelResourceContext",
    "ModelRetryContext",
    "ModelRuntimeDirectivePayload",
    "ModelTraceContext",
    "ModelUserContext",
    "ModelValidationContext",
    # Effect context models
    "ModelEffectInputData",
    # Intent context models
    "ModelReducerIntentPayload",
    # Metadata context models
    "ModelAuditMetadata",
    "ModelAuthorizationContext",
    "ModelCheckpointMetadata",
    "ModelDetectionMetadata",
    "ModelHttpRequestMetadata",
    "ModelNodeInitMetadata",
    "ModelSessionContext",
    # Action/Routing context models (OMN-1049)
    "LoadBalanceStrategy",
    "ModelActionExecutionContext",
    "ModelActionParameters",
    "ModelRoutingMetadata",
    "ModelServiceDiscoveryMetadata",
    "VALID_LOAD_BALANCE_STRATEGIES",
]<|MERGE_RESOLUTION|>--- conflicted
+++ resolved
@@ -91,17 +91,14 @@
         )
 """
 
-<<<<<<< HEAD
-# Error/Retry context models
-# Effect context models
-=======
 # Action/Routing context models (OMN-1049)
 from omnibase_core.models.context.model_action_execution_context import (
     ModelActionExecutionContext,
 )
 from omnibase_core.models.context.model_action_parameters import ModelActionParameters
 
->>>>>>> f79f0214
+# Error/Retry context models
+# Effect context models
 # Metadata context models
 from omnibase_core.models.context.model_audit_metadata import ModelAuditMetadata
 from omnibase_core.models.context.model_authorization_context import (
@@ -128,10 +125,6 @@
 )
 from omnibase_core.models.context.model_resource_context import ModelResourceContext
 from omnibase_core.models.context.model_retry_context import ModelRetryContext
-<<<<<<< HEAD
-from omnibase_core.models.context.model_runtime_directive_payload import (
-    ModelRuntimeDirectivePayload,
-=======
 from omnibase_core.models.context.model_routing_metadata import (
     VALID_LOAD_BALANCE_STRATEGIES,
     LoadBalanceStrategy,
@@ -139,7 +132,6 @@
 )
 from omnibase_core.models.context.model_service_discovery_metadata import (
     ModelServiceDiscoveryMetadata,
->>>>>>> f79f0214
 )
 from omnibase_core.models.context.model_session_context import ModelSessionContext
 from omnibase_core.models.context.model_trace_context import ModelTraceContext
@@ -151,7 +143,6 @@
     "ModelOperationalContext",
     "ModelResourceContext",
     "ModelRetryContext",
-    "ModelRuntimeDirectivePayload",
     "ModelTraceContext",
     "ModelUserContext",
     "ModelValidationContext",
