# SPDX-FileCopyrightText: 2025 OmniNode Team
# SPDX-License-Identifier: Apache-2.0
"""
Extension intent model for plugin and experimental workflows.

This module provides ModelIntent, a flexible intent class for extension workflows
where the intent schema is not known at compile time. For core infrastructure
intents (registration, persistence, lifecycle), use the discriminated union
in omnibase_core.models.intents instead.

Intent System Architecture:
    The ONEX intent system has two tiers:

    1. Core Intents (omnibase_core.models.intents):
       - Discriminated union pattern
       - Closed set of known intents
       - Exhaustive pattern matching required
       - Compile-time type safety
       - Use for: registration, persistence, lifecycle, core workflows

    2. Extension Intents (this module):
       - Generic ModelIntent with Protocol-typed payload
       - Open set for plugins and extensions
       - String-based intent_type routing
       - Runtime validation via Protocol
       - Use for: plugins, experimental features, third-party integrations

Design Pattern:
    ModelIntent maintains Reducer purity by separating the decision of "what side
    effect should occur" from the execution of that side effect. The Reducer emits
    intents describing what should happen, and the Effect node consumes and executes
    them.

    Reducer function: delta(state, action) -> (new_state, intents[])

Thread Safety:
    ModelIntent is immutable (frozen=True) after creation, making it thread-safe
    for concurrent read access. Note that this provides shallow immutability.

When to Use ModelIntent vs Core Intents:
    Use ModelIntent when:
    - Building a plugin or extension
    - Experimenting with new intent types
    - Intent schema is dynamic or user-defined
    - Third-party integration with unknown schemas

    Use Core Intents (models.intents) when:
    - Working with registration, persistence, or lifecycle
    - Need exhaustive handling guarantees
    - Want compile-time type safety
    - Building core infrastructure

Typed Payloads (v0.4.0+):
    ModelIntent requires typed payloads implementing ProtocolIntentPayload.
    All payload classes must have an `intent_type` attribute for routing.

    Typed Payload Categories:
        - Logging: ModelPayloadLogEvent, ModelPayloadMetric
        - Persistence: ModelPayloadPersistState, ModelPayloadPersistResult
        - FSM: ModelPayloadFSMStateAction, ModelPayloadFSMTransitionAction, ModelPayloadFSMCompleted
        - Events: ModelPayloadEmitEvent
        - I/O: ModelPayloadWrite, ModelPayloadHTTP
        - Notifications: ModelPayloadNotify
        - Extensions: ModelPayloadExtension (catch-all for plugins)

Intent Types (Extension Examples):
    - "plugin.execute": Execute a plugin action
    - "webhook.send": Send a webhook notification
    - "custom.transform": Apply custom data transformation
    - "experimental.feature": Test experimental feature

Example (Typed Payload):
    >>> from omnibase_core.models.reducer import ModelIntent
<<<<<<< HEAD
    >>> from omnibase_core.models.context import ModelReducerIntentPayload
    >>>
    >>> # With typed payload (recommended for structured data)
    >>> intent = ModelIntent(
    ...     intent_type="fsm.transition",
    ...     target="user_workflow",
    ...     payload=ModelReducerIntentPayload(
    ...         target_state="active",
    ...         source_state="pending",
    ...         trigger="user_verified",
    ...         entity_type="user",
    ...     ),
    ...     priority=5,
    ... )
    >>>
    >>> # With dict payload (backwards compatible)
=======
    >>> from omnibase_core.models.reducer.payloads import ModelPayloadLogEvent
    >>>
    >>> # Create intent with typed payload
>>>>>>> f79f0214
    >>> intent = ModelIntent(
    ...     intent_type="log_event",
    ...     target="logging",
    ...     payload=ModelPayloadLogEvent(
    ...         level="INFO",
    ...         message="Processing completed",
    ...         context={"duration_ms": 125},
    ...     ),
    ... )

See Also:
    - docs/architecture/PAYLOAD_TYPE_ARCHITECTURE.md: Typed payload architecture guide
    - omnibase_core.models.reducer.payloads: Typed payload models
    - omnibase_core.models.reducer.payloads.ProtocolIntentPayload: Payload protocol
    - omnibase_core.models.intents: Core infrastructure intents (discriminated union)
    - omnibase_core.nodes.node_reducer: Emits intents during reduction
    - omnibase_core.nodes.node_effect: Executes intents
"""

<<<<<<< HEAD
from __future__ import annotations

from typing import Any
=======
import logging
import warnings
from typing import Self
>>>>>>> f79f0214
from uuid import UUID, uuid4

from pydantic import BaseModel, ConfigDict, Field, model_validator

from omnibase_core.models.reducer.payloads.model_protocol_intent_payload import (
    ProtocolIntentPayload,
)

<<<<<<< HEAD
from omnibase_core.models.context.model_reducer_intent_payload import (
    ModelReducerIntentPayload,
)
from omnibase_core.utils.util_decorators import allow_dict_str_any


@allow_dict_str_any(
    "Intent payloads support both typed ModelReducerIntentPayload and flexible dict[str, Any] "
    "for flexible payloads when typed fields are not applicable."
)
=======
# Module-level logger for validation diagnostics
_logger = logging.getLogger(__name__)


>>>>>>> f79f0214
class ModelIntent(BaseModel):
    """
    Extension intent declaration for plugin and experimental workflows.

    For core infrastructure intents (registration, persistence, lifecycle),
    use the discriminated union in omnibase_core.models.intents instead.

    The Reducer is a pure function: delta(state, action) -> (new_state, intents[])
    Instead of performing side effects directly, it emits Intents describing
    what side effects should occur. The Effect node consumes these Intents
    and executes them.

    Extension Intent Examples:
        - Intent to execute plugin action
        - Intent to send webhook
        - Intent to apply custom transformation
        - Intent for experimental features

<<<<<<< HEAD
    Example:
        Basic usage with dict (backwards compatible)::

            intent = ModelIntent(
                intent_type="webhook.send",
                target="notifications",
                payload={"url": "https://...", "method": "POST"},
            )

        With typed ModelReducerIntentPayload (recommended for FSM transitions)::

            from omnibase_core.models.context import ModelReducerIntentPayload

            intent = ModelIntent(
                intent_type="fsm.transition",
                target="user_workflow",
                payload=ModelReducerIntentPayload(
                    target_state="active",
                    source_state="pending",
                    trigger="user_verified",
                    entity_type="user",
                    operation="activate",
                ),
            )
=======
    Attributes:
        intent_id: Unique identifier for this intent (auto-generated UUID).
        intent_type: Type of intent for routing (e.g., "log_event", "notify").
        target: Target for the intent execution (service, channel, topic).
        payload: Typed payload implementing ProtocolIntentPayload.
        priority: Execution priority (1-10, higher = more urgent).
        lease_id: Optional lease ID for leased workflow tracking.
        epoch: Optional epoch for versioned state tracking.
>>>>>>> f79f0214

    See Also:
        omnibase_core.models.context.ModelReducerIntentPayload: Typed payload for structured intents
        omnibase_core.models.intents.ModelCoreIntent: Base class for core intents
        omnibase_core.models.intents.ModelCoreRegistrationIntent: Discriminated union type alias
            for core infrastructure intents (registration, persistence, lifecycle)
    """

    intent_id: UUID = Field(
        default_factory=uuid4,
        description="Unique identifier for this intent",
    )

    intent_type: str = Field(
        ...,
        description="Type of intent (log_event, emit_event, write, notify, etc.)",
        min_length=1,
        max_length=100,
    )

    target: str = Field(
        ...,
        description="Target for the intent execution (service, channel, topic)",
        min_length=1,
        max_length=200,
    )

<<<<<<< HEAD
    payload: ModelReducerIntentPayload | dict[str, Any] = Field(
        default_factory=dict,
        description=(
            "Intent payload data. Accepts either a typed ModelReducerIntentPayload for "
            "structured FSM transitions and side effect requests, or a flexible "
            "dict[str, Any] for flexible payloads in extension workflows."
=======
    payload: ProtocolIntentPayload = Field(
        ...,
        description=(
            "Intent payload implementing ProtocolIntentPayload. "
            "Use typed payloads from omnibase_core.models.reducer.payloads "
            "(e.g., ModelPayloadLogEvent, ModelPayloadNotify, ModelPayloadExtension)."
>>>>>>> f79f0214
        ),
    )

    priority: int = Field(
        default=1,
        description="Execution priority (higher = more urgent)",
        ge=1,
        le=10,
    )

    # Lease fields for single-writer semantics
    lease_id: UUID | None = Field(
        default=None,
        description="Optional lease ID if this intent relates to a leased workflow",
    )

    epoch: int | None = Field(
        default=None,
        description="Optional epoch if this intent relates to versioned state",
        ge=0,
    )

    @model_validator(mode="after")
    def _validate_intent_type_consistency(self) -> Self:
        """
        Validate that intent_type matches the payload's intent_type.

        This ensures consistency between the intent's routing type and the
        payload's discriminator field. If they don't match, a warning is logged
        but the model is still valid (to support extension use cases).

        Returns:
            Self: The validated model instance

        Note:
            This validator logs a warning if intent_type differs from
            payload.intent_type but does not raise an error.
        """
        payload_intent_type = self.payload.intent_type
        if self.intent_type != payload_intent_type:
            _logger.warning(
                "ModelIntent intent_type='%s' differs from payload.intent_type='%s'. "
                "This may cause routing issues. Consider using the same value.",
                self.intent_type,
                payload_intent_type,
            )
        return self

    @model_validator(mode="after")
    def _validate_lease_epoch_consistency(self) -> Self:
        """
        Validate cross-field consistency for lease semantics.

        If epoch is set (versioned state tracking), lease_id should ideally also
        be set to ensure proper single-writer semantics. This validation emits
        a warning for potentially misconfigured intents that have versioning
        without ownership proof.

        Note:
            This is a warning rather than an error because ModelIntent supports
            extension and experimental workflows where epoch may be used for
            simple versioning without the full lease semantics. For core
            infrastructure intents requiring strict single-writer guarantees,
            use the discriminated union in omnibase_core.models.intents.

        Returns:
            Self: The validated model instance
        """
        if self.epoch is not None and self.lease_id is None:
            warnings.warn(
                f"ModelIntent has epoch ({self.epoch}) set without lease_id. "
                "For proper single-writer semantics in distributed workflows, "
                "consider providing a lease_id to prove ownership. "
                "For extension intents without coordination requirements, "
                "this warning can be safely ignored.",
                UserWarning,
                stacklevel=3,
            )
        return self

    model_config = ConfigDict(
        extra="forbid",
        frozen=True,
        use_enum_values=False,
        validate_assignment=True,
        from_attributes=True,
        arbitrary_types_allowed=True,  # Required for Protocol types
    )<|MERGE_RESOLUTION|>--- conflicted
+++ resolved
@@ -71,28 +71,9 @@
 
 Example (Typed Payload):
     >>> from omnibase_core.models.reducer import ModelIntent
-<<<<<<< HEAD
-    >>> from omnibase_core.models.context import ModelReducerIntentPayload
-    >>>
-    >>> # With typed payload (recommended for structured data)
-    >>> intent = ModelIntent(
-    ...     intent_type="fsm.transition",
-    ...     target="user_workflow",
-    ...     payload=ModelReducerIntentPayload(
-    ...         target_state="active",
-    ...         source_state="pending",
-    ...         trigger="user_verified",
-    ...         entity_type="user",
-    ...     ),
-    ...     priority=5,
-    ... )
-    >>>
-    >>> # With dict payload (backwards compatible)
-=======
     >>> from omnibase_core.models.reducer.payloads import ModelPayloadLogEvent
     >>>
     >>> # Create intent with typed payload
->>>>>>> f79f0214
     >>> intent = ModelIntent(
     ...     intent_type="log_event",
     ...     target="logging",
@@ -112,15 +93,9 @@
     - omnibase_core.nodes.node_effect: Executes intents
 """
 
-<<<<<<< HEAD
-from __future__ import annotations
-
-from typing import Any
-=======
 import logging
 import warnings
 from typing import Self
->>>>>>> f79f0214
 from uuid import UUID, uuid4
 
 from pydantic import BaseModel, ConfigDict, Field, model_validator
@@ -129,23 +104,10 @@
     ProtocolIntentPayload,
 )
 
-<<<<<<< HEAD
-from omnibase_core.models.context.model_reducer_intent_payload import (
-    ModelReducerIntentPayload,
-)
-from omnibase_core.utils.util_decorators import allow_dict_str_any
-
-
-@allow_dict_str_any(
-    "Intent payloads support both typed ModelReducerIntentPayload and flexible dict[str, Any] "
-    "for flexible payloads when typed fields are not applicable."
-)
-=======
 # Module-level logger for validation diagnostics
 _logger = logging.getLogger(__name__)
 
 
->>>>>>> f79f0214
 class ModelIntent(BaseModel):
     """
     Extension intent declaration for plugin and experimental workflows.
@@ -164,32 +126,6 @@
         - Intent to apply custom transformation
         - Intent for experimental features
 
-<<<<<<< HEAD
-    Example:
-        Basic usage with dict (backwards compatible)::
-
-            intent = ModelIntent(
-                intent_type="webhook.send",
-                target="notifications",
-                payload={"url": "https://...", "method": "POST"},
-            )
-
-        With typed ModelReducerIntentPayload (recommended for FSM transitions)::
-
-            from omnibase_core.models.context import ModelReducerIntentPayload
-
-            intent = ModelIntent(
-                intent_type="fsm.transition",
-                target="user_workflow",
-                payload=ModelReducerIntentPayload(
-                    target_state="active",
-                    source_state="pending",
-                    trigger="user_verified",
-                    entity_type="user",
-                    operation="activate",
-                ),
-            )
-=======
     Attributes:
         intent_id: Unique identifier for this intent (auto-generated UUID).
         intent_type: Type of intent for routing (e.g., "log_event", "notify").
@@ -198,7 +134,6 @@
         priority: Execution priority (1-10, higher = more urgent).
         lease_id: Optional lease ID for leased workflow tracking.
         epoch: Optional epoch for versioned state tracking.
->>>>>>> f79f0214
 
     See Also:
         omnibase_core.models.context.ModelReducerIntentPayload: Typed payload for structured intents
@@ -226,21 +161,12 @@
         max_length=200,
     )
 
-<<<<<<< HEAD
-    payload: ModelReducerIntentPayload | dict[str, Any] = Field(
-        default_factory=dict,
-        description=(
-            "Intent payload data. Accepts either a typed ModelReducerIntentPayload for "
-            "structured FSM transitions and side effect requests, or a flexible "
-            "dict[str, Any] for flexible payloads in extension workflows."
-=======
     payload: ProtocolIntentPayload = Field(
         ...,
         description=(
             "Intent payload implementing ProtocolIntentPayload. "
             "Use typed payloads from omnibase_core.models.reducer.payloads "
             "(e.g., ModelPayloadLogEvent, ModelPayloadNotify, ModelPayloadExtension)."
->>>>>>> f79f0214
         ),
     )
 
