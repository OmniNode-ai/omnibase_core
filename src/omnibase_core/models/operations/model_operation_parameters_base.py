--- conflicted
+++ resolved
@@ -7,23 +7,174 @@
 
 from __future__ import annotations
 
-from pydantic import BaseModel, Field
+from typing import Any, Optional
+
+from pydantic import BaseModel, Field, ValidationInfo, field_validator
 
 from omnibase_core.core.decorators import allow_dict_str_any
 from omnibase_core.core.type_constraints import (
     Executable,
     Identifiable,
+    ProtocolValidatable,
     Serializable,
-    Validatable,
 )
+from omnibase_core.enums.enum_operation_parameter_type import EnumOperationParameterType
 from omnibase_core.models.common.model_schema_value import ModelSchemaValue
 
 
+# Discriminated parameter union to replace primitive soup pattern
+class ModelOperationParameterValue(BaseModel):
+    """
+    Discriminated union for operation parameter values.
+
+    Replaces Union[StringParameter, NumericParameter, ...] with ONEX-compliant
+    discriminated union pattern.
+    """
+
+    parameter_type: EnumOperationParameterType = Field(
+        description="Parameter type discriminator"
+    )
+    name: str = Field(..., description="Parameter name")
+    description: str = Field(default="", description="Parameter description")
+    required: bool = Field(default=False, description="Whether parameter is required")
+
+    # Value storage fields (only one should be populated based on parameter_type)
+    string_value: str | None = None
+    numeric_value: float | None = None
+    boolean_value: bool | None = None
+    list_value: list[str] | None = None
+    nested_value: ModelSchemaValue | None = None
+
+    # Type-specific validation fields
+    pattern: str | None = Field(None, description="Regex pattern for string validation")
+    min_length: int | None = Field(None, description="Minimum string length")
+    max_length: int | None = Field(None, description="Maximum string length")
+    min_value: float | None = Field(None, description="Minimum numeric value")
+    max_value: float | None = Field(None, description="Maximum numeric value")
+    precision: int | None = Field(None, description="Decimal precision for numeric")
+    default_value: bool | None = Field(None, description="Default boolean value")
+    allowed_values: list[str] | None = Field(None, description="Allowed list values")
+    min_items: int | None = Field(None, description="Minimum list items")
+    max_items: int | None = Field(None, description="Maximum list items")
+    schema_type: str | None = Field(None, description="Schema type for nested values")
+
+    @field_validator(
+        "string_value", "numeric_value", "boolean_value", "list_value", "nested_value"
+    )
+    @classmethod
+    def validate_value_type(cls, v: Any, info: ValidationInfo) -> Any:
+        """Ensure value matches declared parameter type."""
+        if not hasattr(info, "data") or "parameter_type" not in info.data:
+            return v
+
+        parameter_type = info.data["parameter_type"]
+        field_name = info.field_name
+
+        # Check that the correct field is populated for the type
+        expected_fields = {
+            EnumOperationParameterType.STRING: "string_value",
+            EnumOperationParameterType.NUMERIC: "numeric_value",
+            EnumOperationParameterType.BOOLEAN: "boolean_value",
+            EnumOperationParameterType.LIST: "list_value",
+            EnumOperationParameterType.NESTED: "nested_value",
+        }
+
+        expected_field = expected_fields.get(parameter_type)
+        if (
+            expected_field == field_name
+            and v is None
+            and parameter_type != EnumOperationParameterType.NESTED
+        ):
+            raise ValueError(f"Value required for parameter type {parameter_type}")
+        elif expected_field != field_name and v is not None:
+            raise ValueError(
+                f"Unexpected value in {field_name} for parameter type {parameter_type}"
+            )
+
+        return v
+
+    @classmethod
+    def from_string(
+        cls, name: str, value: str, **kwargs: Any
+    ) -> "ModelOperationParameterValue":
+        """Create string parameter."""
+        return cls(
+            parameter_type=EnumOperationParameterType.STRING,
+            name=name,
+            string_value=value,
+            **kwargs,
+        )
+
+    @classmethod
+    def from_numeric(
+        cls, name: str, value: float, **kwargs: Any
+    ) -> "ModelOperationParameterValue":
+        """Create numeric parameter."""
+        return cls(
+            parameter_type=EnumOperationParameterType.NUMERIC,
+            name=name,
+            numeric_value=value,
+            **kwargs,
+        )
+
+    @classmethod
+    def from_boolean(
+        cls, name: str, value: bool, **kwargs: Any
+    ) -> "ModelOperationParameterValue":
+        """Create boolean parameter."""
+        return cls(
+            parameter_type=EnumOperationParameterType.BOOLEAN,
+            name=name,
+            boolean_value=value,
+            **kwargs,
+        )
+
+    @classmethod
+    def from_list(
+        cls, name: str, value: list[str], **kwargs: Any
+    ) -> "ModelOperationParameterValue":
+        """Create list parameter."""
+        return cls(
+            parameter_type=EnumOperationParameterType.LIST,
+            name=name,
+            list_value=value,
+            **kwargs,
+        )
+
+    @classmethod
+    def from_nested(
+        cls, name: str, value: ModelSchemaValue, **kwargs: Any
+    ) -> "ModelOperationParameterValue":
+        """Create nested parameter."""
+        return cls(
+            parameter_type=EnumOperationParameterType.NESTED,
+            name=name,
+            nested_value=value,
+            **kwargs,
+        )
+
+    def get_value(self) -> Any:
+        """Get the actual parameter value."""
+        if self.parameter_type == EnumOperationParameterType.STRING:
+            return self.string_value
+        elif self.parameter_type == EnumOperationParameterType.NUMERIC:
+            return self.numeric_value
+        elif self.parameter_type == EnumOperationParameterType.BOOLEAN:
+            return self.boolean_value
+        elif self.parameter_type == EnumOperationParameterType.LIST:
+            return self.list_value
+        elif self.parameter_type == EnumOperationParameterType.NESTED:
+            return self.nested_value
+        else:
+            # Exhaustive case handling - this should never be reached
+            raise ValueError(f"Unknown parameter type: {self.parameter_type}")
+
+
 class ModelOperationParameters(BaseModel):
     """
-    Strongly-typed operation parameters.
-
-    Replaces dict[str, Any] with structured parameter model.
+    Strongly-typed operation parameters with discriminated unions.
+
+    Replaces primitive soup pattern with discriminated parameter types.
     Implements omnibase_spi protocols:
     - Executable: Execution management capabilities
     - Identifiable: UUID-based identification
@@ -31,23 +182,18 @@
     - Validatable: Validation and verification
     """
 
-    string_parameters: dict[str, str] = Field(
-        default_factory=dict, description="String-based parameters"
+    # Use discriminated union for parameter values
+    parameters: dict[str, ModelOperationParameterValue] = Field(
+        default_factory=dict,
+        description="Operation parameters with discriminated union types",
     )
-    numeric_parameters: dict[str, float] = Field(
-        default_factory=dict, description="Numeric parameters"
-    )
-    boolean_parameters: dict[str, bool] = Field(
-        default_factory=dict, description="Boolean parameters"
-    )
-    list_parameters: dict[str, list[str]] = Field(
-        default_factory=dict, description="List-based parameters"
-    )
-    nested_parameters: dict[str, ModelSchemaValue] = Field(
-        default_factory=dict, description="Complex nested parameters with proper typing"
-    )
-
-<<<<<<< HEAD
+
+    model_config = {
+        "extra": "ignore",
+        "use_enum_values": False,
+        "validate_assignment": True,
+    }
+
     # Protocol method implementations
 
     def execute(self, **kwargs: Any) -> bool:
@@ -83,21 +229,14 @@
         return self.model_dump(exclude_none=False, by_alias=True)
 
     def validate_instance(self) -> bool:
-        """Validate instance integrity (Validatable protocol)."""
+        """Validate instance integrity (ProtocolValidatable protocol)."""
         try:
             # Basic validation - ensure required fields exist
             # Override in specific models for custom validation
             return True
         except Exception:
             return False
-=======
-    model_config = {
-        "extra": "ignore",
-        "use_enum_values": False,
-        "validate_assignment": True,
-    }
->>>>>>> fb191b47
 
 
 # Export for use
-__all__ = ["ModelOperationParameters"]+__all__ = ["ModelOperationParameters", "ModelOperationParameterValue"]