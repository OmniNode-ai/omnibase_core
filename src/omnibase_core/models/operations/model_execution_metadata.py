<<<<<<< HEAD
from __future__ import annotations

from pydantic import Field, ValidationError, field_validator

from omnibase_core.enums.enum_core_error_code import EnumCoreErrorCode
from omnibase_core.models.errors.model_onex_error import ModelOnexError
from omnibase_core.models.primitives.model_semver import (
    ModelSemVer,
    default_model_version,
)

=======
>>>>>>> 5299ac74
"""
Strongly-typed execution metadata structure.

Replaces dict[str, Any] usage in execution metadata with structured typing.
Follows ONEX strong typing principles and one-model-per-file architecture.
"""

from datetime import datetime
from typing import Any
from uuid import UUID, uuid4

from pydantic import BaseModel, Field, field_validator

from omnibase_core.enums.enum_core_error_code import EnumCoreErrorCode
from omnibase_core.enums.enum_environment import EnumEnvironment
from omnibase_core.enums.enum_execution_status_v2 import EnumExecutionStatusV2
from omnibase_core.models.errors.model_onex_error import ModelOnexError
from omnibase_core.models.primitives.model_semver import (
    ModelSemVer,
    default_model_version,
)

__all__ = ["ModelExecutionMetadata"]


class ModelExecutionMetadata(BaseModel):
    """
    Strongly-typed execution metadata.

    Replaces dict[str, Any] with structured metadata model.

    Implements Core protocols:
    - Executable: Execution management capabilities
    - Identifiable: UUID-based identification
    - Serializable: Data serialization/deserialization
    - Validatable: Validation and verification
    """

    execution_id: UUID = Field(
        default_factory=uuid4,
        description="Unique execution identifier (UUID format)",
    )
    start_time: datetime = Field(default=..., description="Execution start timestamp")
    end_time: datetime | None = Field(
        default=None, description="Execution end timestamp"
    )
    duration_ms: int = Field(
        default=0,
        ge=0,
        description="Execution duration in milliseconds",
    )
    status: EnumExecutionStatusV2 = Field(
        default=EnumExecutionStatusV2.PENDING,
        description="Execution status",
    )
    correlation_id: UUID | None = Field(
        default=None,
        description="Request correlation ID (UUID format)",
    )

    # Environment information
    environment: EnumEnvironment = Field(
        default=EnumEnvironment.DEVELOPMENT,
        description="Execution environment",
    )
    version: ModelSemVer = Field(
        default_factory=default_model_version,
        description="System version in semantic version format",
    )
    node_id: UUID | None = Field(
        default=None,
        description="Executing node identifier (UUID format)",
    )

    # Resource usage
    memory_usage_mb: float = Field(default=0.0, description="Memory usage in MB")
    cpu_usage_percent: float = Field(default=0.0, description="CPU usage percentage")

    # Error information
    error_count: int = Field(
        default=0, ge=0, description="Number of errors encountered"
    )
    warning_count: int = Field(
        default=0, ge=0, description="Number of warnings encountered"
    )

    model_config = {
        "extra": "ignore",
        "use_enum_values": False,
        "validate_assignment": True,
    }

    # Input validation for proper enum types
    @field_validator("status", mode="before")
    @classmethod
    def validate_status_type(cls, v: Any) -> EnumExecutionStatusV2:
        """Validate execution status is proper enum type."""
        if isinstance(v, EnumExecutionStatusV2):
            return v
        raise ModelOnexError(
            error_code=EnumCoreErrorCode.VALIDATION_ERROR,
            message=f"Status must be EnumExecutionStatusV2, got {type(v)}",
        )

    @field_validator("environment", mode="before")
    @classmethod
    def validate_environment_type(cls, v: Any) -> EnumEnvironment:
        """Validate environment is proper enum type."""
        if isinstance(v, EnumEnvironment):
            return v
        raise ModelOnexError(
            error_code=EnumCoreErrorCode.VALIDATION_ERROR,
            message=f"Environment must be EnumEnvironment, got {type(v)}",
        )

    # Protocol method implementations

    def get_id(self) -> str:
        """Get execution identifier (Identifiable protocol)."""
        return str(self.execution_id)

    def execute(self, **kwargs: object) -> bool:
        """Execute or update execution status (Executable protocol)."""
        try:
            # Update execution status and metadata
            if "status" in kwargs:
                status_value = kwargs["status"]
                if isinstance(status_value, EnumExecutionStatusV2):
                    self.status = status_value
                else:
                    raise ModelOnexError(
                        error_code=EnumCoreErrorCode.VALIDATION_ERROR,
                        message=f"Status must be EnumExecutionStatusV2, got {type(status_value)}",
                    )
            if "end_time" in kwargs:
                end_time_value = kwargs["end_time"]
                if isinstance(end_time_value, datetime):
                    self.end_time = end_time_value
                    if self.start_time and self.end_time:
                        self.duration_ms = int(
                            (self.end_time - self.start_time).total_seconds() * 1000,
                        )
            # Update resource usage if provided
            if "memory_usage_mb" in kwargs:
                memory_value = kwargs["memory_usage_mb"]
                if isinstance(memory_value, (int, float)):
                    self.memory_usage_mb = float(memory_value)
            if "cpu_usage_percent" in kwargs:
                cpu_value = kwargs["cpu_usage_percent"]
                if isinstance(cpu_value, (int, float)):
                    self.cpu_usage_percent = float(cpu_value)
            return True
<<<<<<< HEAD
        except ValidationError as e:
=======
        except (
            Exception
        ) as e:  # error-ok: Converts any exception to structured ModelOnexError
>>>>>>> 5299ac74
            raise ModelOnexError(
                message=f"Failed to execute metadata update: {e}",
                error_code=EnumCoreErrorCode.OPERATION_FAILED,
            ) from e

    def serialize(self) -> dict[str, object]:
        """Serialize execution metadata to dictionary (Serializable protocol)."""
        return self.model_dump(exclude_none=False, by_alias=True)

    def validate_instance(self) -> bool:
        """Validate execution metadata integrity (ProtocolValidatable protocol).

        Raises:
            OnexError: If validation fails with invalid field values
            Exception: If validation logic fails
        """
        # Validate required fields
        if not self.execution_id:
            raise ModelOnexError(
                message="execution_id is required",
                error_code=EnumCoreErrorCode.VALIDATION_ERROR,
            )
        if not self.start_time:
            raise ModelOnexError(
                message="start_time is required",
                error_code=EnumCoreErrorCode.VALIDATION_ERROR,
            )
        # Validate logical consistency
        if self.end_time and self.end_time < self.start_time:
            raise ModelOnexError(
                message="end_time cannot be before start_time",
                error_code=EnumCoreErrorCode.VALIDATION_ERROR,
            )
        if self.duration_ms < 0:
            raise ModelOnexError(
                message="duration_ms cannot be negative",
                error_code=EnumCoreErrorCode.VALIDATION_ERROR,
            )
        if self.memory_usage_mb < 0 or self.cpu_usage_percent < 0:
            raise ModelOnexError(
                message="Resource usage values cannot be negative",
                error_code=EnumCoreErrorCode.VALIDATION_ERROR,
            )
        if self.error_count < 0 or self.warning_count < 0:
            raise ModelOnexError(
                message="Error and warning counts cannot be negative",
                error_code=EnumCoreErrorCode.VALIDATION_ERROR,
            )
        return True<|MERGE_RESOLUTION|>--- conflicted
+++ resolved
@@ -1,17 +1,3 @@
-<<<<<<< HEAD
-from __future__ import annotations
-
-from pydantic import Field, ValidationError, field_validator
-
-from omnibase_core.enums.enum_core_error_code import EnumCoreErrorCode
-from omnibase_core.models.errors.model_onex_error import ModelOnexError
-from omnibase_core.models.primitives.model_semver import (
-    ModelSemVer,
-    default_model_version,
-)
-
-=======
->>>>>>> 5299ac74
 """
 Strongly-typed execution metadata structure.
 
@@ -164,13 +150,9 @@
                 if isinstance(cpu_value, (int, float)):
                     self.cpu_usage_percent = float(cpu_value)
             return True
-<<<<<<< HEAD
-        except ValidationError as e:
-=======
         except (
             Exception
         ) as e:  # error-ok: Converts any exception to structured ModelOnexError
->>>>>>> 5299ac74
             raise ModelOnexError(
                 message=f"Failed to execute metadata update: {e}",
                 error_code=EnumCoreErrorCode.OPERATION_FAILED,
