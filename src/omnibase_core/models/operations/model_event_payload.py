"""
Strongly-typed event payload structure.

Replaces dict[str, Any] usage in event payloads with structured typing.
Follows ONEX strong typing principles and one-model-per-file architecture.
"""

from __future__ import annotations

from pydantic import BaseModel, Field

from omnibase_core.core.decorators import allow_dict_str_any
from omnibase_core.core.type_constraints import (
    Executable,
    Identifiable,
    Serializable,
    Validatable,
)
from omnibase_core.models.common.model_schema_value import ModelSchemaValue


class ModelEventPayload(BaseModel):
    """
    Strongly-typed event payload.

    Replaces dict[str, Any] with structured event payload model.
    Implements omnibase_spi protocols:
    - Executable: Execution management capabilities
    - Identifiable: UUID-based identification
    - Serializable: Data serialization/deserialization
    - Validatable: Validation and verification
    """

    event_data: dict[str, ModelSchemaValue] = Field(
        default_factory=dict, description="Event data with proper typing"
    )
    context: dict[str, str] = Field(
        default_factory=dict, description="Event context information"
    )
    attributes: dict[str, str] = Field(
        default_factory=dict, description="Event attributes"
    )
    source_info: dict[str, str] = Field(
        default_factory=dict, description="Event source information"
    )
    routing_info: dict[str, str] = Field(
        default_factory=dict, description="Event routing information"
    )

<<<<<<< HEAD
    # Protocol method implementations

    def execute(self, **kwargs: Any) -> bool:
        """Execute or update execution status (Executable protocol)."""
        try:
            # Update any relevant execution fields
            for key, value in kwargs.items():
                if hasattr(self, key):
                    setattr(self, key, value)
            return True
        except Exception:
            return False

    def get_id(self) -> str:
        """Get unique identifier (Identifiable protocol)."""
        # Try common ID field patterns
        for field in [
            "id",
            "uuid",
            "identifier",
            "node_id",
            "execution_id",
            "metadata_id",
        ]:
            if hasattr(self, field):
                value = getattr(self, field)
                if value is not None:
                    return str(value)
        return f"{self.__class__.__name__}_{id(self)}"

    def serialize(self) -> dict[str, Any]:
        """Serialize to dictionary (Serializable protocol)."""
        return self.model_dump(exclude_none=False, by_alias=True)

    def validate_instance(self) -> bool:
        """Validate instance integrity (Validatable protocol)."""
        try:
            # Basic validation - ensure required fields exist
            # Override in specific models for custom validation
            return True
        except Exception:
            return False
=======
    model_config = {
        "extra": "ignore",
        "use_enum_values": False,
        "validate_assignment": True,
    }
>>>>>>> fb191b47


# Export for use
__all__ = ["ModelEventPayload"]<|MERGE_RESOLUTION|>--- conflicted
+++ resolved
@@ -6,6 +6,9 @@
 """
 
 from __future__ import annotations
+
+from typing import Annotated, Any, Union
+from uuid import UUID
 
 from pydantic import BaseModel, Field
 
@@ -13,17 +16,21 @@
 from omnibase_core.core.type_constraints import (
     Executable,
     Identifiable,
+    ProtocolValidatable,
     Serializable,
-    Validatable,
 )
+from omnibase_core.enums.enum_event_type import EnumEventType
 from omnibase_core.models.common.model_schema_value import ModelSchemaValue
+from omnibase_core.models.metadata.model_semver import ModelSemVer
+
+# Event types - using EnumEventType from enums package
 
 
 class ModelEventPayload(BaseModel):
     """
-    Strongly-typed event payload.
-
-    Replaces dict[str, Any] with structured event payload model.
+    Strongly-typed event payload with discriminated unions.
+
+    Replaces dict[str, Any] with discriminated event payload types.
     Implements omnibase_spi protocols:
     - Executable: Execution management capabilities
     - Identifiable: UUID-based identification
@@ -31,23 +38,21 @@
     - Validatable: Validation and verification
     """
 
-    event_data: dict[str, ModelSchemaValue] = Field(
-        default_factory=dict, description="Event data with proper typing"
-    )
-    context: dict[str, str] = Field(
-        default_factory=dict, description="Event context information"
-    )
-    attributes: dict[str, str] = Field(
-        default_factory=dict, description="Event attributes"
-    )
-    source_info: dict[str, str] = Field(
-        default_factory=dict, description="Event source information"
-    )
-    routing_info: dict[str, str] = Field(
-        default_factory=dict, description="Event routing information"
-    )
-
-<<<<<<< HEAD
+    event_type: EnumEventType = Field(..., description="Discriminated event type")
+    event_data: "EventDataUnion" = Field(
+        ..., description="Event-specific data with discriminated union"
+    )
+    routing_info: "ModelEventRoutingInfo" = Field(
+        default_factory=lambda: ModelEventRoutingInfo(),
+        description="Structured event routing information",
+    )
+
+    model_config = {
+        "extra": "ignore",
+        "use_enum_values": False,
+        "validate_assignment": True,
+    }
+
     # Protocol method implementations
 
     def execute(self, **kwargs: Any) -> bool:
@@ -90,14 +95,179 @@
             return True
         except Exception:
             return False
-=======
-    model_config = {
-        "extra": "ignore",
-        "use_enum_values": False,
-        "validate_assignment": True,
-    }
->>>>>>> fb191b47
+
+
+# Discriminated event data types
+class ModelEventDataBase(BaseModel):
+    """Base event data with discriminator."""
+
+    event_type: EnumEventType = Field(..., description="Event type discriminator")
+    context: "ModelEventContextInfo" = Field(
+        default_factory=lambda: ModelEventContextInfo(),
+        description="Structured event context information",
+    )
+    attributes: "ModelEventAttributeInfo" = Field(
+        default_factory=lambda: ModelEventAttributeInfo(),
+        description="Structured event attributes",
+    )
+    source_info: "ModelEventSourceInfo" = Field(
+        default_factory=lambda: ModelEventSourceInfo(),
+        description="Structured event source information",
+    )
+
+
+class ModelSystemEventData(ModelEventDataBase):
+    """System-level event data."""
+
+    event_type: EnumEventType = Field(
+        default=EnumEventType.SYSTEM, description="System event type"
+    )
+    system_component: str = Field(
+        ..., description="System component that generated the event"
+    )
+    severity_level: str = Field(default="info", description="Event severity level")
+    diagnostic_data: dict[str, ModelSchemaValue] = Field(
+        default_factory=dict, description="System diagnostic data"
+    )
+    correlation_trace: list[str] = Field(
+        default_factory=list, description="Event correlation trace"
+    )
+
+
+class ModelUserEventData(ModelEventDataBase):
+    """User-initiated event data."""
+
+    event_type: EnumEventType = Field(
+        default=EnumEventType.USER, description="User event type"
+    )
+    user_action: str = Field(..., description="User action that triggered the event")
+    session_context: dict[str, str] = Field(
+        default_factory=dict, description="User session context"
+    )
+    request_metadata: dict[str, str] = Field(
+        default_factory=dict, description="Request metadata"
+    )
+    authorization_context: dict[str, str] = Field(
+        default_factory=dict, description="User authorization context"
+    )
+
+
+class ModelWorkflowEventData(ModelEventDataBase):
+    """Workflow execution event data."""
+
+    event_type: EnumEventType = Field(
+        default=EnumEventType.WORKFLOW, description="Workflow event type"
+    )
+    workflow_stage: str = Field(..., description="Current workflow stage")
+    workflow_step: str = Field(..., description="Current workflow step")
+    execution_metrics: dict[str, float] = Field(
+        default_factory=dict, description="Workflow execution metrics"
+    )
+    state_changes: dict[str, ModelSchemaValue] = Field(
+        default_factory=dict, description="Workflow state changes"
+    )
+
+
+class ModelErrorEventData(ModelEventDataBase):
+    """Error event data."""
+
+    event_type: EnumEventType = Field(
+        default=EnumEventType.ERROR, description="Error event type"
+    )
+    error_type: str = Field(..., description="Type of error")
+    error_message: str = Field(..., description="Error message")
+    stack_trace: str = Field(default="", description="Error stack trace")
+    recovery_actions: list[str] = Field(
+        default_factory=list, description="Suggested recovery actions"
+    )
+    impact_assessment: dict[str, str] = Field(
+        default_factory=dict, description="Error impact assessment"
+    )
+
+
+# Structured routing and context types to replace primitive soup patterns
+class ModelEventRoutingInfo(BaseModel):
+    """Structured event routing information."""
+
+    target_queue: str = Field(default="", description="Target message queue or topic")
+    routing_key: str = Field(default="", description="Message routing key")
+    priority: str = Field(default="normal", description="Routing priority level")
+    broadcast: bool = Field(default=False, description="Whether to broadcast event")
+    retry_routing: bool = Field(
+        default=True, description="Enable routing retry on failure"
+    )
+    dead_letter_queue: str = Field(
+        default="", description="Dead letter queue for failed routing"
+    )
+
+
+class ModelEventContextInfo(BaseModel):
+    """Structured event context information."""
+
+    correlation_id: UUID | None = Field(
+        default=None, description="Event correlation identifier"
+    )
+    causation_id: UUID | None = Field(
+        default=None, description="Event causation identifier"
+    )
+    session_id: UUID | None = Field(default=None, description="Session identifier")
+    tenant_id: UUID | None = Field(default=None, description="Tenant identifier")
+    environment: str = Field(default="", description="Environment context")
+    version: ModelSemVer = Field(
+        default_factory=lambda: ModelSemVer(major=1, minor=0, patch=0),
+        description="Event schema version",
+    )
+
+
+class ModelEventAttributeInfo(BaseModel):
+    """Structured event attributes."""
+
+    category: str = Field(default="", description="Event category")
+    importance: str = Field(default="medium", description="Event importance level")
+    tags: list[str] = Field(default_factory=list, description="Event tags")
+    custom_attributes: dict[str, str] = Field(
+        default_factory=dict, description="Additional custom attributes"
+    )
+    classification: str = Field(default="", description="Event classification")
+
+
+class ModelEventSourceInfo(BaseModel):
+    """Structured event source information."""
+
+    service_name: str = Field(default="", description="Source service name")
+    service_version: ModelSemVer | None = Field(
+        default=None, description="Source service version"
+    )
+    host_name: str = Field(default="", description="Source host name")
+    instance_id: UUID | None = Field(
+        default=None, description="Source instance identifier"
+    )
+    request_id: UUID | None = Field(
+        default=None, description="Originating request identifier"
+    )
+    user_agent: str = Field(default="", description="User agent information")
+
+
+# Improved discriminated union type for event data - defined after all classes
+EventDataUnion = Annotated[
+    Union[
+        ModelSystemEventData,
+        ModelUserEventData,
+        ModelWorkflowEventData,
+        ModelErrorEventData,
+    ],
+    Field(discriminator="event_type"),
+]
 
 
 # Export for use
-__all__ = ["ModelEventPayload"]+__all__ = [
+    "ModelEventPayload",
+    "EventDataUnion",
+    "EnumEventType",
+    "ModelSystemEventData",
+    "ModelUserEventData",
+    "ModelWorkflowEventData",
+    "ModelErrorEventData",
+    "ModelEventDataBase",
+]