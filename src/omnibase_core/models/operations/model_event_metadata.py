--- conflicted
+++ resolved
@@ -8,6 +8,7 @@
 from __future__ import annotations
 
 from datetime import datetime
+from typing import Any
 from uuid import UUID, uuid4
 
 from pydantic import BaseModel, Field
@@ -16,8 +17,8 @@
 from omnibase_core.core.type_constraints import (
     Executable,
     Identifiable,
+    ProtocolValidatable,
     Serializable,
-    Validatable,
 )
 
 
@@ -64,7 +65,12 @@
         default=None, description="Request identifier (UUID format)"
     )
 
-<<<<<<< HEAD
+    model_config = {
+        "extra": "ignore",
+        "use_enum_values": False,
+        "validate_assignment": True,
+    }
+
     # Protocol method implementations
 
     def execute(self, **kwargs: Any) -> bool:
@@ -100,20 +106,13 @@
         return self.model_dump(exclude_none=False, by_alias=True)
 
     def validate_instance(self) -> bool:
-        """Validate instance integrity (Validatable protocol)."""
+        """Validate instance integrity (ProtocolValidatable protocol)."""
         try:
             # Basic validation - ensure required fields exist
             # Override in specific models for custom validation
             return True
         except Exception:
             return False
-=======
-    model_config = {
-        "extra": "ignore",
-        "use_enum_values": False,
-        "validate_assignment": True,
-    }
->>>>>>> fb191b47
 
 
 # Export for use
