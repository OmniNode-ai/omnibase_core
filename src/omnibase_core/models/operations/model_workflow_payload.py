--- conflicted
+++ resolved
@@ -6,6 +6,9 @@
 """
 
 from __future__ import annotations
+
+from typing import Any
+from uuid import UUID
 
 from pydantic import BaseModel, Field
 
@@ -13,17 +16,18 @@
 from omnibase_core.core.type_constraints import (
     Executable,
     Identifiable,
+    ProtocolValidatable,
     Serializable,
-    Validatable,
 )
+from omnibase_core.enums.enum_workflow_type import EnumWorkflowType
 from omnibase_core.models.common.model_schema_value import ModelSchemaValue
 
 
 class ModelWorkflowPayload(BaseModel):
     """
-    Strongly-typed workflow payload.
-
-    Replaces dict[str, Any] with structured workflow payload model.
+    Strongly-typed workflow payload with discriminated unions.
+
+    Replaces dict[str, Any] with discriminated workflow payload types.
     Implements omnibase_spi protocols:
     - Executable: Execution management capabilities
     - Identifiable: UUID-based identification
@@ -31,23 +35,33 @@
     - Validatable: Validation and verification
     """
 
-    workflow_data: dict[str, ModelSchemaValue] = Field(
-        default_factory=dict, description="Workflow data with proper typing"
-    )
-    input_parameters: dict[str, str] = Field(
-        default_factory=dict, description="String input parameters"
-    )
-    configuration: dict[str, str] = Field(
-        default_factory=dict, description="Workflow configuration settings"
-    )
-    execution_context: dict[str, str] = Field(
-        default_factory=dict, description="Execution context information"
+    workflow_type: EnumWorkflowType = Field(
+        ..., description="Discriminated workflow type", discriminator="workflow_type"
+    )
+    workflow_data: (
+        ModelSequentialWorkflowData
+        | ModelParallelWorkflowData
+        | ModelConditionalWorkflowData
+        | ModelLoopWorkflowData
+    ) = Field(
+        ...,
+        description="Workflow-specific data with discriminated union",
+        discriminator="workflow_type",
+    )
+    execution_context: ModelWorkflowExecutionContext = Field(
+        default_factory=ModelWorkflowExecutionContext,
+        description="Structured workflow execution context",
     )
     state_data: dict[str, ModelSchemaValue] = Field(
         default_factory=dict, description="Workflow state data with proper typing"
     )
 
-<<<<<<< HEAD
+    model_config = {
+        "extra": "ignore",
+        "use_enum_values": False,
+        "validate_assignment": True,
+    }
+
     # Protocol method implementations
 
     def execute(self, **kwargs: Any) -> bool:
@@ -90,13 +104,208 @@
             return True
         except Exception:
             return False
-=======
-    model_config = {
-        "extra": "ignore",
-        "use_enum_values": False,
-        "validate_assignment": True,
-    }
->>>>>>> fb191b47
+
+
+# Workflow types - using EnumWorkflowType from enums package
+
+
+# Discriminated workflow data types
+class ModelWorkflowDataBase(BaseModel):
+    """Base workflow data with discriminator."""
+
+    workflow_type: EnumWorkflowType = Field(
+        ..., description="Workflow type discriminator"
+    )
+    input_parameters: ModelWorkflowInputParameters = Field(
+        default_factory=ModelWorkflowInputParameters,
+        description="Structured workflow input parameters",
+    )
+    configuration: ModelWorkflowConfiguration = Field(
+        default_factory=ModelWorkflowConfiguration,
+        description="Structured workflow configuration settings",
+    )
+
+
+class ModelSequentialWorkflowData(ModelWorkflowDataBase):
+    """Sequential workflow execution data."""
+
+    workflow_type: EnumWorkflowType = Field(
+        default=EnumWorkflowType.SEQUENTIAL, description="Sequential workflow type"
+    )
+    step_sequence: list[str] = Field(
+        ..., description="Ordered sequence of workflow steps"
+    )
+    continue_on_error: bool = Field(
+        default=False, description="Whether to continue on step failure"
+    )
+    checkpoint_interval: int = Field(
+        default=1, description="Number of steps between checkpoints"
+    )
+    rollback_strategy: str = Field(
+        default="stop", description="Rollback strategy on failure"
+    )
+
+
+class ModelParallelWorkflowData(ModelWorkflowDataBase):
+    """Parallel workflow execution data."""
+
+    workflow_type: EnumWorkflowType = Field(
+        default=EnumWorkflowType.PARALLEL, description="Parallel workflow type"
+    )
+    parallel_branches: list[list[str]] = Field(
+        ..., description="Parallel execution branches"
+    )
+    synchronization_points: list[str] = Field(
+        default_factory=list, description="Points where parallel branches synchronize"
+    )
+    max_concurrency: int = Field(
+        default=4, description="Maximum number of parallel executions"
+    )
+    failure_strategy: str = Field(
+        default="fail_fast", description="Strategy when parallel branch fails"
+    )
+
+
+class ModelConditionalWorkflowData(ModelWorkflowDataBase):
+    """Conditional workflow execution data."""
+
+    workflow_type: EnumWorkflowType = Field(
+        default=EnumWorkflowType.CONDITIONAL, description="Conditional workflow type"
+    )
+    condition_expression: str = Field(..., description="Boolean condition expression")
+    true_branch: list[str] = Field(
+        ..., description="Steps to execute when condition is true"
+    )
+    false_branch: list[str] = Field(
+        default_factory=list, description="Steps to execute when condition is false"
+    )
+    condition_context: ModelConditionalWorkflowContext = Field(
+        default_factory=ModelConditionalWorkflowContext,
+        description="Structured context variables for condition evaluation",
+    )
+
+
+class ModelLoopWorkflowData(ModelWorkflowDataBase):
+    """Loop workflow execution data."""
+
+    workflow_type: EnumWorkflowType = Field(
+        default=EnumWorkflowType.LOOP, description="Loop workflow type"
+    )
+    loop_body: list[str] = Field(
+        ..., description="Steps to execute in each loop iteration"
+    )
+    loop_condition: str = Field(..., description="Loop continuation condition")
+    max_iterations: int = Field(
+        default=100, description="Maximum number of loop iterations"
+    )
+    iteration_context: ModelLoopWorkflowContext = Field(
+        default_factory=ModelLoopWorkflowContext,
+        description="Structured context variables updated each iteration",
+    )
+    break_on_error: bool = Field(
+        default=True, description="Whether to break loop on error"
+    )
+
+
+# Structured execution context and configuration types to replace primitive soup patterns
+class ModelWorkflowExecutionContext(BaseModel):
+    """Structured workflow execution context."""
+
+    execution_id: str = Field(
+        default="", description="Unique workflow execution identifier"
+    )
+    parent_execution_id: UUID | None = Field(
+        default=None, description="Parent workflow execution identifier"
+    )
+    correlation_id: UUID | None = Field(
+        default=None, description="Correlation identifier"
+    )
+    tenant_id: UUID | None = Field(default=None, description="Tenant identifier")
+    user_id: UUID | None = Field(default=None, description="User identifier")
+    session_id: UUID | None = Field(default=None, description="Session identifier")
+    environment: str = Field(default="", description="Execution environment")
+    resource_pool: str = Field(default="", description="Resource pool identifier")
+    trace_enabled: bool = Field(default=False, description="Whether tracing is enabled")
+
+
+class ModelWorkflowInputParameters(BaseModel):
+    """Structured workflow input parameters."""
+
+    execution_mode: str = Field(
+        default="synchronous", description="Workflow execution mode"
+    )
+    retry_policy: str = Field(default="default", description="Retry policy name")
+    timeout_seconds: int = Field(default=300, description="Workflow timeout in seconds")
+    priority: str = Field(default="normal", description="Execution priority")
+    debug_mode: bool = Field(default=False, description="Whether debug mode is enabled")
+    validation_level: str = Field(
+        default="strict", description="Input validation level"
+    )
+    custom_parameters: dict[str, str] = Field(
+        default_factory=dict, description="Additional custom parameters"
+    )
+
+
+class ModelWorkflowConfiguration(BaseModel):
+    """Structured workflow configuration settings."""
+
+    checkpoint_enabled: bool = Field(
+        default=True, description="Enable workflow checkpointing"
+    )
+    checkpoint_interval: int = Field(
+        default=10, description="Checkpoint interval in steps"
+    )
+    error_handling_strategy: str = Field(
+        default="stop_on_error", description="Error handling strategy"
+    )
+    monitoring_enabled: bool = Field(
+        default=True, description="Enable workflow monitoring"
+    )
+    metrics_collection: bool = Field(
+        default=True, description="Enable metrics collection"
+    )
+    notification_settings: dict[str, str] = Field(
+        default_factory=dict, description="Notification configuration"
+    )
+    resource_limits: dict[str, str] = Field(
+        default_factory=dict, description="Resource limit configuration"
+    )
+
+
+class ModelConditionalWorkflowContext(BaseModel):
+    """Structured context for conditional workflow evaluation."""
+
+    variable_scope: str = Field(
+        default="local", description="Variable scope for condition"
+    )
+    evaluation_mode: str = Field(
+        default="strict", description="Condition evaluation mode"
+    )
+    context_variables: dict[str, str] = Field(
+        default_factory=dict, description="Context variables for evaluation"
+    )
+    external_dependencies: list[str] = Field(
+        default_factory=list, description="External dependencies for condition"
+    )
+    cache_results: bool = Field(
+        default=True, description="Whether to cache evaluation results"
+    )
+
+
+class ModelLoopWorkflowContext(BaseModel):
+    """Structured context for loop workflow iterations."""
+
+    iteration_counter: int = Field(default=0, description="Current iteration counter")
+    loop_variable: str = Field(default="", description="Primary loop variable name")
+    accumulator_variables: dict[str, str] = Field(
+        default_factory=dict, description="Variables accumulated across iterations"
+    )
+    break_conditions: list[str] = Field(
+        default_factory=list, description="Additional break conditions"
+    )
+    performance_tracking: bool = Field(
+        default=True, description="Track performance metrics per iteration"
+    )
 
 
 # Export for use
