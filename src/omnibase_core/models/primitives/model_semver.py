--- conflicted
+++ resolved
@@ -620,13 +620,8 @@
 
     if isinstance(v, dict):
         try:
-<<<<<<< HEAD
             return ModelSemVer.model_validate(v)
-        except Exception as e:
-=======
-            return ModelSemVer(**v)
         except (ValueError, TypeError, AttributeError) as e:
->>>>>>> fef22692
             msg = (
                 f"Invalid version dictionary format. Expected {{major: int, minor: int, patch: int}}. "
                 f"Got: {v}. Error: {e}"
