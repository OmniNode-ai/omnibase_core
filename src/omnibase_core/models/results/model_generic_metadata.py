from __future__ import annotations

import json
from typing import Dict, Generic

from pydantic import Field

from omnibase_core.primitives.model_semver import ModelSemVer

"""
Generic metadata model to replace Dict[str, Any] usage for metadata fields.
"""


from datetime import datetime
from typing import Any

from pydantic import BaseModel, ConfigDict, field_serializer

# Type alias for JSON-serializable values including nested structures
# Uses Any for nested collections to support arbitrary JSON structures
# union-ok: JsonSerializable needs to support all JSON-compatible types for dynamic metadata
JsonSerializable = str | int | float | bool | None | dict[str, Any] | list[Any]


class ModelGenericMetadata(BaseModel):
    """
    Generic metadata container with flexible but typed fields.
    Replaces Dict[str, Any] for metadata fields across the codebase.
    """

    # Common metadata fields
    created_at: datetime | None = Field(default=None, description="Creation timestamp")
    updated_at: datetime | None = Field(
        default=None, description="Last update timestamp"
    )
    created_by: str | None = Field(default=None, description="Creator identifier")
    updated_by: str | None = Field(default=None, description="Last updater identifier")
    version: ModelSemVer | None = Field(default=None, description="Version information")

    # Flexible fields for various use cases
    tags: list[str] = Field(
        default_factory=list,
        description="Associated tags",
    )
    labels: dict[str, str] = Field(
        default_factory=dict,
        description="Key-value labels",
    )
    annotations: dict[str, str] = Field(
        default_factory=dict,
        description="Key-value annotations",
    )

    # Additional flexible storage (non-recursive for Pydantic compatibility)
    # BOUNDARY_LAYER_EXCEPTION: Uses JsonSerializable for flexible metadata storage
    # Supporting various JSON-serializable types validated at runtime
    custom_fields: dict[str, JsonSerializable] = Field(
        default_factory=dict,
        description="Custom fields with JSON-serializable types",
    )

<<<<<<< HEAD
    # For complex nested data - use BaseModel instances
    extended_data: dict[str, BaseModel] | None = Field(
        None,
        description="Extended data with nested BaseModel instances",
=======
    # For complex nested data - use JSON string representation
    extended_data_json: str | None = Field(
        default=None,
        description="Extended data as JSON string (for nested structures)",
>>>>>>> 09123395
    )

    model_config = ConfigDict(
        extra="allow",
    )  # Allow additional fields for current standards

    @field_serializer("created_at", "updated_at")
    def serialize_datetime(self, value: datetime | None) -> str | None:
        if value and isinstance(value, datetime):
            return value.isoformat()
        return None

    @classmethod
    def from_dict(cls, data: dict[str, Any] | Any) -> ModelGenericMetadata:
        """Create instance from dictionary."""
        if not isinstance(data, dict):
            data = {}
        return cls.model_validate(data)<|MERGE_RESOLUTION|>--- conflicted
+++ resolved
@@ -16,11 +16,6 @@
 from typing import Any
 
 from pydantic import BaseModel, ConfigDict, field_serializer
-
-# Type alias for JSON-serializable values including nested structures
-# Uses Any for nested collections to support arbitrary JSON structures
-# union-ok: JsonSerializable needs to support all JSON-compatible types for dynamic metadata
-JsonSerializable = str | int | float | bool | None | dict[str, Any] | list[Any]
 
 
 class ModelGenericMetadata(BaseModel):
@@ -53,24 +48,17 @@
     )
 
     # Additional flexible storage (non-recursive for Pydantic compatibility)
-    # BOUNDARY_LAYER_EXCEPTION: Uses JsonSerializable for flexible metadata storage
+    # BOUNDARY_LAYER_EXCEPTION: Uses Any for flexible metadata storage
     # Supporting various JSON-serializable types validated at runtime
-    custom_fields: dict[str, JsonSerializable] = Field(
+    custom_fields: dict[str, Any] = Field(
         default_factory=dict,
         description="Custom fields with JSON-serializable types",
     )
 
-<<<<<<< HEAD
-    # For complex nested data - use BaseModel instances
-    extended_data: dict[str, BaseModel] | None = Field(
-        None,
-        description="Extended data with nested BaseModel instances",
-=======
     # For complex nested data - use JSON string representation
     extended_data_json: str | None = Field(
         default=None,
         description="Extended data as JSON string (for nested structures)",
->>>>>>> 09123395
     )
 
     model_config = ConfigDict(
