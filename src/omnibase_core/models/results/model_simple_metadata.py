from __future__ import annotations

from pydantic import Field

from omnibase_core.models.primitives.model_semver import ModelSemVer

"""
Generic metadata model to replace Dict[str, Any] usage for metadata fields.
"""

from datetime import datetime

from pydantic import BaseModel, ConfigDict, field_serializer

from omnibase_core.types.type_serializable_value import SerializedDict


class ModelGenericMetadata(BaseModel):
    """
    Generic metadata container with flexible but typed fields.
    Replaces Dict[str, Any] for metadata fields across the codebase.
    """

    # Common metadata fields
    created_at: datetime | None = Field(default=None, description="Creation timestamp")
    updated_at: datetime | None = Field(
        default=None, description="Last update timestamp"
    )
    created_by: str | None = Field(default=None, description="Creator identifier")
    updated_by: str | None = Field(default=None, description="Last updater identifier")
    version: ModelSemVer | None = Field(default=None, description="Version information")

    # Flexible fields for various use cases
    tags: list[str] = Field(
        default_factory=list,
        description="Associated tags",
    )
    labels: dict[str, str] = Field(
        default_factory=dict,
        description="Key-value labels",
    )
    annotations: dict[str, str] = Field(
        default_factory=dict,
        description="Key-value annotations",
    )

    # Additional flexible storage (non-recursive for Pydantic compatibility)
    # Uses SerializedDict for flexible metadata storage
    # Supporting various JSON-serializable types validated at runtime
    custom_fields: SerializedDict = Field(
        default_factory=dict,
        description="Custom fields with JSON-serializable types",
    )

    # For complex nested data - use JSON string representation
    extended_data_json: str | None = Field(
        default=None,
        description="Extended data as JSON string (for nested structures)",
    )

    model_config = ConfigDict(
        extra="allow",
    )  # Allow additional fields for current standards

    @field_serializer("created_at", "updated_at")
    def serialize_datetime(self, value: datetime | None) -> str | None:
        if value:
            return value.isoformat()
        return None

    @classmethod
<<<<<<< HEAD
    def from_dict(cls, data: dict[str, Any] | None) -> ModelGenericMetadata:
=======
    def from_dict(cls, data: SerializedDict | object) -> ModelGenericMetadata:
>>>>>>> f9ea60f5
        """Create instance from dictionary."""
        if not isinstance(data, dict):
            data = {}
        return cls.model_validate(data)<|MERGE_RESOLUTION|>--- conflicted
+++ resolved
@@ -69,11 +69,7 @@
         return None
 
     @classmethod
-<<<<<<< HEAD
-    def from_dict(cls, data: dict[str, Any] | None) -> ModelGenericMetadata:
-=======
     def from_dict(cls, data: SerializedDict | object) -> ModelGenericMetadata:
->>>>>>> f9ea60f5
         """Create instance from dictionary."""
         if not isinstance(data, dict):
             data = {}
