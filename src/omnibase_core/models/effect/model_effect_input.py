"""
Input model for NodeEffect operations.

This module provides the ModelEffectInput model that wraps side effect
operations with comprehensive transaction, retry, and circuit breaker
configuration. Effect nodes handle all external I/O in the ONEX architecture.

Thread Safety:
    ModelEffectInput is mutable by default. If thread-safety is needed,
    create the instance with all required values and treat as read-only
    after creation.

Key Features:
    - Transaction support with automatic rollback
    - Configurable retry with exponential backoff
    - Circuit breaker pattern for fault tolerance
    - Timeout configuration for external operations
    - Metadata for operation tracking and correlation

Example:
    >>> from omnibase_core.models.effect import ModelEffectInput
    >>> from omnibase_core.enums.enum_effect_types import EnumEffectType
    >>>
    >>> # Database operation with transaction and retry
    >>> input_data = ModelEffectInput(
    ...     effect_type=EnumEffectType.DATABASE_OPERATION,
    ...     operation_data={"table": "users", "data": {"name": "Alice"}},
    ...     transaction_enabled=True,
    ...     retry_enabled=True,
    ...     max_retries=3,
    ... )
    >>>
    >>> # API call with circuit breaker
    >>> api_input = ModelEffectInput(
    ...     effect_type=EnumEffectType.API_CALL,
    ...     operation_data={"url": "https://api.example.com", "method": "POST"},
    ...     circuit_breaker_enabled=True,
    ...     timeout_ms=5000,
    ... )
    >>>
    >>> # Typed operation data using ModelEffectInputData (recommended for new code)
    >>> from omnibase_core.models.context import ModelEffectInputData
    >>> typed_input = ModelEffectInput(
    ...     effect_type=EnumEffectType.API_CALL,
    ...     operation_data=ModelEffectInputData(
    ...         effect_type=EnumEffectType.API_CALL,
    ...         resource_path="https://api.example.com/users",
    ...         target_system="user-service",
    ...         operation_name="create_user",
    ...     ),
    ... )

See Also:
    - omnibase_core.models.effect.model_effect_output: Corresponding output model
    - omnibase_core.nodes.node_effect: NodeEffect implementation
    - docs/guides/node-building/04_EFFECT_NODE_TUTORIAL.md: Effect node tutorial
"""

from datetime import UTC, datetime
from typing import Any, Self
from uuid import UUID, uuid4

from pydantic import BaseModel, Field, model_validator

from omnibase_core.constants import TIMEOUT_DEFAULT_MS
from omnibase_core.enums.enum_effect_types import EnumEffectType
from omnibase_core.models.context import ModelEffectInputData
from omnibase_core.models.effect.model_effect_metadata import ModelEffectMetadata
from omnibase_core.utils.util_decorators import allow_dict_str_any

__all__ = ["ModelEffectInput"]


@allow_dict_str_any(
    "Effect operations support typed operation_data (ModelEffectInputData) and "
    "dict[str, Any] for flexible payloads with various external I/O types "
    "(database queries, API payloads, file operations, message queue bodies)."
)
class ModelEffectInput(BaseModel):
    """
    Input model for NodeEffect operations.

    Strongly typed input wrapper for side effect operations with comprehensive
    configuration for transactions, retries, circuit breakers, and timeouts.
    Used by NodeEffect to execute external I/O operations safely.

    Attributes:
        effect_type: Type of side effect operation (DATABASE_OPERATION, API_CALL, etc.).
            Determines which handler processes the operation.
        operation_data: Payload data for the operation. Accepts ModelEffectInputData
            for typed effect operations or dict[str, Any] for flexible payloads.
            Structure depends on effect_type (e.g., SQL query for database, URL for API).
        operation_id: Unique identifier for tracking this operation. Auto-generated
            UUID by default. Used for correlation and idempotency.
        transaction_enabled: Whether to wrap the operation in a transaction.
            When True, operations are atomic with automatic rollback on failure.
            Defaults to True.
        retry_enabled: Whether to retry failed operations. When True, the effect
            node will retry based on max_retries and retry_delay_ms. Defaults to True.
        max_retries: Maximum number of retry attempts. Only used when retry_enabled
            is True. Defaults to 3.
        retry_delay_ms: Delay between retries in milliseconds. Actual delay may
            use exponential backoff. Defaults to 1000 (1 second).
        circuit_breaker_enabled: Whether to use circuit breaker pattern. When True,
            repeated failures will trip the breaker and fast-fail subsequent requests.
            Defaults to False.
        timeout_ms: Maximum time to wait for operation completion in milliseconds.
            Operations exceeding this timeout are cancelled. Defaults to TIMEOUT_DEFAULT_MS (30 seconds).
            See omnibase_core.constants for timeout constant values.
        metadata: Typed metadata for tracking, tracing, correlation, and operation context.
            Includes fields like trace_id, correlation_id, environment, tags, and priority.
        timestamp: When this input was created. Auto-generated to current UTC time.

    Example:
        Untyped usage (backwards compatible)::

            input_data = ModelEffectInput(
                effect_type=EnumEffectType.FILE_OPERATION,
                operation_data={"path": "/data/output.json", "action": "write"},
                timeout_ms=10000,
                transaction_enabled=False,
            )

        Using ModelEffectInputData (recommended for new code)::

            from omnibase_core.models.context import ModelEffectInputData

            typed_input = ModelEffectInput(
                effect_type=EnumEffectType.FILE_OPERATION,
                operation_data=ModelEffectInputData(
                    effect_type=EnumEffectType.FILE_OPERATION,
                    resource_path="/data/output.json",
                    target_system="local-fs",
                    operation_name="write_output",
                ),
                timeout_ms=10000,
            )

    See Also:
        - omnibase_core.models.effect.model_effect_output: Corresponding output model
        - omnibase_core.nodes.node_effect: NodeEffect implementation
        - docs/guides/node-building/04_EFFECT_NODE_TUTORIAL.md: Effect node tutorial
    """

    effect_type: EnumEffectType
    operation_data: ModelEffectInputData | dict[str, Any] = Field(
        default_factory=dict,
        description=(
            "Operation payload data. Accepts ModelEffectInputData for typed effect "
            "operations or dict[str, Any] for flexible payloads. Structure depends "
            "on effect_type (e.g., SQL query for database, URL for API)."
        ),
    )
    operation_id: UUID = Field(
        default_factory=uuid4,
        description=(
            "Unique identifier for tracking this operation. Auto-generated UUID "
            "by default. Used for correlation and idempotency."
        ),
    )
    transaction_enabled: bool = True
    retry_enabled: bool = True
    max_retries: int = 3
    retry_delay_ms: int = 1000
    circuit_breaker_enabled: bool = False
<<<<<<< HEAD
    timeout_ms: int = 30000
    metadata: ModelEffectMetadata = Field(
        default_factory=ModelEffectMetadata,
        description=(
            "Typed metadata for tracking, tracing, correlation, and operation "
            "context. Includes fields like trace_id, correlation_id, environment, "
            "tags, and priority."
        ),
    )
    timestamp: datetime = Field(
        default_factory=lambda: datetime.now(UTC),
        description="When this input was created. Auto-generated to current UTC time.",
    )

    @model_validator(mode="after")
    def _validate_effect_type_consistency(self) -> Self:
        """Validate effect_type consistency between parent and operation_data.

        When operation_data is a typed ModelEffectInputData (not a dict), its
        effect_type must match the parent effect_type. This prevents confusing
        bugs where routing decisions (based on parent effect_type) conflict with
        the actual data structure (based on nested effect_type).

        Returns:
            Self for method chaining.

        Raises:
            ValueError: If operation_data.effect_type differs from parent effect_type.

        Example:
            # Valid - both effect_types match:
            ModelEffectInput(
                effect_type=EnumEffectType.API_CALL,
                operation_data=ModelEffectInputData(
                    effect_type=EnumEffectType.API_CALL,  # Matches parent
                    resource_path="https://api.example.com",
                ),
            )

            # Invalid - mismatched effect_types raise ValueError:
            ModelEffectInput(
                effect_type=EnumEffectType.API_CALL,
                operation_data=ModelEffectInputData(
                    effect_type=EnumEffectType.DATABASE_OPERATION,  # Mismatch!
                ),
            )
        """
        if isinstance(self.operation_data, ModelEffectInputData):
            if self.operation_data.effect_type != self.effect_type:
                raise ValueError(
                    f"effect_type mismatch: parent effect_type is "
                    f"{self.effect_type.value!r} but operation_data.effect_type is "
                    f"{self.operation_data.effect_type.value!r}. When using typed "
                    f"ModelEffectInputData, both effect_type fields must match to "
                    f"ensure consistent routing and data handling."
                )
        return self
=======
    timeout_ms: int = TIMEOUT_DEFAULT_MS
    metadata: ModelEffectMetadata = Field(default_factory=ModelEffectMetadata)
    timestamp: datetime = Field(default_factory=datetime.now)


__all__ = ["ModelEffectInput"]
>>>>>>> 79b7a5a1
<|MERGE_RESOLUTION|>--- conflicted
+++ resolved
@@ -163,8 +163,7 @@
     max_retries: int = 3
     retry_delay_ms: int = 1000
     circuit_breaker_enabled: bool = False
-<<<<<<< HEAD
-    timeout_ms: int = 30000
+    timeout_ms: int = TIMEOUT_DEFAULT_MS
     metadata: ModelEffectMetadata = Field(
         default_factory=ModelEffectMetadata,
         description=(
@@ -220,12 +219,4 @@
                     f"ModelEffectInputData, both effect_type fields must match to "
                     f"ensure consistent routing and data handling."
                 )
-        return self
-=======
-    timeout_ms: int = TIMEOUT_DEFAULT_MS
-    metadata: ModelEffectMetadata = Field(default_factory=ModelEffectMetadata)
-    timestamp: datetime = Field(default_factory=datetime.now)
-
-
-__all__ = ["ModelEffectInput"]
->>>>>>> 79b7a5a1
+        return self