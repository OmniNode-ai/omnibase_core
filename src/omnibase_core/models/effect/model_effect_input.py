--- conflicted
+++ resolved
@@ -65,16 +65,14 @@
 from omnibase_core.enums.enum_effect_types import EnumEffectType
 from omnibase_core.models.context import ModelEffectInputData
 from omnibase_core.models.effect.model_effect_metadata import ModelEffectMetadata
+from omnibase_core.utils.util_decorators import allow_dict_str_any
 
 
-<<<<<<< HEAD
 @allow_dict_str_any(
-    "Effect operations support typed operation_data (via ModelEffectInputData) and "
-    "dict[str, Any] for flexible payloads with various external I/O types"
-    "(database queries, API payloads, file operations, etc.)."
+    "Effect operations support typed operation_data (ModelEffectInputData) and "
+    "dict[str, Any] for flexible payloads with various external I/O types "
+    "(database queries, API payloads, file operations, message queue bodies)."
 )
-=======
->>>>>>> f79f0214
 class ModelEffectInput(BaseModel):
     """
     Input model for NodeEffect operations.
