--- conflicted
+++ resolved
@@ -636,13 +636,9 @@
 
     # Pass the type in the namespace so Pydantic can resolve the forward reference
     ModelContractBase.model_rebuild(
-<<<<<<< HEAD
-        _types_namespace={"ModelHandlerBehaviorDescriptor": ModelHandlerBehaviorDescriptor}
-=======
         _types_namespace={
             "ModelHandlerBehaviorDescriptor": ModelHandlerBehaviorDescriptor
         }
->>>>>>> 0fc26a89
     )
 
 
