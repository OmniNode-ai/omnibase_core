import uuid
from typing import Any

from pydantic import Field, field_validator

from omnibase_core.errors.model_onex_error import ModelOnexError

"""
Trigger Mappings Model - ONEX Standards Compliant.

Strongly-typed trigger mappings model that replaces dict[str, str] patterns
with proper Pydantic validation and type safety.

ZERO TOLERANCE: No Any types or dict[str, Any]patterns allowed.
"""

from uuid import UUID, uuid4

from pydantic import BaseModel

from omnibase_core.errors.error_codes import EnumCoreErrorCode


class ModelTriggerMappings(BaseModel):
    """
    Strongly-typed trigger mappings for event-to-workflow coordination.

    Replaces dict[str, str] patterns with proper Pydantic model
    providing runtime validation and type safety for trigger mappings.

    ZERO TOLERANCE: No Any types or dict[str, Any]patterns allowed.
    """

    # ONEX correlation tracking
    correlation_id: UUID = Field(
        default_factory=uuid4,
        description="UUID for tracking trigger mappings across operations",
    )

    # Core mappings
    event_pattern_mappings: dict[str, str] = Field(
        default_factory=dict,
        description="Event patterns mapped to workflow actions (strongly typed)",
    )

    # Specific event type mappings
    workflow_start_events: dict[str, str] = Field(
        default_factory=dict,
        description="Events that trigger workflow start (event_type -> workflow_id)",
    )

    workflow_stop_events: dict[str, str] = Field(
        default_factory=dict,
        description="Events that trigger workflow stop (event_type -> action)",
    )

    workflow_pause_events: dict[str, str] = Field(
        default_factory=dict,
        description="Events that trigger workflow pause (event_type -> action)",
    )

    workflow_resume_events: dict[str, str] = Field(
        default_factory=dict,
        description="Events that trigger workflow resume (event_type -> action)",
    )

    # Error and compensation mappings
    error_handling_mappings: dict[str, str] = Field(
        default_factory=dict,
        description="Error events mapped to handling actions (error_type -> action)",
    )

    compensation_trigger_mappings: dict[str, str] = Field(
        default_factory=dict,
        description="Events that trigger compensation actions (event_type -> compensation_plan_id)",
    )

    # State transition mappings
    state_change_mappings: dict[str, str] = Field(
        default_factory=dict,
        description="State change events mapped to actions (state_event -> action)",
    )

    # Custom action mappings
    custom_action_mappings: dict[str, str] = Field(
        default_factory=dict,
        description="Custom events mapped to custom actions (event_pattern -> action_id)",
    )

    # Notification mappings
    notification_mappings: dict[str, str] = Field(
        default_factory=dict,
        description="Events mapped to notification actions (event_type -> notification_template)",
    )

    # Routing mappings
    routing_mappings: dict[str, str] = Field(
        default_factory=dict,
        description="Events mapped to routing destinations (event_type -> destination)",
    )

    @field_validator(
        "event_pattern_mappings",
        "workflow_start_events",
        "workflow_stop_events",
        "workflow_pause_events",
        "workflow_resume_events",
        "error_handling_mappings",
        "compensation_trigger_mappings",
        "state_change_mappings",
        "custom_action_mappings",
        "notification_mappings",
        "routing_mappings",
    )
    @classmethod
    def validate_string_mappings(cls, v: dict[str, str]) -> dict[str, str]:
        """Validate string-to-string mappings."""
        validated = {}

        for key, value in v.items():
            # Validate key
            key = key.strip()
            if not key:
                continue  # Skip empty keys

            if len(key) > 500:
<<<<<<< HEAD
                raise OnexError(
                    message=f"Mapping key '{key}' too long. Maximum 500 characters.",
                    error_code=CoreErrorCode.VALIDATION_ERROR,
=======
                raise ModelOnexError(
                    message=f"Mapping key '{key}' too long. Maximum 500 characters.",
                    error_code=EnumCoreErrorCode.VALIDATION_ERROR,
>>>>>>> 09123395
                )

            # Validate value
            if not isinstance(value, str):
<<<<<<< HEAD
                raise OnexError(
                    message=f"Mapping value for key '{key}' must be a string, got {type(value)}",
                    error_code=CoreErrorCode.VALIDATION_ERROR,
=======
                raise ModelOnexError(
                    message=f"Mapping value for key {key!r} must be a string, got {type(value)}",
                    error_code=EnumCoreErrorCode.VALIDATION_ERROR,
>>>>>>> 09123395
                )

            value = value.strip()
            if not value:
                continue  # Skip empty values

            if len(value) > 500:
<<<<<<< HEAD
                raise OnexError(
                    message=f"Mapping value '{value}' too long. Maximum 500 characters.",
                    error_code=CoreErrorCode.VALIDATION_ERROR,
=======
                raise ModelOnexError(
                    message=f"Mapping value '{value}' too long. Maximum 500 characters.",
                    error_code=EnumCoreErrorCode.VALIDATION_ERROR,
>>>>>>> 09123395
                )

            validated[key] = value

        return validated

    model_config = {
        "extra": "ignore",
        "use_enum_values": False,
        "validate_assignment": True,
    }

    def get_all_mappings(self) -> dict[str, str]:
        """
        Get all mappings as a single flattened dict[str, Any]ionary.

        Returns:
            Flattened dict[str, Any]ionary of all mappings
        """
        result = {}
        result.update(self.event_pattern_mappings)
        result.update(self.workflow_start_events)
        result.update(self.workflow_stop_events)
        result.update(self.workflow_pause_events)
        result.update(self.workflow_resume_events)
        result.update(self.error_handling_mappings)
        result.update(self.compensation_trigger_mappings)
        result.update(self.state_change_mappings)
        result.update(self.custom_action_mappings)
        result.update(self.notification_mappings)
        result.update(self.routing_mappings)
        return result

    def add_mapping(self, category: str, event_pattern: str, action: str) -> None:
        """
        Add a mapping to the specified category.

        Args:
            category: Mapping category name
            event_pattern: Event pattern to match
            action: Action to trigger

        Raises:
            ModelOnexError: If category is invalid
        """
        category_mapping = {
            "event_pattern": self.event_pattern_mappings,
            "workflow_start": self.workflow_start_events,
            "workflow_stop": self.workflow_stop_events,
            "workflow_pause": self.workflow_pause_events,
            "workflow_resume": self.workflow_resume_events,
            "error_handling": self.error_handling_mappings,
            "compensation": self.compensation_trigger_mappings,
            "state_change": self.state_change_mappings,
            "custom_action": self.custom_action_mappings,
            "notification": self.notification_mappings,
            "routing": self.routing_mappings,
        }

        if category not in category_mapping:
<<<<<<< HEAD
            raise OnexError(
                message=f"Invalid mapping category '{category}'. Valid categories: {list(category_mapping.keys())}",
                error_code=CoreErrorCode.VALIDATION_ERROR,
=======
            raise ModelOnexError(
                message=f"Invalid mapping category '{category}'. Valid categories: {list[Any](category_mapping.keys())}",
                error_code=EnumCoreErrorCode.VALIDATION_ERROR,
>>>>>>> 09123395
            )

        category_mapping[category][event_pattern.strip()] = action.strip()<|MERGE_RESOLUTION|>--- conflicted
+++ resolved
@@ -124,28 +124,16 @@
                 continue  # Skip empty keys
 
             if len(key) > 500:
-<<<<<<< HEAD
-                raise OnexError(
-                    message=f"Mapping key '{key}' too long. Maximum 500 characters.",
-                    error_code=CoreErrorCode.VALIDATION_ERROR,
-=======
                 raise ModelOnexError(
                     message=f"Mapping key '{key}' too long. Maximum 500 characters.",
                     error_code=EnumCoreErrorCode.VALIDATION_ERROR,
->>>>>>> 09123395
                 )
 
             # Validate value
             if not isinstance(value, str):
-<<<<<<< HEAD
-                raise OnexError(
-                    message=f"Mapping value for key '{key}' must be a string, got {type(value)}",
-                    error_code=CoreErrorCode.VALIDATION_ERROR,
-=======
                 raise ModelOnexError(
                     message=f"Mapping value for key {key!r} must be a string, got {type(value)}",
                     error_code=EnumCoreErrorCode.VALIDATION_ERROR,
->>>>>>> 09123395
                 )
 
             value = value.strip()
@@ -153,15 +141,9 @@
                 continue  # Skip empty values
 
             if len(value) > 500:
-<<<<<<< HEAD
-                raise OnexError(
-                    message=f"Mapping value '{value}' too long. Maximum 500 characters.",
-                    error_code=CoreErrorCode.VALIDATION_ERROR,
-=======
                 raise ModelOnexError(
                     message=f"Mapping value '{value}' too long. Maximum 500 characters.",
                     error_code=EnumCoreErrorCode.VALIDATION_ERROR,
->>>>>>> 09123395
                 )
 
             validated[key] = value
@@ -222,15 +204,9 @@
         }
 
         if category not in category_mapping:
-<<<<<<< HEAD
-            raise OnexError(
-                message=f"Invalid mapping category '{category}'. Valid categories: {list(category_mapping.keys())}",
-                error_code=CoreErrorCode.VALIDATION_ERROR,
-=======
             raise ModelOnexError(
                 message=f"Invalid mapping category '{category}'. Valid categories: {list[Any](category_mapping.keys())}",
                 error_code=EnumCoreErrorCode.VALIDATION_ERROR,
->>>>>>> 09123395
             )
 
         category_mapping[category][event_pattern.strip()] = action.strip()