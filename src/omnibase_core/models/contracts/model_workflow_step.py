--- conflicted
+++ resolved
@@ -13,22 +13,16 @@
 from typing import Literal
 from uuid import UUID, uuid4
 
-<<<<<<< HEAD
-from pydantic import BaseModel, Field, field_validator
-
-from omnibase_core.constants import TIMEOUT_DEFAULT_MS, TIMEOUT_LONG_MS
-from omnibase_core.enums.enum_core_error_code import EnumCoreErrorCode
-from omnibase_core.models.errors.model_onex_error import ModelOnexError
-from omnibase_core.validation.workflow_constants import VALID_STEP_TYPES
-=======
-from pydantic import BaseModel, ConfigDict, Field
+from pydantic import BaseModel, ConfigDict, Field, field_validator
 
 from omnibase_core.constants import TIMEOUT_DEFAULT_MS, TIMEOUT_LONG_MS
 from omnibase_core.constants.constants_field_limits import (
     MAX_IDENTIFIER_LENGTH,
     MAX_NAME_LENGTH,
 )
->>>>>>> 416600e4
+from omnibase_core.enums.enum_core_error_code import EnumCoreErrorCode
+from omnibase_core.models.errors.model_onex_error import ModelOnexError
+from omnibase_core.validation.workflow_constants import VALID_STEP_TYPES
 
 __all__ = ["ModelWorkflowStep", "VALID_STEP_TYPES"]
 
@@ -194,15 +188,9 @@
     priority: int = Field(
         default=100,
         description=(
-<<<<<<< HEAD
             "Used to derive action priority on the queue; does not affect DAG "
             "topological order. Lower values = higher priority. Declaration order "
             "is the tiebreaker for steps at the same dependency level."
-=======
-            "Step execution priority (lower = higher priority). "
-            "NOTE: Informational in v1.0; steps execute in declaration order. "
-            "Priority-based scheduling planned for v1.1+."
->>>>>>> 416600e4
         ),
         ge=1,
         le=1000,
@@ -226,17 +214,12 @@
     # string equality may be used for comparison.
     parallel_group: str | None = Field(
         default=None,
-<<<<<<< HEAD
         description=(
             "Group identifier for parallel execution. v1.0.4 (Fix 42): This is an "
             "opaque label - no pattern interpretation is performed. Only strict "
             "string equality is used for comparison."
         ),
-        max_length=100,
-=======
-        description="Group identifier for parallel execution",
         max_length=MAX_IDENTIFIER_LENGTH,
->>>>>>> 416600e4
     )
 
     max_parallel_instances: int = Field(
