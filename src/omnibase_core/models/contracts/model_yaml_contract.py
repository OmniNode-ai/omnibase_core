--- conflicted
+++ resolved
@@ -12,14 +12,9 @@
 
 from pydantic import BaseModel, ConfigDict, Field, field_validator
 
-<<<<<<< HEAD
-from omnibase_core.core.type_constraints import Serializable
-from omnibase_core.enums.enum_node_type import EnumNodeType
-=======
 from omnibase_core.enums import EnumNodeType
 from omnibase_core.enums.enum_core_error_code import EnumCoreErrorCode
 from omnibase_core.exceptions.onex_error import OnexError
->>>>>>> fb191b47
 from omnibase_core.models.metadata.model_semver import ModelSemVer
 
 
@@ -171,23 +166,4 @@
         Returns:
             ModelYamlContract: Validated contract instance
         """
-<<<<<<< HEAD
-        return cls.model_validate(yaml_data)
-
-    # Protocol method implementations
-
-    def validate_instance(self) -> bool:
-        """Validate instance integrity (Validatable protocol)."""
-        try:
-            # Basic validation - ensure required fields exist
-            # Override in specific models for custom validation
-            return True
-        except Exception:
-            return False
-
-    def serialize(self) -> dict[str, Any]:
-        """Serialize to dictionary (Serializable protocol)."""
-        return self.model_dump(exclude_none=False, by_alias=True)
-=======
-        return cls.validate_yaml_content(yaml_data)
->>>>>>> fb191b47
+        return cls.validate_yaml_content(yaml_data)