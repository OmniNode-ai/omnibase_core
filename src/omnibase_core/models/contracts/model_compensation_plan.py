"""
Compensation Plan Model - ONEX Standards Compliant.

Strongly-typed compensation plan model that replaces dict[str, str | list[str]] patterns
with proper Pydantic validation and type safety for saga pattern workflows.

ZERO TOLERANCE: No Any types or dict[str, Any]patterns allowed.
"""

from typing import Literal
from uuid import UUID

from pydantic import BaseModel, Field, field_validator

from omnibase_core.enums.enum_compensation_strategy import EnumCompensationStrategy
from omnibase_core.enums.enum_execution_order import EnumExecutionOrder
from omnibase_core.errors.error_codes import EnumCoreErrorCode
from omnibase_core.errors.model_onex_error import ModelOnexError
from omnibase_core.models.common.model_error_context import ModelErrorContext
from omnibase_core.models.common.model_schema_value import ModelSchemaValue


class ModelCompensationPlan(BaseModel):
    """
    Strongly-typed compensation plan for saga pattern workflows.

    Replaces dict[str, str | list[str]] patterns with proper Pydantic model
    providing runtime validation and type safety for compensation actions.

    ZERO TOLERANCE: No Any types or dict[str, Any]patterns allowed.
    """

    # Plan identification
    plan_id: UUID = Field(
        default=...,
        description="Unique identifier for this compensation plan",
    )

    plan_name: str = Field(
        default=...,
        description="Human-readable name for this compensation plan",
        min_length=1,
        max_length=200,
    )

    # Trigger conditions
    trigger_on_failure: bool = Field(
        default=True,
        description="Whether to trigger compensation on workflow failure",
    )

    trigger_on_timeout: bool = Field(
        default=True,
        description="Whether to trigger compensation on workflow timeout",
    )

    trigger_on_cancellation: bool = Field(
        default=True,
        description="Whether to trigger compensation on workflow cancellation",
    )

    # Compensation strategy
    compensation_strategy: EnumCompensationStrategy = Field(
        default=EnumCompensationStrategy.ROLLBACK,
        description="Overall compensation strategy",
    )

    execution_order: EnumExecutionOrder = Field(
        default=EnumExecutionOrder.REVERSE,
        description="Order to execute compensation actions",
    )

    # Timeout configuration
    total_timeout_ms: int = Field(
        default=300000,
        description="Total timeout for all compensation actions",
        ge=1000,
        le=3600000,  # Max 1 hour
    )

    action_timeout_ms: int = Field(
        default=30000,
        description="Timeout per individual compensation action",
        ge=1000,
        le=300000,  # Max 5 minutes
    )

    # Compensation actions
    rollback_actions: list[str] = Field(
        default_factory=list,
        description="List of rollback action identifiers",
    )

    cleanup_actions: list[str] = Field(
        default_factory=list,
        description="List of cleanup action identifiers",
    )

    notification_actions: list[str] = Field(
        default_factory=list,
        description="List of notification action identifiers",
    )

    recovery_actions: list[str] = Field(
        default_factory=list,
        description="List of forward recovery action identifiers",
    )

    # Error handling
    continue_on_compensation_failure: bool = Field(
        default=False,
        description="Whether to continue if compensation actions fail",
    )

    max_compensation_retries: int = Field(
        default=3,
        description="Maximum retries for failed compensation actions",
        ge=0,
        le=10,
    )

    # Audit and logging
    audit_compensation: bool = Field(
        default=True,
        description="Whether to audit compensation action execution",
    )

    log_level: Literal["debug", "info", "warn", "error"] = Field(
        default="info",
        description="Logging level for compensation actions",
    )

    # Recovery policies
    partial_compensation_allowed: bool = Field(
        default=False,
        description="Whether partial compensation is acceptable",
    )

    idempotent_actions: bool = Field(
        default=True,
        description="Whether compensation actions are idempotent",
    )

    # Dependencies
    depends_on_plans: list[UUID] = Field(
        default_factory=list,
        description="List of other compensation plans this depends on",
    )

    # Priority and scheduling
    priority: int = Field(
        default=100,
        description="Compensation priority (higher = more priority)",
        ge=1,
        le=1000,
    )

    delay_before_execution_ms: int = Field(
        default=0,
        description="Delay before starting compensation execution",
        ge=0,
        le=60000,  # Max 1 minute delay
    )

    @field_validator("plan_id", mode="before")
    @classmethod
    def validate_plan_id(cls, v: UUID | str) -> UUID:
        """Validate plan ID format."""
        if isinstance(v, UUID):
            return v
        if isinstance(v, str):
            v_str = v.strip()
            if not v_str:
<<<<<<< HEAD
                from omnibase_core.models.common.model_error_context import (
                    ModelErrorContext,
                )
                from omnibase_core.models.common.model_schema_value import (
                    ModelSchemaValue,
                )

                raise OnexError(
                    error_code=CoreErrorCode.VALIDATION_ERROR,
=======
                raise ModelOnexError(
>>>>>>> 09123395
                    message="Plan ID cannot be empty",
                    error_code=EnumCoreErrorCode.VALIDATION_ERROR,
                    details=ModelErrorContext.with_context(
                        {
                            "onex_principle": ModelSchemaValue.from_value(
                                "Strong types only",
                            ),
                        },
                    ),
                )

            # Try to parse as UUID
            try:
                return UUID(v_str)
            except ValueError:
<<<<<<< HEAD
                from omnibase_core.models.common.model_error_context import (
                    ModelErrorContext,
                )
                from omnibase_core.models.common.model_schema_value import (
                    ModelSchemaValue,
                )

                raise OnexError(
                    error_code=CoreErrorCode.VALIDATION_ERROR,
=======
                raise ModelOnexError(
>>>>>>> 09123395
                    message=f"Invalid plan_id '{v_str}'. Must be a valid UUID.",
                    error_code=EnumCoreErrorCode.VALIDATION_ERROR,
                    details=ModelErrorContext.with_context(
                        {
                            "plan_id": ModelSchemaValue.from_value(v_str),
                            "onex_principle": ModelSchemaValue.from_value(
                                "Strong validation for identifiers",
                            ),
                        },
                    ),
                )

    @field_validator(
        "rollback_actions",
        "cleanup_actions",
        "notification_actions",
        "recovery_actions",
    )
    @classmethod
    def validate_action_lists(cls, v: list[str]) -> list[str]:
        """Validate action identifier list[Any]s."""
        validated = []
        for action_id in v:
            action_id = action_id.strip()
            if not action_id:
                continue  # Skip empty entries

            if not action_id.replace("_", "").replace("-", "").isalnum():
<<<<<<< HEAD
                from omnibase_core.models.common.model_error_context import (
                    ModelErrorContext,
                )
                from omnibase_core.models.common.model_schema_value import (
                    ModelSchemaValue,
                )

                raise OnexError(
                    error_code=CoreErrorCode.VALIDATION_ERROR,
=======
                raise ModelOnexError(
>>>>>>> 09123395
                    message=f"Invalid action_id '{action_id}'. Must contain only alphanumeric characters, hyphens, and underscores.",
                    error_code=EnumCoreErrorCode.VALIDATION_ERROR,
                    details=ModelErrorContext.with_context(
                        {
                            "action_id": ModelSchemaValue.from_value(action_id),
                            "onex_principle": ModelSchemaValue.from_value(
                                "Strong validation for action identifiers",
                            ),
                        },
                    ),
                )

            validated.append(action_id)

        return validated

    @field_validator("depends_on_plans", mode="before")
    @classmethod
    def validate_plan_dependencies(cls, v: list[UUID | str]) -> list[UUID]:
        """Validate plan dependency identifiers."""
        validated = []
        for plan_id in v:
            if isinstance(plan_id, UUID):
                validated.append(plan_id)
            elif isinstance(plan_id, str):
                plan_id_str = plan_id.strip()
                if not plan_id_str:
                    continue  # Skip empty entries

                # Try to parse as UUID
                try:
                    validated.append(UUID(plan_id_str))
                except ValueError:
<<<<<<< HEAD
                    from omnibase_core.models.common.model_error_context import (
                        ModelErrorContext,
                    )
                    from omnibase_core.models.common.model_schema_value import (
                        ModelSchemaValue,
                    )

                    raise OnexError(
                        error_code=CoreErrorCode.VALIDATION_ERROR,
=======
                    raise ModelOnexError(
>>>>>>> 09123395
                        message=f"Invalid dependency plan_id '{plan_id_str}'. Must be a valid UUID.",
                        error_code=EnumCoreErrorCode.VALIDATION_ERROR,
                        details=ModelErrorContext.with_context(
                            {
                                "dependency_plan_id": ModelSchemaValue.from_value(
                                    plan_id_str,
                                ),
                                "onex_principle": ModelSchemaValue.from_value(
                                    "Strong validation for plan dependencies",
                                ),
                            },
                        ),
                    )
            # Note: else clause removed as it's unreachable due to type annotation UUID | str

        return validated

    model_config = {
        "extra": "ignore",
        "use_enum_values": False,
        "validate_assignment": True,
    }<|MERGE_RESOLUTION|>--- conflicted
+++ resolved
@@ -171,19 +171,7 @@
         if isinstance(v, str):
             v_str = v.strip()
             if not v_str:
-<<<<<<< HEAD
-                from omnibase_core.models.common.model_error_context import (
-                    ModelErrorContext,
-                )
-                from omnibase_core.models.common.model_schema_value import (
-                    ModelSchemaValue,
-                )
-
-                raise OnexError(
-                    error_code=CoreErrorCode.VALIDATION_ERROR,
-=======
                 raise ModelOnexError(
->>>>>>> 09123395
                     message="Plan ID cannot be empty",
                     error_code=EnumCoreErrorCode.VALIDATION_ERROR,
                     details=ModelErrorContext.with_context(
@@ -199,19 +187,7 @@
             try:
                 return UUID(v_str)
             except ValueError:
-<<<<<<< HEAD
-                from omnibase_core.models.common.model_error_context import (
-                    ModelErrorContext,
-                )
-                from omnibase_core.models.common.model_schema_value import (
-                    ModelSchemaValue,
-                )
-
-                raise OnexError(
-                    error_code=CoreErrorCode.VALIDATION_ERROR,
-=======
                 raise ModelOnexError(
->>>>>>> 09123395
                     message=f"Invalid plan_id '{v_str}'. Must be a valid UUID.",
                     error_code=EnumCoreErrorCode.VALIDATION_ERROR,
                     details=ModelErrorContext.with_context(
@@ -240,19 +216,7 @@
                 continue  # Skip empty entries
 
             if not action_id.replace("_", "").replace("-", "").isalnum():
-<<<<<<< HEAD
-                from omnibase_core.models.common.model_error_context import (
-                    ModelErrorContext,
-                )
-                from omnibase_core.models.common.model_schema_value import (
-                    ModelSchemaValue,
-                )
-
-                raise OnexError(
-                    error_code=CoreErrorCode.VALIDATION_ERROR,
-=======
                 raise ModelOnexError(
->>>>>>> 09123395
                     message=f"Invalid action_id '{action_id}'. Must contain only alphanumeric characters, hyphens, and underscores.",
                     error_code=EnumCoreErrorCode.VALIDATION_ERROR,
                     details=ModelErrorContext.with_context(
@@ -286,19 +250,7 @@
                 try:
                     validated.append(UUID(plan_id_str))
                 except ValueError:
-<<<<<<< HEAD
-                    from omnibase_core.models.common.model_error_context import (
-                        ModelErrorContext,
-                    )
-                    from omnibase_core.models.common.model_schema_value import (
-                        ModelSchemaValue,
-                    )
-
-                    raise OnexError(
-                        error_code=CoreErrorCode.VALIDATION_ERROR,
-=======
                     raise ModelOnexError(
->>>>>>> 09123395
                         message=f"Invalid dependency plan_id '{plan_id_str}'. Must be a valid UUID.",
                         error_code=EnumCoreErrorCode.VALIDATION_ERROR,
                         details=ModelErrorContext.with_context(
