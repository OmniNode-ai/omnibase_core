--- conflicted
+++ resolved
@@ -110,12 +110,7 @@
         """
         if self.max_delay_ms <= self.base_delay_ms:
             msg = "max_delay_ms must be greater than base_delay_ms"
-<<<<<<< HEAD
-            raise OnexError(
-                error_code=CoreErrorCode.VALIDATION_ERROR,
-=======
             raise ModelOnexError(
->>>>>>> 09123395
                 message=msg,
                 error_code=EnumCoreErrorCode.VALIDATION_ERROR,
                 error_type="valueerror",
