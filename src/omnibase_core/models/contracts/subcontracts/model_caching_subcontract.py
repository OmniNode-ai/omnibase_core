from typing import Any, Dict

from pydantic import Field, ValidationInfo, field_validator

from omnibase_core.errors.model_onex_error import ModelOnexError

"""
Caching Subcontract Model - ONEX Standards Compliant.

VERSION: 1.0.0 - INTERFACE LOCKED FOR CODE GENERATION
STABILITY GUARANTEE:
- All fields, methods, and validators are stable interfaces
- New optional fields may be added in minor versions only
- Existing fields cannot be removed or have types/constraints changed

Dedicated subcontract model for caching functionality providing:
- Cache strategy and policy definitions
- Cache key generation and invalidation rules
- Cache performance and size management
- Distributed caching and synchronization
- Cache monitoring and metrics

This model is composed into node contracts that require caching functionality,
providing clean separation between node logic and caching behavior.

ZERO TOLERANCE: No Any types allowed in implementation.
"""

<<<<<<< HEAD
from typing import ClassVar

from pydantic import BaseModel, ConfigDict, Field, ValidationInfo, field_validator
=======
from pydantic import BaseModel, ConfigDict
>>>>>>> 09123395

from omnibase_core.errors.error_codes import EnumCoreErrorCode
from omnibase_core.models.common.model_error_context import ModelErrorContext
from omnibase_core.models.common.model_schema_value import ModelSchemaValue
from omnibase_core.models.metadata.model_semver import ModelSemVer

# Import individual cache model components
from .model_cache_distribution import ModelCacheDistribution
from .model_cache_invalidation import ModelCacheInvalidation
from .model_cache_key_strategy import ModelCacheKeyStrategy
from .model_cache_performance import ModelCachePerformance


class ModelCachingSubcontract(BaseModel):
    """
    Caching subcontract model for cache functionality.

    Comprehensive caching subcontract providing cache strategies,
    key generation, invalidation policies, and performance tuning.
    Designed for composition into node contracts requiring caching functionality.

    ZERO TOLERANCE: No Any types allowed in implementation.
    """

    # Interface version for code generation stability
    INTERFACE_VERSION: ClassVar[ModelSemVer] = ModelSemVer(major=1, minor=0, patch=0)

    # Core caching configuration
    caching_enabled: bool = Field(
        default=True,
        description="Enable caching functionality",
    )

    cache_strategy: str = Field(default="lru", description="Primary caching strategy")

    cache_backend: str = Field(
        default="memory",
        description="Cache backend implementation",
    )

    # Cache sizing and capacity
    max_entries: int = Field(
        default=10000,
        description="Maximum number of cache entries",
        ge=1,
    )

    max_memory_mb: int = Field(
        default=512,
        description="Maximum memory allocation in MB",
        ge=1,
    )

    entry_size_limit_kb: int = Field(
        default=1024,
        description="Maximum size per cache entry in KB",
        ge=1,
    )

    # Cache key management
    key_strategy: ModelCacheKeyStrategy = Field(
        default_factory=lambda: ModelCacheKeyStrategy(
            key_generation_method="composite_hash",
        ),
        description="Cache key generation strategy",
    )

    # Cache invalidation and expiration
    invalidation_policy: ModelCacheInvalidation = Field(
        default_factory=lambda: ModelCacheInvalidation(
            invalidation_strategy="ttl_based",
        ),
        description="Cache invalidation configuration",
    )

    # Distributed caching (optional)
    distribution_config: ModelCacheDistribution | None = Field(
        default=None,
        description="Distributed caching configuration",
    )

    # Performance tuning
    performance_config: ModelCachePerformance = Field(
        default_factory=ModelCachePerformance,
        description="Cache performance configuration",
    )

    # Cache warming and preloading
    warm_up_enabled: bool = Field(
        default=False,
        description="Enable cache warming on startup",
    )

    warm_up_sources: list[str] = Field(
        default_factory=list,
        description="Data sources for cache warming",
    )

    warm_up_batch_size: int = Field(
        default=100,
        description="Batch size for cache warming",
        ge=1,
    )

    # Cache monitoring and metrics
    metrics_enabled: bool = Field(
        default=True,
        description="Enable cache metrics collection",
    )

    detailed_metrics: bool = Field(
        default=False,
        description="Enable detailed cache metrics",
    )

    hit_ratio_threshold: float = Field(
        default=0.8,
        description="Minimum hit ratio threshold",
        ge=0.0,
        le=1.0,
    )

    performance_monitoring: bool = Field(
        default=True,
        description="Enable cache performance monitoring",
    )

    # Cache persistence (optional)
    persistence_enabled: bool = Field(
        default=False,
        description="Enable cache persistence to disk",
    )

    persistence_interval_ms: int = Field(
        default=60000,
        description="Persistence interval",
        ge=1000,
    )

    recovery_enabled: bool = Field(
        default=False,
        description="Enable cache recovery on startup",
    )

    # Cache hierarchy (multi-level caching)
    multi_level_enabled: bool = Field(
        default=False,
        description="Enable multi-level caching",
    )

    l1_cache_size: int = Field(default=1000, description="L1 cache size", ge=1)

    l2_cache_size: int = Field(default=10000, description="L2 cache size", ge=1)

    promotion_threshold: int = Field(
        default=3,
        description="Hit threshold for L2 to L1 promotion",
        ge=1,
    )

    @field_validator("max_memory_mb")
    @classmethod
    def validate_memory_allocation(cls, v: int) -> int:
        """Validate memory allocation is reasonable."""
        if v > 16384:  # 16GB
            msg = "max_memory_mb cannot exceed 16GB for safety"
            raise ModelOnexError(
                message=msg,
                error_code=EnumCoreErrorCode.VALIDATION_ERROR,
                details=ModelErrorContext.with_context(
                    {
                        "error_type": ModelSchemaValue.from_value("valueerror"),
                        "validation_context": ModelSchemaValue.from_value(
                            "model_validation",
                        ),
                    },
                ),
            )
        return v

    @field_validator("hit_ratio_threshold")
    @classmethod
    def validate_hit_ratio(cls, v: float) -> float:
        """Validate hit ratio threshold is reasonable."""
        if v < 0.1:
            msg = "hit_ratio_threshold should be at least 0.1 (10%)"
            raise ModelOnexError(
                message=msg,
                error_code=EnumCoreErrorCode.VALIDATION_ERROR,
                details=ModelErrorContext.with_context(
                    {
                        "error_type": ModelSchemaValue.from_value("valueerror"),
                        "validation_context": ModelSchemaValue.from_value(
                            "model_validation",
                        ),
                    },
                ),
            )
        return v

    @field_validator("l2_cache_size")
    @classmethod
    def validate_cache_hierarchy(cls, v: int, info: ValidationInfo) -> int:
        """Validate L2 cache is larger than L1 when multi-level is enabled."""
        if info.data and info.data.get("multi_level_enabled", False):
            l1_size = info.data.get("l1_cache_size", 1000)
            if v <= l1_size:
                msg = "l2_cache_size must be larger than l1_cache_size"
                raise ModelOnexError(
                    message=msg,
                    error_code=EnumCoreErrorCode.VALIDATION_ERROR,
                    details=ModelErrorContext.with_context(
                        {
                            "error_type": ModelSchemaValue.from_value("valueerror"),
                            "validation_context": ModelSchemaValue.from_value(
                                "model_validation",
                            ),
                        },
                    ),
                )
        return v

    model_config = ConfigDict(
        extra="ignore",  # Allow extra fields from YAML contracts
        use_enum_values=False,  # Keep enum objects, don't convert to strings
        validate_assignment=True,
    )<|MERGE_RESOLUTION|>--- conflicted
+++ resolved
@@ -6,12 +6,6 @@
 
 """
 Caching Subcontract Model - ONEX Standards Compliant.
-
-VERSION: 1.0.0 - INTERFACE LOCKED FOR CODE GENERATION
-STABILITY GUARANTEE:
-- All fields, methods, and validators are stable interfaces
-- New optional fields may be added in minor versions only
-- Existing fields cannot be removed or have types/constraints changed
 
 Dedicated subcontract model for caching functionality providing:
 - Cache strategy and policy definitions
@@ -26,18 +20,11 @@
 ZERO TOLERANCE: No Any types allowed in implementation.
 """
 
-<<<<<<< HEAD
-from typing import ClassVar
-
-from pydantic import BaseModel, ConfigDict, Field, ValidationInfo, field_validator
-=======
 from pydantic import BaseModel, ConfigDict
->>>>>>> 09123395
 
 from omnibase_core.errors.error_codes import EnumCoreErrorCode
 from omnibase_core.models.common.model_error_context import ModelErrorContext
 from omnibase_core.models.common.model_schema_value import ModelSchemaValue
-from omnibase_core.models.metadata.model_semver import ModelSemVer
 
 # Import individual cache model components
 from .model_cache_distribution import ModelCacheDistribution
@@ -56,9 +43,6 @@
 
     ZERO TOLERANCE: No Any types allowed in implementation.
     """
-
-    # Interface version for code generation stability
-    INTERFACE_VERSION: ClassVar[ModelSemVer] = ModelSemVer(major=1, minor=0, patch=0)
 
     # Core caching configuration
     caching_enabled: bool = Field(
