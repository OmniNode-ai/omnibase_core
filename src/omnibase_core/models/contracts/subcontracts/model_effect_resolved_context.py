--- conflicted
+++ resolved
@@ -16,7 +16,6 @@
 These models are passed to specialized handlers after the executor resolves all
 template placeholders (${...}) from the configuration layer.
 
-<<<<<<< HEAD
 ZERO TOLERANCE: No Any types allowed. No template placeholders in resolved values.
 
 Thread Safety:
@@ -33,9 +32,6 @@
     - docs/guides/THREADING.md: Thread safety guidelines
 
 Author: ONEX Framework Team
-=======
-Strict typing is enforced: No Any types allowed. No template placeholders in resolved values.
->>>>>>> 0a222d2f
 """
 
 from typing import Literal
