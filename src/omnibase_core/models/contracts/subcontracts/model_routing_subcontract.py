import uuid
from typing import Any, Dict

from pydantic import Field, field_validator

from omnibase_core.errors.model_onex_error import ModelOnexError

"""
Routing Subcontract Model - ONEX Microservices ModelArchitecture Compliant.

VERSION: 1.0.0 - INTERFACE LOCKED FOR CODE GENERATION
STABILITY GUARANTEE:
- All fields, methods, and validators are stable interfaces
- New optional fields may be added in minor versions only
- Existing fields cannot be removed or have types/constraints changed

Advanced subcontract model for ONEX microservices routing functionality providing:
- Route definitions with conditions and service targets
- Load balancing and failover strategies for microservices
- Circuit breaker and health check configuration
- Request/response transformation rules with correlation tracking
- Routing metrics and distributed tracing for microservices observability
- Service mesh integration patterns
- Container-aware routing for ONEX 4-node architecture

This model is composed into node contracts that require routing functionality,
providing clean separation between node logic and routing behavior optimized
for ONEX microservices ecosystem.

ZERO TOLERANCE: No Any types allowed in implementation.
"""

from typing import ClassVar
from uuid import UUID, uuid4

from pydantic import BaseModel, ConfigDict

<<<<<<< HEAD
from omnibase_core.errors.error_codes import CoreErrorCode, OnexError
from omnibase_core.models.common.model_error_context import ModelErrorContext
from omnibase_core.models.common.model_schema_value import ModelSchemaValue
from omnibase_core.models.metadata.model_semver import ModelSemVer
=======
from omnibase_core.errors.error_codes import EnumCoreErrorCode
>>>>>>> 09123395

from .model_circuit_breaker import ModelCircuitBreaker
from .model_load_balancing import ModelLoadBalancing
from .model_request_transformation import ModelRequestTransformation
from .model_route_definition import ModelRouteDefinition
from .model_routing_metrics import ModelRoutingMetrics


class ModelRoutingSubcontract(BaseModel):
    """
    ONEX Microservices Routing subcontract model for request routing functionality.

    Comprehensive routing subcontract providing route definitions,
    load balancing, circuit breaking, and request transformation optimized
    for ONEX microservices ecosystem. Designed for composition into node
    contracts requiring routing functionality with service mesh integration.

    ZERO TOLERANCE: No Any types allowed in implementation.
    """

    # Interface version for code generation stability
    INTERFACE_VERSION: ClassVar[ModelSemVer] = ModelSemVer(major=1, minor=0, patch=0)

    # Core routing configuration
    routing_id: UUID = Field(
        default_factory=uuid4,
        description="Unique routing configuration identifier",
    )

    routing_enabled: bool = Field(
        default=True,
        description="Enable routing functionality",
    )

    routing_strategy: str = Field(
        default="service_mesh_aware",
        description="Primary routing strategy (service_mesh_aware, path_based, header_based, container_aware)",
    )

    default_target: str | None = Field(
        default=None,
        description="Default target for unmatched requests",
    )

    # Route definitions
    routes: list[ModelRouteDefinition] = Field(
        default_factory=list,
        description="Route definitions",
    )

    # Load balancing configuration
    load_balancing: ModelLoadBalancing = Field(
        default_factory=ModelLoadBalancing,
        description="Load balancing configuration",
    )

    # Circuit breaker configuration
    circuit_breaker: ModelCircuitBreaker = Field(
        default_factory=ModelCircuitBreaker,
        description="Circuit breaker configuration",
    )

    # Request/Response transformation
    transformation: ModelRequestTransformation = Field(
        default_factory=ModelRequestTransformation,
        description="Request transformation configuration",
    )

    # Routing metrics and monitoring
    metrics: ModelRoutingMetrics = Field(
        default_factory=ModelRoutingMetrics,
        description="Routing metrics configuration",
    )

    # Advanced routing features
    rate_limiting_enabled: bool = Field(
        default=False,
        description="Enable rate limiting per route",
    )

    rate_limit_requests_per_minute: int = Field(
        default=1000,
        description="Rate limit threshold",
        ge=1,
    )

    cors_enabled: bool = Field(default=False, description="Enable CORS handling")

    cors_origins: list[str] = Field(
        default_factory=list,
        description="Allowed CORS origins",
    )

    # Security and authentication
    authentication_required: bool = Field(
        default=False,
        description="Require authentication for routes",
    )

    authorization_rules: list[str] = Field(
        default_factory=list,
        description="Authorization rules for routes",
    )

    # Request logging and tracing
    request_logging: bool = Field(default=True, description="Enable request logging")

    trace_sampling_rate: float = Field(
        default=0.1,
        description="Distributed tracing sampling rate",
        ge=0.0,
        le=1.0,
    )

    # Connection and timeout management
    connection_pool_size: int = Field(
        default=100,
        description="Connection pool size per target",
        ge=1,
    )

    keep_alive_timeout_ms: int = Field(
        default=60000,
        description="Keep-alive timeout",
        ge=1000,
    )

    idle_timeout_ms: int = Field(
        default=300000,
        description="Idle connection timeout",
        ge=1000,
    )

    # Failover and disaster recovery
    failover_enabled: bool = Field(
        default=True,
        description="Enable automatic failover",
    )

    backup_targets: list[str] = Field(
        default_factory=list,
        description="Backup targets for failover",
    )

    disaster_recovery_mode: bool = Field(
        default=False,
        description="Enable disaster recovery mode",
    )

    # ONEX Microservices Ecosystem Integration
    onex_node_type_routing: bool = Field(
        default=True,
        description="Enable ONEX 4-node architecture aware routing",
    )

    service_mesh_integration: bool = Field(
        default=True,
        description="Enable service mesh integration for ONEX ecosystem",
    )

    correlation_tracking: bool = Field(
        default=True,
        description="Enable correlation ID tracking across service calls",
    )

    container_orchestration_aware: bool = Field(
        default=True,
        description="Enable container orchestration awareness (Docker, Kubernetes)",
    )

    # Service discovery and registry integration
    consul_integration: bool = Field(
        default=True,
        description="Enable Consul service discovery integration",
    )

    redis_routing_cache: bool = Field(
        default=True,
        description="Enable Redis-based routing cache for performance",
    )

    # Advanced ONEX patterns
    event_driven_routing: bool = Field(
        default=False,
        description="Enable event-driven routing patterns via RedPanda/event bus",
    )

    workflow_aware_routing: bool = Field(
        default=False,
        description="Enable workflow-aware routing for multi-step processes",
    )

    @field_validator("routes")
    @classmethod
    def validate_route_priorities_unique(
        cls,
        v: list[ModelRouteDefinition],
    ) -> list[ModelRouteDefinition]:
        """Validate that route priorities are unique within same pattern."""
        # Group routes by pattern to check priority uniqueness within each pattern
        pattern_routes: dict[str, list[ModelRouteDefinition]] = {}

        for route in v:
            pattern = route.route_pattern
            if pattern not in pattern_routes:
                pattern_routes[pattern] = []
            pattern_routes[pattern].append(route)

        # Check for duplicate priorities within each pattern group
        for pattern, routes in pattern_routes.items():
            priorities_seen = set()
            for route in routes:
                if route.priority in priorities_seen:
                    msg = f"Duplicate priority {route.priority} found in pattern '{pattern}' (route: {route.route_name})"
                    raise ModelOnexError(
                        message=msg,
                        error_code=EnumCoreErrorCode.VALIDATION_ERROR,
                        pattern=pattern,
                        priority=route.priority,
                        route_name=route.route_name,
                        validation_type="route_priority_uniqueness",
                    )
                priorities_seen.add(route.priority)

        return v

    @field_validator("trace_sampling_rate")
    @classmethod
    def validate_sampling_rate(cls, v: float) -> float:
        """Validate sampling rate is reasonable."""
        if v > 0.5:
            msg = "Trace sampling rate above 50% may impact performance"
            raise ModelOnexError(
                message=msg,
                error_code=EnumCoreErrorCode.VALIDATION_ERROR,
                sampling_rate=v,
                max_recommended=0.5,
                validation_type="sampling_rate_threshold",
            )
        return v

    model_config = ConfigDict(
        extra="ignore",  # Allow extra fields from YAML contracts
        use_enum_values=False,  # Keep enum objects, don't convert to strings
        validate_assignment=True,
    )<|MERGE_RESOLUTION|>--- conflicted
+++ resolved
@@ -7,12 +7,6 @@
 
 """
 Routing Subcontract Model - ONEX Microservices ModelArchitecture Compliant.
-
-VERSION: 1.0.0 - INTERFACE LOCKED FOR CODE GENERATION
-STABILITY GUARANTEE:
-- All fields, methods, and validators are stable interfaces
-- New optional fields may be added in minor versions only
-- Existing fields cannot be removed or have types/constraints changed
 
 Advanced subcontract model for ONEX microservices routing functionality providing:
 - Route definitions with conditions and service targets
@@ -30,19 +24,11 @@
 ZERO TOLERANCE: No Any types allowed in implementation.
 """
 
-from typing import ClassVar
 from uuid import UUID, uuid4
 
 from pydantic import BaseModel, ConfigDict
 
-<<<<<<< HEAD
-from omnibase_core.errors.error_codes import CoreErrorCode, OnexError
-from omnibase_core.models.common.model_error_context import ModelErrorContext
-from omnibase_core.models.common.model_schema_value import ModelSchemaValue
-from omnibase_core.models.metadata.model_semver import ModelSemVer
-=======
 from omnibase_core.errors.error_codes import EnumCoreErrorCode
->>>>>>> 09123395
 
 from .model_circuit_breaker import ModelCircuitBreaker
 from .model_load_balancing import ModelLoadBalancing
@@ -62,9 +48,6 @@
 
     ZERO TOLERANCE: No Any types allowed in implementation.
     """
-
-    # Interface version for code generation stability
-    INTERFACE_VERSION: ClassVar[ModelSemVer] = ModelSemVer(major=1, minor=0, patch=0)
 
     # Core routing configuration
     routing_id: UUID = Field(
