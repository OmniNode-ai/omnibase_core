--- conflicted
+++ resolved
@@ -5,12 +5,6 @@
 
 """
 Workflow Coordination Subcontract Model - ONEX Standards Compliant.
-
-VERSION: 1.0.0 - INTERFACE LOCKED FOR CODE GENERATION
-STABILITY GUARANTEE:
-- All fields, methods, and validators are stable interfaces
-- New optional fields may be added in minor versions only
-- Existing fields cannot be removed or have types/constraints changed
 
 Dedicated subcontract model for workflow coordination functionality providing:
 - Workflow instance management and tracking
@@ -25,13 +19,7 @@
 ZERO TOLERANCE: No Any types allowed in implementation.
 """
 
-<<<<<<< HEAD
-from typing import ClassVar
-
-from pydantic import BaseModel, Field
-=======
 from typing import Any
->>>>>>> 09123395
 
 from pydantic import BaseModel
 
@@ -47,9 +35,6 @@
 
     ZERO TOLERANCE: No Any types allowed in implementation.
     """
-
-    # Interface version for code generation stability
-    INTERFACE_VERSION: ClassVar[ModelSemVer] = ModelSemVer(major=1, minor=0, patch=0)
 
     subcontract_name: str = Field(
         default="workflow_coordination_subcontract",
