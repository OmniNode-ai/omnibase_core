"""
Execution Graph Model.

Model for execution graphs in workflows for the ONEX workflow coordination system.

v1.0 Note:
    ModelExecutionGraph is defined for contract generation purposes only in v1.0.
    The v1.0 workflow executor MUST NOT consult execution_graph - it uses only
    the steps list and their dependency declarations (depends_on) from
    ModelOrchestratorInput.

    The v1.0 executor MUST NOT check for equivalence between the graph and
    the step list, and MUST NOT log warnings if they disagree.

    See: docs/architecture/CONTRACT_DRIVEN_NODEORCHESTRATOR_V1_0.md
    Section: "Execution Graph Prohibition (v1.0.4 Normative)"

v1.1+ Roadmap:
    The execution_graph field is reserved for future versions (v1.1+) where it
    will enable advanced workflow features:

    - **v1.1 (Planned)**: Graph-based execution validation - the executor will
      optionally validate that steps match the declared graph structure.

    - **v1.2+ (Planned)**: Graph-driven optimizations including:
      - Parallel execution constraints and wave optimization
      - Resource allocation hints for compute-intensive steps
      - Cross-step data flow optimization
      - Critical path analysis and automatic step reordering

    - **v1.3+ (Planned)**: Visual workflow editor integration - the graph
      structure will be used to render and edit workflows graphically.

    Until these features are implemented, the executor MUST ignore this field
    and rely solely on ModelOrchestratorInput.steps + depends_on declarations.

    See Linear ticket OMN-656 for tracking of execution_graph activation timeline.
"""

from pydantic import BaseModel, Field

from omnibase_core.models.primitives.model_semver import ModelSemVer

from .model_workflow_node import ModelWorkflowNode


class ModelExecutionGraph(BaseModel):
<<<<<<< HEAD
    """Execution graph for a workflow.

    v1.0.5 Reserved Fields Governance:
        Extra fields are allowed ("extra": "ignore") to support reserved fields
        for forward compatibility.
=======
    """
    Execution graph for a workflow.

    v1.0 Note:
        Defined for contract generation purposes only in v1.0. The executor
        MUST NOT consult this field. The v1.0 executor uses only steps +
        dependencies from ModelOrchestratorInput, not the execution_graph.

        The execution_graph field exists for:
        - Contract schema definition
        - Future version extensibility (v1.1+)
        - Documentation of workflow structure

        The v1.0 executor:
        - MUST NOT read this field during execution
        - MUST NOT validate steps against graph nodes
        - MUST NOT emit warnings for graph/step mismatches

    v1.1+ Roadmap:
        This field will be actively used starting in v1.1 for:
        - Graph-based execution validation (v1.1)
        - Parallel execution constraints and wave optimization (v1.2+)
        - Resource allocation hints for compute-intensive steps (v1.2+)
        - Cross-step data flow optimization (v1.2+)
        - Visual workflow editing (v1.3+)

        See Linear ticket OMN-656 for tracking of execution_graph activation.
>>>>>>> b6c71526
    """

    # Model version for instance tracking
    version: ModelSemVer = Field(
        ...,  # REQUIRED - specify in contract
        description="Model version (MUST be provided in YAML contract)",
    )

    nodes: list[ModelWorkflowNode] = Field(
        default_factory=list,
        description="Nodes in the execution graph",
    )

    model_config = {
        # v1.0.5 Fix 54: Reserved Fields Governance
        "extra": "ignore",
        "use_enum_values": False,
        "validate_assignment": True,
        "frozen": True,
        # from_attributes=True allows Pydantic to accept objects with matching
        # attributes even when class identity differs (e.g., in pytest-xdist
        # parallel execution where model classes are imported in separate workers)
        "from_attributes": True,
    }<|MERGE_RESOLUTION|>--- conflicted
+++ resolved
@@ -45,13 +45,6 @@
 
 
 class ModelExecutionGraph(BaseModel):
-<<<<<<< HEAD
-    """Execution graph for a workflow.
-
-    v1.0.5 Reserved Fields Governance:
-        Extra fields are allowed ("extra": "ignore") to support reserved fields
-        for forward compatibility.
-=======
     """
     Execution graph for a workflow.
 
@@ -79,7 +72,6 @@
         - Visual workflow editing (v1.3+)
 
         See Linear ticket OMN-656 for tracking of execution_graph activation.
->>>>>>> b6c71526
     """
 
     # Model version for instance tracking
