--- conflicted
+++ resolved
@@ -843,11 +843,7 @@
     if enable_cache:
         await container.warm_cache()
 
-<<<<<<< HEAD
-    # Explicitly return typed container (from_dict call may propagate Any)
-=======
     # Explicit type annotation to satisfy mypy (from_dict returns Any from dependency_injector)
->>>>>>> f1c05ff7
     result: ModelONEXContainer = container
     return result
 
