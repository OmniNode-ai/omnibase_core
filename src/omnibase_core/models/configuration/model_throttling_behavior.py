--- conflicted
+++ resolved
@@ -7,23 +7,9 @@
 
 from pydantic import BaseModel, Field
 
-<<<<<<< HEAD
-class ModelThrottleResponse(BaseModel):
-    """Typed response for throttled requests."""
-
-    status_code: int = Field(
-        default=429, description="HTTP status code", ge=100, le=599
-    )
-    headers: dict[str, str] = Field(
-        default_factory=dict, description="Response headers"
-    )
-    message: str = Field(default="", description="Response message")
-    body: str | None = Field(default=None, description="Custom response body")
-=======
 from omnibase_core.models.configuration.model_throttle_response import (
     ModelThrottleResponse,
 )
->>>>>>> 2a25fbc4
 
 
 class ModelThrottlingBehavior(BaseModel):
