--- conflicted
+++ resolved
@@ -4,7 +4,7 @@
 """
 
 from datetime import UTC, datetime
-from typing import TYPE_CHECKING, Self
+from typing import Self
 
 from pydantic import BaseModel, ConfigDict, Field, field_validator
 
@@ -20,30 +20,9 @@
 )
 from omnibase_core.models.errors.model_onex_error import ModelOnexError
 
-
-<<<<<<< HEAD
-=======
-class ModelPriorityMetadataSummary(BaseModel):
-    """Summary of priority metadata."""
-
-    owner: str | None = Field(default=None, description="Owner of the priority")
-    approval_required: bool = Field(
-        default=False, description="Whether approval is required"
-    )
-    approved_users_count: int = Field(default=0, description="Number of approved users")
-    approved_groups_count: int = Field(
-        default=0, description="Number of approved groups"
-    )
-    tags_count: int = Field(default=0, description="Number of tags")
-    has_sla: bool = Field(default=False, description="Whether SLA is defined")
-    has_cost: bool = Field(default=False, description="Whether cost is defined")
-    has_usage_limit: bool = Field(
-        default=False, description="Whether usage limit is defined"
-    )
-    age_days: float = Field(default=0.0, description="Age in days since creation")
-
-
->>>>>>> 2452d072
+__all__ = ["ModelPriorityMetadata", "ModelPriorityMetadataSummary"]
+
+
 class ModelPriorityMetadata(BaseModel):
     """ONEX-compatible priority metadata with validation and business logic.
 
@@ -479,7 +458,7 @@
 
     # === Utility Methods ===
 
-    def get_summary(self) -> ModelPriorityMetadataSummary:
+    def get_summary(self) -> "ModelPriorityMetadataSummary":
         """Get a summary of priority metadata."""
         return ModelPriorityMetadataSummary(
             owner=self.owner,
