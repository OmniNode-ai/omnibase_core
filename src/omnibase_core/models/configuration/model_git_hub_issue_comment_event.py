--- conflicted
+++ resolved
@@ -9,24 +9,13 @@
 from .model_git_hub_repository import ModelGitHubRepository
 from .model_git_hub_user import ModelGitHubUser
 
-
-<<<<<<< HEAD
-=======
-class ModelGitHubCommentChange(BaseModel):
-    """Represents a change to a GitHub comment field."""
-
-    from_: str | None = Field(default=None, alias="from", description="Previous value")
+__all__ = [
+    "ModelGitHubCommentChange",
+    "ModelGitHubIssueCommentChanges",
+    "ModelGitHubIssueCommentEvent",
+]
 
 
-class ModelGitHubIssueCommentChanges(BaseModel):
-    """Changes made to a GitHub issue comment (for edited action)."""
-
-    body: ModelGitHubCommentChange | None = Field(
-        default=None, description="Body content change"
-    )
-
-
->>>>>>> 2452d072
 class ModelGitHubIssueCommentEvent(BaseModel):
     """
     GitHub issue comment event with typed fields.
@@ -50,11 +39,6 @@
     )
 
 
-__all__ = [
-    "ModelGitHubIssueCommentEvent",
-]
-
-
 # ONEX compliance remediation complete - factory method eliminated
 # Direct Pydantic instantiation provides superior validation:
 # event = ModelGitHubIssueCommentEvent(**data) if data else None