"""
Flexible Value Model - Discriminated Union for Mixed Type Values.

Replaces dict | None, list | None, and other mixed-type unions
with structured discriminated union pattern for type safety.
"""

from __future__ import annotations

from uuid import UUID

from pydantic import BaseModel, Field, model_validator

from omnibase_core.core.type_constraints import Serializable
from omnibase_core.enums.enum_core_error_code import EnumCoreErrorCode
from omnibase_core.enums.enum_flexible_value_type import EnumFlexibleValueType
from omnibase_core.exceptions.onex_error import OnexError

from .model_error_context import ModelErrorContext
from .model_schema_value import ModelSchemaValue

# Note: Previously had type aliases (FlexibleDictType, FlexibleListType, FlexibleValueType)
# These were removed to comply with ONEX strong typing standards.
# Now uses dict[str, ModelSchemaValue] for strong typing.


class ModelFlexibleValue(BaseModel):
    """
    Discriminated union for values that can be multiple types.

    Replaces lazy Union[str, dict, list, int, etc.] patterns with
    structured type safety and proper validation.
    Implements omnibase_spi protocols:
    - Serializable: Data serialization/deserialization
    - Validatable: Validation and verification
    """

    value_type: EnumFlexibleValueType = Field(
        description="Type discriminator for value"
    )

    # Value storage (only one should be populated)
    string_value: str | None = None
    integer_value: int | None = None
    float_value: float | None = None
    boolean_value: bool | None = None
    dict_value: dict[str, ModelSchemaValue] | None = None
    list_value: list[ModelSchemaValue] | None = None
    uuid_value: UUID | None = None

    # Metadata
    source: str | None = Field(None, description="Source of the value")
    is_validated: bool = Field(
        default=False, description="Whether value has been validated"
    )

    @model_validator(mode="after")
    def validate_single_value(self) -> "ModelFlexibleValue":
        """Ensure only one value is set based on type discriminator."""
        values_map = {
            EnumFlexibleValueType.STRING: self.string_value,
            EnumFlexibleValueType.INTEGER: self.integer_value,
            EnumFlexibleValueType.FLOAT: self.float_value,
            EnumFlexibleValueType.BOOLEAN: self.boolean_value,
            EnumFlexibleValueType.DICT: self.dict_value,
            EnumFlexibleValueType.LIST: self.list_value,
            EnumFlexibleValueType.UUID: self.uuid_value,
            EnumFlexibleValueType.NONE: None,
        }

        # Count non-None values
        non_none_count = sum(1 for v in values_map.values() if v is not None)

        # For "none" type, all values should be None
        if self.value_type == EnumFlexibleValueType.NONE:
            if non_none_count > 0:
                raise OnexError(
                    code=EnumCoreErrorCode.VALIDATION_ERROR,
                    message="No values should be set when value_type is 'none'",
                    details=ModelErrorContext.with_context(
                        {
                            "value_type": ModelSchemaValue.from_value(self.value_type),
                            "non_none_count": ModelSchemaValue.from_value(
                                str(non_none_count)
                            ),
                        }
                    ),
                )
        else:
            # For other types, exactly one value should be set
            if non_none_count != 1:
                raise OnexError(
                    code=EnumCoreErrorCode.VALIDATION_ERROR,
                    message=f"Exactly one value must be set for value_type '{self.value_type}'",
                    details=ModelErrorContext.with_context(
                        {
                            "value_type": ModelSchemaValue.from_value(self.value_type),
                            "non_none_count": ModelSchemaValue.from_value(
                                str(non_none_count)
                            ),
                            "expected_value": ModelSchemaValue.from_value(
                                self.value_type
                            ),
                        }
                    ),
                )

            # Validate that the correct value is set for the type
            expected_value = values_map[self.value_type]
            if expected_value is None:
                raise OnexError(
                    code=EnumCoreErrorCode.VALIDATION_ERROR,
                    message=f"Required value for type '{self.value_type}' is None",
                    details=ModelErrorContext.with_context(
                        {
                            "value_type": ModelSchemaValue.from_value(self.value_type),
                            "required_field": ModelSchemaValue.from_value(
                                f"{self.value_type}_value"
                            ),
                        }
                    ),
                )

        return self

    @classmethod
    def from_string(cls, value: str, source: str | None = None) -> ModelFlexibleValue:
        """Create flexible value from string."""
        return cls(
            value_type=EnumFlexibleValueType.STRING,
            string_value=value,
            source=source,
            is_validated=True,
        )

    @classmethod
    def from_integer(cls, value: int, source: str | None = None) -> ModelFlexibleValue:
        """Create flexible value from integer."""
        return cls(
            value_type=EnumFlexibleValueType.INTEGER,
            integer_value=value,
            source=source,
            is_validated=True,
        )

    @classmethod
    def from_float(cls, value: float, source: str | None = None) -> ModelFlexibleValue:
        """Create flexible value from float."""
        return cls(
            value_type=EnumFlexibleValueType.FLOAT,
            float_value=value,
            source=source,
            is_validated=True,
        )

    @classmethod
    def from_boolean(cls, value: bool, source: str | None = None) -> ModelFlexibleValue:
        """Create flexible value from boolean."""
        return cls(
            value_type=EnumFlexibleValueType.BOOLEAN,
            boolean_value=value,
            source=source,
            is_validated=True,
        )

    @classmethod
    def from_dict_value(
        cls, value: dict[str, ModelSchemaValue], source: str | None = None
    ) -> ModelFlexibleValue:
        """Create flexible value from dictionary of ModelSchemaValue."""
        return cls(
            value_type=EnumFlexibleValueType.DICT,
            dict_value=value,
            source=source,
            is_validated=True,
        )

    @classmethod
    def from_raw_dict(
        cls, value: dict[str, object], source: str | None = None
    ) -> ModelFlexibleValue:
        """Create flexible value from raw dictionary, converting to ModelSchemaValue format."""
        converted_value = {
            key: ModelSchemaValue.from_value(val) for key, val in value.items()
        }
        return cls.from_dict_value(converted_value, source)

    @classmethod
    def from_list(
        cls, value: list[object], source: str | None = None
    ) -> ModelFlexibleValue:
        """Create flexible value from list."""
        return cls(
            value_type=EnumFlexibleValueType.LIST,
            list_value=[ModelSchemaValue.from_value(item) for item in value],
            source=source,
            is_validated=True,
        )

    @classmethod
    def from_uuid(cls, value: UUID, source: str | None = None) -> ModelFlexibleValue:
        """Create flexible value from UUID."""
        return cls(
            value_type=EnumFlexibleValueType.UUID,
            uuid_value=value,
            source=source,
            is_validated=True,
        )

    @classmethod
    def from_none(cls, source: str | None = None) -> ModelFlexibleValue:
        """Create flexible value representing None."""
        return cls(
            value_type=EnumFlexibleValueType.NONE,
            source=source,
            is_validated=True,
        )

    @classmethod
    def from_any(cls, value: object, source: str | None = None) -> ModelFlexibleValue:
        """Create flexible value from any supported type with automatic detection."""
        if value is None:
            return cls.from_none(source)
        if isinstance(value, str):
            return cls.from_string(value, source)
        if isinstance(value, bool):  # Check bool before int (bool is subclass of int)
            return cls.from_boolean(value, source)
        if isinstance(value, int):
            return cls.from_integer(value, source)
        if isinstance(value, float):
            return cls.from_float(value, source)
        if isinstance(value, dict):
            return cls.from_raw_dict(value, source)
        if isinstance(value, list):
            return cls.from_list(value, source)
        if isinstance(value, UUID):
            return cls.from_uuid(value, source)
        # Fallback: convert unsupported types to string
        return cls.from_string(str(value), source)

    def get_value(self) -> object:
        """Get the actual value with proper type."""
        if self.value_type == EnumFlexibleValueType.STRING:
            return self.string_value
        if self.value_type == EnumFlexibleValueType.INTEGER:
            return self.integer_value
        if self.value_type == EnumFlexibleValueType.FLOAT:
            return self.float_value
        if self.value_type == EnumFlexibleValueType.BOOLEAN:
            return self.boolean_value
        if self.value_type == EnumFlexibleValueType.DICT:
            return self.dict_value
        if self.value_type == EnumFlexibleValueType.LIST:
            return [item.to_value() for item in (self.list_value or [])]
        if self.value_type == EnumFlexibleValueType.UUID:
            return self.uuid_value
        if self.value_type == EnumFlexibleValueType.NONE:
            return None
        raise OnexError(
            code=EnumCoreErrorCode.VALIDATION_ERROR,
            message=f"Unknown value_type: {self.value_type}",
            details=ModelErrorContext.with_context(
                {
                    "value_type": ModelSchemaValue.from_value(self.value_type),
                    "supported_types": ModelSchemaValue.from_value(
                        "string, integer, float, boolean, dict, list, uuid, none",
                    ),
                }
            ),
        )

    def get_python_type(self) -> type:
        """Get the Python type of the stored value."""
        type_map = {
            EnumFlexibleValueType.STRING: str,
            EnumFlexibleValueType.INTEGER: int,
            EnumFlexibleValueType.FLOAT: float,
            EnumFlexibleValueType.BOOLEAN: bool,
            EnumFlexibleValueType.DICT: dict,
            EnumFlexibleValueType.LIST: list,
            EnumFlexibleValueType.UUID: UUID,
            EnumFlexibleValueType.NONE: type(None),
        }
        return type_map[self.value_type]

    def is_none(self) -> bool:
        """Check if the value represents None."""
        return self.value_type == EnumFlexibleValueType.NONE

    def is_primitive(self) -> bool:
        """Check if the value is a primitive type (string, int, float, bool)."""
        return self.value_type in [
            EnumFlexibleValueType.STRING,
            EnumFlexibleValueType.INTEGER,
            EnumFlexibleValueType.FLOAT,
            EnumFlexibleValueType.BOOLEAN,
        ]

    def is_collection(self) -> bool:
        """Check if the value is a collection type (dict, list)."""
        return self.value_type in [
            EnumFlexibleValueType.DICT,
            EnumFlexibleValueType.LIST,
        ]

    def to_schema_value(self) -> ModelSchemaValue:
        """Convert to ModelSchemaValue."""
        value = self.get_value()
        return ModelSchemaValue.from_value(value)

    def compare_value(self, other: object) -> bool:
        """Compare with another flexible value or raw value."""
        if isinstance(other, ModelFlexibleValue):
            return (
                self.value_type == other.value_type
                and self.get_value() == other.get_value()
            )
        return bool(self.get_value() == other)

    def __eq__(self, other: object) -> bool:
        """Equality comparison."""
        if isinstance(other, ModelFlexibleValue):
            return self.compare_value(other)
        return bool(self.get_value() == other)

    def __str__(self) -> str:
        """String representation."""
        value = self.get_value()
        return f"FlexibleValue({self.value_type}: {value})"

    def __repr__(self) -> str:
        """Detailed representation."""
        return (
            f"ModelFlexibleValue(value_type='{self.value_type}', "
            f"value={self.get_value()}, source='{self.source}')"
        )

<<<<<<< HEAD
    # Export the model

    # Protocol method implementations

    def serialize(self) -> dict[str, Any]:
        """Serialize to dictionary (Serializable protocol)."""
        return self.model_dump(exclude_none=False, by_alias=True)

    def validate_instance(self) -> bool:
        """Validate instance integrity (Validatable protocol)."""
        try:
            # Basic validation - ensure required fields exist
            # Override in specific models for custom validation
            return True
        except Exception:
            return False
=======
    model_config = {
        "extra": "ignore",
        "use_enum_values": False,
        "validate_assignment": True,
    }
>>>>>>> fb191b47


__all__ = ["ModelFlexibleValue"]<|MERGE_RESOLUTION|>--- conflicted
+++ resolved
@@ -7,6 +7,7 @@
 
 from __future__ import annotations
 
+from typing import Any
 from uuid import UUID
 
 from pydantic import BaseModel, Field, model_validator
@@ -335,30 +336,28 @@
             f"value={self.get_value()}, source='{self.source}')"
         )
 
-<<<<<<< HEAD
+    model_config = {
+        "extra": "ignore",
+        "use_enum_values": False,
+        "validate_assignment": True,
+    }
+
     # Export the model
 
     # Protocol method implementations
 
-    def serialize(self) -> dict[str, Any]:
+    def serialize(self) -> dict[str, object]:
         """Serialize to dictionary (Serializable protocol)."""
         return self.model_dump(exclude_none=False, by_alias=True)
 
     def validate_instance(self) -> bool:
-        """Validate instance integrity (Validatable protocol)."""
+        """Validate instance integrity (ProtocolValidatable protocol)."""
         try:
             # Basic validation - ensure required fields exist
             # Override in specific models for custom validation
             return True
         except Exception:
             return False
-=======
-    model_config = {
-        "extra": "ignore",
-        "use_enum_values": False,
-        "validate_assignment": True,
-    }
->>>>>>> fb191b47
 
 
 __all__ = ["ModelFlexibleValue"]