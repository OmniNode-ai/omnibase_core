--- conflicted
+++ resolved
@@ -7,14 +7,15 @@
 
 from __future__ import annotations
 
-from typing import TYPE_CHECKING
+from typing import TYPE_CHECKING, Any
 
 if TYPE_CHECKING:
     from omnibase_core.models.common.model_schema_value import ModelSchemaValue
 
 from pydantic import BaseModel, Field
 
-from omnibase_core.core.type_constraints import Configurable
+from omnibase_core.core.type_constraints import Configurable, PrimitiveValueType
+from omnibase_core.models.common.model_schema_value import ModelSchemaValue
 from omnibase_core.models.core.model_custom_properties import ModelCustomProperties
 
 
@@ -47,8 +48,8 @@
     )
 
     # Metadata
-    description: str | None = Field(
-        default=None,
+    description: ModelSchemaValue = Field(
+        default_factory=lambda: ModelSchemaValue.from_value(""),
         description="Human-readable policy description",
     )
     custom_properties: ModelCustomProperties = Field(
@@ -72,25 +73,27 @@
         return self.circuit_breaker_reset_timeout_seconds
 
     def add_metadata(self, key: str, value: object) -> None:
-        """Add custom metadata."""
-        from omnibase_core.core.type_constraints import PrimitiveValueType
+        """Add custom metadata with bounded type values."""
         from omnibase_core.models.common.model_schema_value import ModelSchemaValue
 
         schema_value = ModelSchemaValue.from_value(value)
         # Convert ModelSchemaValue back to primitive and ensure it's a valid PrimitiveValueType
         raw_value = schema_value.to_value()
-        if isinstance(raw_value, (str, int, float, bool)):
+        if isinstance(raw_value, str):
             self.custom_properties.set_custom_value(key, raw_value)
         else:
             # For non-primitive types, convert to string representation
             self.custom_properties.set_custom_string(key, str(raw_value))
 
     def get_metadata(self, key: str) -> object:
-        """Get custom metadata value."""
+        """Get custom metadata value with bounded return type."""
         # Use get_custom_value_wrapped to get ModelResult with is_ok() and unwrap() methods
         schema_value_result = self.custom_properties.get_custom_value_wrapped(key)
         if schema_value_result.is_ok():
-            return schema_value_result.unwrap().to_value()
+            value = schema_value_result.unwrap().to_value()
+            # Ensure bounded return type
+            if isinstance(value, (str, int, float, bool)):
+                return value
         return None
 
     def remove_metadata(self, key: str) -> None:
@@ -115,7 +118,14 @@
             "circuit_breaker_enabled": str(self.circuit_breaker_enabled),
             "circuit_breaker_threshold": str(self.circuit_breaker_threshold),
             "reset_timeout_seconds": str(self.circuit_breaker_reset_timeout_seconds),
-            "has_description": str(bool(self.description)),
+            "has_description": str(
+                bool(
+                    self.description.to_value()
+                    if isinstance(self.description.to_value(), str)
+                    and self.description.to_value()
+                    else False
+                )
+            ),
             "metadata_count": str(self.get_metadata_count()),
         }
 
@@ -131,7 +141,7 @@
             circuit_breaker_enabled=True,
             circuit_breaker_threshold=threshold,
             circuit_breaker_reset_timeout_seconds=reset_timeout,
-            description=description,
+            description=ModelSchemaValue.from_value(description if description else ""),
         )
 
     @classmethod
@@ -142,43 +152,42 @@
         """Create simple advanced configuration."""
         return cls(
             circuit_breaker_enabled=False,
-            description=description,
+            description=ModelSchemaValue.from_value(description if description else ""),
         )
 
-<<<<<<< HEAD
+    model_config = {
+        "extra": "ignore",
+        "use_enum_values": False,
+        "validate_assignment": True,
+    }
+
     # Protocol method implementations
 
-    def execute(self, **kwargs: Any) -> bool:
+    def execute(self, **kwargs: object) -> bool:
         """Execute or update execution status (Executable protocol)."""
         try:
-            # Update any relevant execution fields
+            # Update any relevant execution fields with runtime validation
             for key, value in kwargs.items():
-                if hasattr(self, key):
+                if hasattr(self, key) and isinstance(value, (str, int, float, bool)):
                     setattr(self, key, value)
             return True
         except Exception:
             return False
 
-    def configure(self, **kwargs: Any) -> bool:
+    def configure(self, **kwargs: object) -> bool:
         """Configure instance with provided parameters (Configurable protocol)."""
         try:
+            # Configure with runtime validation for type safety
             for key, value in kwargs.items():
-                if hasattr(self, key):
+                if hasattr(self, key) and isinstance(value, (str, int, float, bool)):
                     setattr(self, key, value)
             return True
         except Exception:
             return False
 
-    def serialize(self) -> dict[str, Any]:
+    def serialize(self) -> dict[str, object]:
         """Serialize to dictionary (Serializable protocol)."""
         return self.model_dump(exclude_none=False, by_alias=True)
-=======
-    model_config = {
-        "extra": "ignore",
-        "use_enum_values": False,
-        "validate_assignment": True,
-    }
->>>>>>> fb191b47
 
 
 # Export for use
