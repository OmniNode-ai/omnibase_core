"""
Environment Variables Model

Type-safe environment variable management with validation and security.
Follows ONEX one-model-per-file naming conventions.
"""

from __future__ import annotations

from collections.abc import Iterator
from typing import Any

from pydantic import BaseModel, Field, field_validator

from omnibase_core.core.type_constraints import Configurable
from omnibase_core.enums.enum_core_error_code import EnumCoreErrorCode
from omnibase_core.exceptions.onex_error import OnexError


class ModelEnvironmentVariables(BaseModel):
    """
    Type-safe environment variable management.

    Provides secure handling of environment variables with validation,
    sanitization, and security-conscious defaults.
    Implements omnibase_spi protocols:
    - Executable: Execution management capabilities
    - Configurable: Configuration management capabilities
    - Serializable: Data serialization/deserialization
    """

    variables: dict[str, str] = Field(
        default_factory=dict,
        description="Environment variables as key-value pairs",
    )

    secure_variables: set[str] = Field(
        default_factory=set,
        description="Set of variable names that contain sensitive data",
    )

    inherit_system: bool = Field(
        default=True,
        description="Whether to inherit system environment variables",
    )

    @field_validator("variables")
    @classmethod
    def validate_variable_names(cls, v: dict[str, str]) -> dict[str, str]:
        """Validate environment variable names."""
        for name in v:
            if not name.isidentifier() and not name.replace("_", "").isalnum():
                msg = f"Invalid environment variable name: {name}"
                raise OnexError(code=EnumCoreErrorCode.VALIDATION_ERROR, message=msg)
            if name.startswith("__"):
                msg = f"Environment variable name cannot start with double underscore: {name}"
                raise OnexError(code=EnumCoreErrorCode.VALIDATION_ERROR, message=msg)
        return v

    def add_variable(self, name: str, value: str, secure: bool = False) -> None:
        """
        Add an environment variable.

        Args:
            name: Variable name
            value: Variable value
            secure: Whether this variable contains sensitive data
        """
        self.variables[name] = value
        if secure:
            self.secure_variables.add(name)

    def remove_variable(self, name: str) -> bool:
        """
        Remove an environment variable.

        Args:
            name: Variable name to remove

        Returns:
            True if variable was removed, False if it didn't exist
        """
        if name in self.variables:
            del self.variables[name]
            self.secure_variables.discard(name)
            return True
        return False

    def get_variable(self, name: str, default: str = "") -> str:
        """
        Get environment variable value.

        Args:
            name: Variable name
            default: Default value if not found

        Returns:
            Variable value or default
        """
        return self.variables.get(name, default)

    def has_variable(self, name: str) -> bool:
        """Check if environment variable exists."""
        return name in self.variables

    def is_secure(self, name: str) -> bool:
        """Check if environment variable is marked as secure."""
        return name in self.secure_variables

    def mark_secure(self, name: str) -> bool:
        """
        Mark an environment variable as secure.

        Args:
            name: Variable name to mark as secure

        Returns:
            True if variable exists and was marked, False otherwise
        """
        if name in self.variables:
            self.secure_variables.add(name)
            return True
        return False

    def unmark_secure(self, name: str) -> None:
        """Remove secure marking from an environment variable."""
        self.secure_variables.discard(name)

    def get_secure_variables(self) -> dict[str, str]:
        """Get all variables marked as secure."""
        return {
            name: value
            for name, value in self.variables.items()
            if name in self.secure_variables
        }

    def get_non_secure_variables(self) -> dict[str, str]:
        """Get all variables not marked as secure."""
        return {
            name: value
            for name, value in self.variables.items()
            if name not in self.secure_variables
        }

    def merge(self, other: ModelEnvironmentVariables, override: bool = True) -> None:
        """
        Merge another environment variables model into this one.

        Args:
            other: Other environment variables to merge
            override: Whether to override existing variables
        """
        for name, value in other.variables.items():
            if override or name not in self.variables:
                self.variables[name] = value

        # Merge secure markings
        self.secure_variables.update(other.secure_variables)

    def clear(self) -> None:
        """Clear all environment variables."""
        self.variables.clear()
        self.secure_variables.clear()

    def count(self) -> int:
        """Get total number of environment variables."""
        return len(self.variables)

    def count_secure(self) -> int:
        """Get number of secure environment variables."""
        return len(self.secure_variables)

    def validate_required(self, required_vars: list[str]) -> list[str]:
        """
        Validate that required environment variables are present.

        Args:
            required_vars: List of required variable names

        Returns:
            List of missing required variables
        """
        return [var for var in required_vars if var not in self.variables]

    @classmethod
    def from_system(
        cls,
        prefix: str | None = None,
        secure_patterns: list[str] | None = None,
    ) -> ModelEnvironmentVariables:
        """
        Create from system environment variables.

        Args:
            prefix: Optional prefix to filter variables (e.g., "MYAPP_")
            secure_patterns: List of patterns to identify secure variables

        Returns:
            New ModelEnvironmentVariables instance
        """
        import os
        import re

        variables = {}
        secure_vars = set()

        for name, value in os.environ.items():
            if prefix and not name.startswith(prefix):
                continue

            variables[name] = value

            # Check if variable matches secure patterns
            if secure_patterns:
                for pattern in secure_patterns:
                    if re.search(pattern, name, re.IGNORECASE):
                        secure_vars.add(name)
                        break

        return cls(variables=variables, secure_variables=secure_vars)

    def __len__(self) -> int:
        """Return number of environment variables."""
        return len(self.variables)

    def __contains__(self, name: str) -> bool:
        """Check if environment variable exists."""
        return name in self.variables

    def __getitem__(self, name: str) -> str:
        """Get environment variable value."""
        return self.variables[name]

    def __setitem__(self, name: str, value: str) -> None:
        """Set environment variable value."""
        self.variables[name] = value

    def __delitem__(self, name: str) -> None:
        """Delete environment variable."""
        del self.variables[name]
        self.secure_variables.discard(name)

    def iter_variable_names(self) -> Iterator[str]:
        """Iterate over variable names."""
        return iter(self.variables)

    def __str__(self) -> str:
        """String representation with secure variables hidden."""
        return f"ModelEnvironmentVariables({len(self.variables)} variables)"

    def __repr__(self) -> str:
        """Detailed representation."""
        return f"ModelEnvironmentVariables(variables={len(self.variables)}, secure={len(self.secure_variables)})"

<<<<<<< HEAD
    # Protocol method implementations

    def execute(self, **kwargs: Any) -> bool:
        """Execute or update execution status (Executable protocol)."""
        try:
            # Update any relevant execution fields
            for key, value in kwargs.items():
                if hasattr(self, key):
                    setattr(self, key, value)
            return True
        except Exception:
            return False

    def configure(self, **kwargs: Any) -> bool:
        """Configure instance with provided parameters (Configurable protocol)."""
        try:
            for key, value in kwargs.items():
                if hasattr(self, key):
                    setattr(self, key, value)
            return True
        except Exception:
            return False

    def serialize(self) -> dict[str, Any]:
        """Serialize to dictionary (Serializable protocol)."""
        return self.model_dump(exclude_none=False, by_alias=True)
=======
    model_config = {
        "extra": "ignore",
        "use_enum_values": False,
        "validate_assignment": True,
    }
>>>>>>> fb191b47


# Export for use
__all__ = ["ModelEnvironmentVariables"]<|MERGE_RESOLUTION|>--- conflicted
+++ resolved
@@ -252,7 +252,12 @@
         """Detailed representation."""
         return f"ModelEnvironmentVariables(variables={len(self.variables)}, secure={len(self.secure_variables)})"
 
-<<<<<<< HEAD
+    model_config = {
+        "extra": "ignore",
+        "use_enum_values": False,
+        "validate_assignment": True,
+    }
+
     # Protocol method implementations
 
     def execute(self, **kwargs: Any) -> bool:
@@ -279,13 +284,6 @@
     def serialize(self) -> dict[str, Any]:
         """Serialize to dictionary (Serializable protocol)."""
         return self.model_dump(exclude_none=False, by_alias=True)
-=======
-    model_config = {
-        "extra": "ignore",
-        "use_enum_values": False,
-        "validate_assignment": True,
-    }
->>>>>>> fb191b47
 
 
 # Export for use
