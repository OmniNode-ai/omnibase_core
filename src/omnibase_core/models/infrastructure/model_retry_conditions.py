--- conflicted
+++ resolved
@@ -127,7 +127,12 @@
             retry_on_status_codes=[503],  # Only service unavailable
         )
 
-<<<<<<< HEAD
+    model_config = {
+        "extra": "ignore",
+        "use_enum_values": False,
+        "validate_assignment": True,
+    }
+
     # Protocol method implementations
 
     def execute(self, **kwargs: Any) -> bool:
@@ -154,13 +159,6 @@
     def serialize(self) -> dict[str, Any]:
         """Serialize to dictionary (Serializable protocol)."""
         return self.model_dump(exclude_none=False, by_alias=True)
-=======
-    model_config = {
-        "extra": "ignore",
-        "use_enum_values": False,
-        "validate_assignment": True,
-    }
->>>>>>> fb191b47
 
 
 # Export for use
