--- conflicted
+++ resolved
@@ -63,7 +63,12 @@
             self.failed_tests += 1
         self.total_duration_ms += test_result.duration_ms
 
-<<<<<<< HEAD
+    model_config = {
+        "extra": "ignore",
+        "use_enum_values": False,
+        "validate_assignment": True,
+    }
+
     # Protocol method implementations
 
     def execute(self, **kwargs: Any) -> bool:
@@ -90,13 +95,6 @@
     def serialize(self) -> dict[str, Any]:
         """Serialize to dictionary (Serializable protocol)."""
         return self.model_dump(exclude_none=False, by_alias=True)
-=======
-    model_config = {
-        "extra": "ignore",
-        "use_enum_values": False,
-        "validate_assignment": True,
-    }
->>>>>>> fb191b47
 
 
 # Export for use
