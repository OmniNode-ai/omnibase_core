--- conflicted
+++ resolved
@@ -8,11 +8,7 @@
 from __future__ import annotations
 
 from datetime import UTC, datetime, timedelta
-<<<<<<< HEAD
-from typing import Any, Generic, TypeVar, cast
-=======
-from typing import Generic, TypeVar
->>>>>>> fb191b47
+from typing import Any, Generic, TypeVar
 
 from pydantic import BaseModel, Field, ValidationInfo, field_validator
 
@@ -369,7 +365,12 @@
             metadata=metadata,
         )  # type: ignore[return-value]
 
-<<<<<<< HEAD
+    model_config = {
+        "extra": "ignore",
+        "use_enum_values": False,
+        "validate_assignment": True,
+    }
+
     # Protocol method implementations
 
     def execute(self, **kwargs: Any) -> bool:
@@ -396,13 +397,6 @@
     def serialize(self) -> dict[str, Any]:
         """Serialize to dictionary (Serializable protocol)."""
         return self.model_dump(exclude_none=False, by_alias=True)
-=======
-    model_config = {
-        "extra": "ignore",
-        "use_enum_values": False,
-        "validate_assignment": True,
-    }
->>>>>>> fb191b47
 
 
 # Export for use
