"""
Initialization Metadata Model.

Strongly-typed model for node initialization metadata, replacing dict[str, Any]
in ModelNodeState.
"""

from __future__ import annotations

from datetime import datetime

from pydantic import BaseModel, Field

from omnibase_core.models.common.model_schema_value import ModelSchemaValue


class ModelInitializationMetadata(BaseModel):
    """
    Typed model for node initialization metadata.

    Replaces dict[str, Any] initialization_metadata in ModelNodeState.
    Provides structured storage for common initialization properties.
    """

    # Timing information
    initialized_at: datetime | None = Field(
        default=None,
        description="When initialization completed",
    )

    # Source information
    source: str = Field(
        default="",
        description="Source of initialization (e.g., 'container', 'manual')",
    )

    # Configuration loaded
    config_loaded: bool = Field(
        default=False,
        description="Whether configuration was loaded successfully",
    )

    # Dependencies resolved
    dependencies_resolved: bool = Field(
        default=False,
        description="Whether all dependencies were resolved",
    )

    # Additional typed properties
    properties: dict[str, ModelSchemaValue] = Field(
        default_factory=dict,
        description="Additional initialization properties",
    )

    model_config = {
        "extra": "ignore",
        "use_enum_values": False,
        "validate_assignment": True,
    }

    @classmethod
    def from_dict(cls, data: dict[str, object]) -> ModelInitializationMetadata:
        """Create from a plain dictionary."""
        # Extract known fields
        initialized_at = data.get("initialized_at")
        source = data.get("source", "")
        config_loaded = data.get("config_loaded", False)
        dependencies_resolved = data.get("dependencies_resolved", False)

        # Convert remaining to properties
        known_keys = {
            "initialized_at",
            "source",
            "config_loaded",
            "dependencies_resolved",
        }
        properties = {
            key: ModelSchemaValue.from_value(value)
            for key, value in data.items()
            if key not in known_keys
        }

        return cls(
<<<<<<< HEAD
            initialized_at=initialized_at
            if isinstance(initialized_at, datetime)
            else None,
=======
            initialized_at=(
                initialized_at if isinstance(initialized_at, datetime) else None
            ),
>>>>>>> 2452d072
            source=str(source) if source else "",
            config_loaded=bool(config_loaded),
            dependencies_resolved=bool(dependencies_resolved),
            properties=properties,
        )

    def to_dict(self) -> dict[str, object]:
        """Convert to plain dictionary."""
        result: dict[str, object] = {
            "source": self.source,
            "config_loaded": self.config_loaded,
            "dependencies_resolved": self.dependencies_resolved,
        }
        if self.initialized_at:
            result["initialized_at"] = self.initialized_at
        for key, value in self.properties.items():
            result[key] = value.to_value()
        return result

    def get_property(self, key: str, default: object = None) -> object:
        """Get an additional property by key."""
        schema_value = self.properties.get(key)
        if schema_value is None:
            return default
        return schema_value.to_value()

    def set_property(self, key: str, value: object) -> None:
        """Set an additional property."""
        self.properties[key] = ModelSchemaValue.from_value(value)


__all__ = ["ModelInitializationMetadata"]<|MERGE_RESOLUTION|>--- conflicted
+++ resolved
@@ -81,15 +81,9 @@
         }
 
         return cls(
-<<<<<<< HEAD
-            initialized_at=initialized_at
-            if isinstance(initialized_at, datetime)
-            else None,
-=======
             initialized_at=(
                 initialized_at if isinstance(initialized_at, datetime) else None
             ),
->>>>>>> 2452d072
             source=str(source) if source else "",
             config_loaded=bool(config_loaded),
             dependencies_resolved=bool(dependencies_resolved),
