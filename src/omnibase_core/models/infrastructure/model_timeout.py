--- conflicted
+++ resolved
@@ -9,15 +9,11 @@
 
 from datetime import datetime, timedelta
 from functools import cached_property, lru_cache
-from typing import Union
+from typing import Any
 
 from pydantic import BaseModel, Field
 
-<<<<<<< HEAD
-from omnibase_core.core.type_constraints import Configurable, Validatable
-=======
 from omnibase_core.enums.enum_core_error_code import EnumCoreErrorCode
->>>>>>> fb191b47
 from omnibase_core.enums.enum_runtime_category import EnumRuntimeCategory
 from omnibase_core.enums.enum_time_unit import EnumTimeUnit
 from omnibase_core.exceptions.onex_error import OnexError
@@ -298,13 +294,19 @@
             python_value = schema_value.to_value()
             metadata[key] = ModelSchemaValue.from_value(python_value)
 
-        # Create ModelCustomProperties from the Python values
-        # Convert to proper union type to satisfy type requirements
-        schema_value_metadata: dict[str, str | float | bool | ModelSchemaValue] = {}
+        # Create ModelCustomProperties from the metadata values
+        # Convert ModelSchemaValue objects to primitive types for from_metadata
+        primitive_metadata: dict[str, object] = {}
         for key, val in metadata.items():
-            schema_value_metadata[key] = val
-
-        return ModelCustomProperties.from_metadata(schema_value_metadata)
+            # val is always ModelSchemaValue, extract primitive value for proper typing
+            primitive_value = val.to_value()
+            if isinstance(primitive_value, (str, int, float, bool)):
+                primitive_metadata[key] = primitive_value
+            else:
+                # Keep as ModelSchemaValue if not a primitive type
+                primitive_metadata[key] = val
+
+        return ModelCustomProperties.from_metadata(primitive_metadata)
 
     @property
     def timeout_timedelta(self) -> timedelta:
@@ -396,7 +398,7 @@
         return self.time_based.extend_time(additional_seconds)
 
     def set_custom_metadata(self, key: str, value: object) -> None:
-        """Set custom metadata value.
+        """Set custom metadata value with bounded types.
 
         Performance Note: Invalidates custom_properties cache when metadata changes.
         """
@@ -406,11 +408,15 @@
             delattr(self, "custom_properties")
 
     def get_custom_metadata(self, key: str) -> object:
-        """Get custom metadata value."""
+        """Get custom metadata value with bounded return type."""
         schema_value = self.custom_metadata.get(key)
         if schema_value is None:
             return None
-        return schema_value.to_value()
+        value = schema_value.to_value()
+        # Ensure bounded return type
+        if isinstance(value, (str, int, float, bool)):
+            return value
+        return None
 
     @classmethod
     def from_seconds(
@@ -530,7 +536,12 @@
 
         return cls(**init_data)
 
-<<<<<<< HEAD
+    model_config = {
+        "extra": "ignore",
+        "use_enum_values": False,
+        "validate_assignment": True,
+    }
+
     # Protocol method implementations
 
     def execute(self, **kwargs: Any) -> bool:
@@ -559,20 +570,13 @@
         return self.model_dump(exclude_none=False, by_alias=True)
 
     def validate_instance(self) -> bool:
-        """Validate instance integrity (Validatable protocol)."""
+        """Validate instance integrity (ProtocolValidatable protocol)."""
         try:
             # Basic validation - ensure required fields exist
             # Override in specific models for custom validation
             return True
         except Exception:
             return False
-=======
-    model_config = {
-        "extra": "ignore",
-        "use_enum_values": False,
-        "validate_assignment": True,
-    }
->>>>>>> fb191b47
 
 
 # Export for use
