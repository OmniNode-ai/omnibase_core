"""
Test result model.

Individual test result model.
Follows ONEX one-model-per-file naming conventions.
"""

from __future__ import annotations

from uuid import UUID

from pydantic import BaseModel, Field

from omnibase_core.core.type_constraints import Configurable


class ModelTestResult(BaseModel):
    """Individual test result.
    Implements omnibase_spi protocols:
    - Executable: Execution management capabilities
    - Configurable: Configuration management capabilities
    - Serializable: Data serialization/deserialization
    """

    # Entity reference with UUID
    test_id: UUID = Field(..., description="Unique identifier of the test")
    test_display_name: str = Field(..., description="Human-readable name of the test")
    passed: bool = Field(..., description="Whether the test passed")
    duration_ms: int = Field(
        default=0,
        description="Test execution duration in milliseconds",
        ge=0,
    )
    error_message: str | None = Field(
        default=None,
        description="Error message if test failed",
    )
    details: str | None = Field(default=None, description="Additional test details")

    @classmethod
    def create_from_name(
        cls,
        test_name: str,
        passed: bool,
        duration_ms: int = 0,
        error_message: str | None = None,
        details: str | None = None,
    ) -> ModelTestResult:
        """
        Create test result from test name.

        Args:
            test_name: Test name (will be used as display_name)
            passed: Whether the test passed
            duration_ms: Test execution duration in milliseconds
            error_message: Error message if test failed
            details: Additional test details

        Returns:
            Test result with generated UUID and display_name set
        """
        from uuid import uuid4

        return cls(
            test_id=uuid4(),
            test_display_name=test_name,
            passed=passed,
            duration_ms=duration_ms,
            error_message=error_message,
            details=details,
        )

<<<<<<< HEAD
    # Protocol method implementations

    def execute(self, **kwargs: Any) -> bool:
        """Execute or update execution status (Executable protocol)."""
        try:
            # Update any relevant execution fields
            for key, value in kwargs.items():
                if hasattr(self, key):
                    setattr(self, key, value)
            return True
        except Exception:
            return False

    def configure(self, **kwargs: Any) -> bool:
        """Configure instance with provided parameters (Configurable protocol)."""
        try:
            for key, value in kwargs.items():
                if hasattr(self, key):
                    setattr(self, key, value)
            return True
        except Exception:
            return False

    def serialize(self) -> dict[str, Any]:
        """Serialize to dictionary (Serializable protocol)."""
        return self.model_dump(exclude_none=False, by_alias=True)
=======
    model_config = {
        "extra": "ignore",
        "use_enum_values": False,
        "validate_assignment": True,
    }
>>>>>>> fb191b47


# Export for use
__all__ = ["ModelTestResult"]<|MERGE_RESOLUTION|>--- conflicted
+++ resolved
@@ -7,11 +7,13 @@
 
 from __future__ import annotations
 
+from typing import Any
 from uuid import UUID
 
 from pydantic import BaseModel, Field
 
 from omnibase_core.core.type_constraints import Configurable
+from omnibase_core.models.common.model_schema_value import ModelSchemaValue
 
 
 class ModelTestResult(BaseModel):
@@ -31,11 +33,14 @@
         description="Test execution duration in milliseconds",
         ge=0,
     )
-    error_message: str | None = Field(
-        default=None,
+    error_message: ModelSchemaValue = Field(
+        default_factory=lambda: ModelSchemaValue.from_value(""),
         description="Error message if test failed",
     )
-    details: str | None = Field(default=None, description="Additional test details")
+    details: ModelSchemaValue = Field(
+        default_factory=lambda: ModelSchemaValue.from_value(""),
+        description="Additional test details",
+    )
 
     @classmethod
     def create_from_name(
@@ -66,11 +71,18 @@
             test_display_name=test_name,
             passed=passed,
             duration_ms=duration_ms,
-            error_message=error_message,
-            details=details,
+            error_message=ModelSchemaValue.from_value(
+                error_message if error_message else ""
+            ),
+            details=ModelSchemaValue.from_value(details if details else ""),
         )
 
-<<<<<<< HEAD
+    model_config = {
+        "extra": "ignore",
+        "use_enum_values": False,
+        "validate_assignment": True,
+    }
+
     # Protocol method implementations
 
     def execute(self, **kwargs: Any) -> bool:
@@ -97,13 +109,6 @@
     def serialize(self) -> dict[str, Any]:
         """Serialize to dictionary (Serializable protocol)."""
         return self.model_dump(exclude_none=False, by_alias=True)
-=======
-    model_config = {
-        "extra": "ignore",
-        "use_enum_values": False,
-        "validate_assignment": True,
-    }
->>>>>>> fb191b47
 
 
 # Export for use
