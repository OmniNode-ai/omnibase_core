--- conflicted
+++ resolved
@@ -7,10 +7,13 @@
 
 from __future__ import annotations
 
+from typing import Any
+
 from pydantic import BaseModel, Field
 
 from omnibase_core.core.type_constraints import Configurable
 from omnibase_core.models.common.model_numeric_value import ModelNumericValue
+from omnibase_core.models.common.model_schema_value import ModelSchemaValue
 
 # Import metadata value for type-safe metric handling
 from omnibase_core.models.metadata.model_metadata_value import ModelMetadataValue
@@ -30,11 +33,14 @@
 
     key: str = Field(..., description="Metric key")
     value: ModelMetadataValue = Field(..., description="Strongly-typed metric value")
-    unit: str | None = Field(
-        None,
+    unit: ModelSchemaValue = Field(
+        default_factory=lambda: ModelSchemaValue.from_value(""),
         description="Unit of measurement (for numeric metrics)",
     )
-    description: str | None = Field(None, description="Metric description")
+    description: ModelSchemaValue = Field(
+        default_factory=lambda: ModelSchemaValue.from_value(""),
+        description="Metric description",
+    )
 
     @property
     def typed_value(self) -> ModelMetadataValue:
@@ -52,8 +58,8 @@
         return cls(
             key=key,
             value=ModelMetadataValue.from_string(value),
-            unit=None,
-            description=description,
+            unit=ModelSchemaValue.from_value(""),
+            description=ModelSchemaValue.from_value(description if description else ""),
         )
 
     @classmethod
@@ -79,8 +85,8 @@
         return cls(
             key=key,
             value=metadata_value,
-            unit=unit,
-            description=description,
+            unit=ModelSchemaValue.from_value(unit if unit else ""),
+            description=ModelSchemaValue.from_value(description if description else ""),
         )
 
     @classmethod
@@ -94,8 +100,8 @@
         return cls(
             key=key,
             value=ModelMetadataValue.from_bool(value),
-            unit=None,
-            description=description,
+            unit=ModelSchemaValue.from_value(""),
+            description=ModelSchemaValue.from_value(description if description else ""),
         )
 
     @classmethod
@@ -117,7 +123,7 @@
         unit: str | None = None,
         description: str | None = None,
     ) -> ModelMetric:
-        """Create metric from any supported type with automatic type detection."""
+        """Create metric from bounded type values with automatic type detection."""
         if isinstance(value, str):
             return cls.create_string_metric(key, value, description)
         if isinstance(value, bool):  # Check bool before int (bool is subclass of int)
@@ -127,10 +133,15 @@
         if isinstance(value, (int, float)):
             numeric_value = ModelNumericValue.from_numeric(value)
             return cls.create_numeric_metric(key, numeric_value, unit, description)
-        # Convert unsupported types to string representation
-        return cls.create_string_metric(key, str(value), description)
+        # This should not be reached with the bounded type signature
+        raise ValueError(f"Unsupported metric value type: {type(value)}")
 
-<<<<<<< HEAD
+    model_config = {
+        "extra": "ignore",
+        "use_enum_values": False,
+        "validate_assignment": True,
+    }
+
     # Protocol method implementations
 
     def execute(self, **kwargs: Any) -> bool:
@@ -157,13 +168,6 @@
     def serialize(self) -> dict[str, Any]:
         """Serialize to dictionary (Serializable protocol)."""
         return self.model_dump(exclude_none=False, by_alias=True)
-=======
-    model_config = {
-        "extra": "ignore",
-        "use_enum_values": False,
-        "validate_assignment": True,
-    }
->>>>>>> fb191b47
 
 
 # Export for use
