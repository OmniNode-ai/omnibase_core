"""
CLI value object model.

Strongly-typed value object for CLI output data, replacing broad union types
with discriminated union patterns following ONEX strong typing standards.
"""

from __future__ import annotations

from typing import Union

from pydantic import BaseModel, Field, ValidationInfo, field_validator

from omnibase_core.core.type_constraints import Configurable, Validatable
from omnibase_core.enums.enum_cli_value_type import EnumCliValueType
from omnibase_core.enums.enum_core_error_code import EnumCoreErrorCode
from omnibase_core.exceptions.onex_error import OnexError
from omnibase_core.models.common.model_schema_value import ModelSchemaValue

# Note: Previously had type alias (CliDictValueType)
# Removed to comply with ONEX strong typing standards.
# Now uses dict[str, ModelSchemaValue] for strong typing.


# CLI raw values use discriminated union pattern with runtime validation


class ModelCliValue(BaseModel):
    """
    CLI value object with discriminated union pattern.

    Replaces Union[str, int, float, bool, dict, list, None] with
    a strongly-typed discriminated union following ONEX patterns.
    Implements omnibase_spi protocols:
    - Executable: Execution management capabilities
    - Configurable: Configuration management capabilities
    - Serializable: Data serialization/deserialization
    - Validatable: Validation and verification
    """

    value_type: EnumCliValueType = Field(description="Type of the CLI value")
    raw_value: Union[
        str, int, float, bool, dict[str, ModelSchemaValue], list[object], None
    ] = Field(description="Raw value data")

    @field_validator("raw_value")
    @classmethod
    def validate_raw_value(cls, v: object, info: ValidationInfo) -> object:
        """Validate raw value matches declared type."""
        if "value_type" not in info.data:
            return v

        value_type = info.data["value_type"]

        if value_type == EnumCliValueType.STRING and not isinstance(v, str):
            raise OnexError(
                code=EnumCoreErrorCode.VALIDATION_ERROR,
                message="String value type must contain str data",
            )
        if value_type == EnumCliValueType.INTEGER and not isinstance(v, int):
            raise OnexError(
                code=EnumCoreErrorCode.VALIDATION_ERROR,
                message="Integer value type must contain int data",
            )
        if value_type == EnumCliValueType.FLOAT and not isinstance(v, float):
            raise OnexError(
                code=EnumCoreErrorCode.VALIDATION_ERROR,
                message="Float value type must contain float data",
            )
        if value_type == EnumCliValueType.BOOLEAN and not isinstance(v, bool):
            raise OnexError(
                code=EnumCoreErrorCode.VALIDATION_ERROR,
                message="Boolean value type must contain bool data",
            )
        if value_type == EnumCliValueType.DICT and not isinstance(v, dict):
            raise OnexError(
                code=EnumCoreErrorCode.VALIDATION_ERROR,
                message="Dict value type must contain dict data",
            )
        if value_type == EnumCliValueType.LIST and not isinstance(v, list):
            raise OnexError(
                code=EnumCoreErrorCode.VALIDATION_ERROR,
                message="List value type must contain list data",
            )
        if value_type == EnumCliValueType.NULL and v is not None:
            raise OnexError(
                code=EnumCoreErrorCode.VALIDATION_ERROR,
                message="Null value type must contain None",
            )

        return v

    @classmethod
    def from_string(cls, value: str) -> ModelCliValue:
        """Create CLI value from string."""
        return cls(value_type=EnumCliValueType.STRING, raw_value=value)

    @classmethod
    def from_integer(cls, value: int) -> ModelCliValue:
        """Create CLI value from integer."""
        return cls(value_type=EnumCliValueType.INTEGER, raw_value=value)

    @classmethod
    def from_float(cls, value: float) -> ModelCliValue:
        """Create CLI value from float."""
        return cls(value_type=EnumCliValueType.FLOAT, raw_value=value)

    @classmethod
    def from_boolean(cls, value: bool) -> ModelCliValue:
        """Create CLI value from boolean."""
        return cls(value_type=EnumCliValueType.BOOLEAN, raw_value=value)

    @classmethod
    def from_list(cls, value: list[object]) -> ModelCliValue:
        """Create CLI value from list."""
        return cls(value_type=EnumCliValueType.LIST, raw_value=value)

    @classmethod
    def from_dict_value(cls, value: dict[str, ModelSchemaValue]) -> ModelCliValue:
        """Create CLI value wrapping a dictionary value with proper ONEX typing."""
        return cls(value_type=EnumCliValueType.DICT, raw_value=value)

    @classmethod
    def from_null(cls) -> ModelCliValue:
        """Create CLI value for null/None."""
        return cls(value_type=EnumCliValueType.NULL, raw_value=None)

    @classmethod
    def from_any(cls, value: object) -> ModelCliValue:
        """Create CLI value from any Python value with automatic type detection."""
        if value is None:
            return cls.from_null()
        if isinstance(value, str):
            return cls.from_string(value)
        if isinstance(value, bool):  # Check bool before int (bool is subclass of int)
            return cls.from_boolean(value)
        if isinstance(value, int):
            return cls.from_integer(value)
        if isinstance(value, float):
            return cls.from_float(value)
        if isinstance(value, dict):
            converted_value = {
                key: ModelSchemaValue.from_value(val) for key, val in value.items()
            }
            return cls.from_dict_value(converted_value)
        if isinstance(value, list):
            return cls.from_list(value)
        # Convert unknown types to string representation
        return cls.from_string(str(value))

    def to_python_value(self) -> object:
        """Convert back to Python native value."""
        return self.raw_value

    def is_primitive(self) -> bool:
        """Check if value is a primitive type."""
        return self.value_type in {
            EnumCliValueType.STRING,
            EnumCliValueType.INTEGER,
            EnumCliValueType.FLOAT,
            EnumCliValueType.BOOLEAN,
            EnumCliValueType.NULL,
        }

    def is_collection(self) -> bool:
        """Check if value is a collection type."""
        return self.value_type in {EnumCliValueType.DICT, EnumCliValueType.LIST}

    def __str__(self) -> str:
        """String representation of the CLI value."""
        if self.value_type == EnumCliValueType.NULL:
            return "null"
        return str(self.raw_value)

<<<<<<< HEAD
    # Protocol method implementations

    def execute(self, **kwargs: Any) -> bool:
        """Execute or update execution status (Executable protocol)."""
        try:
            # Update any relevant execution fields
            for key, value in kwargs.items():
                if hasattr(self, key):
                    setattr(self, key, value)
            return True
        except Exception:
            return False

    def configure(self, **kwargs: Any) -> bool:
        """Configure instance with provided parameters (Configurable protocol)."""
        try:
            for key, value in kwargs.items():
                if hasattr(self, key):
                    setattr(self, key, value)
            return True
        except Exception:
            return False

    def serialize(self) -> dict[str, Any]:
        """Serialize to dictionary (Serializable protocol)."""
        # Explicit typing to ensure MyPy recognizes the return type
        result: dict[str, Any] = self.model_dump(exclude_none=False, by_alias=True)
        return result

    def validate_instance(self) -> bool:
        """Validate instance integrity (Validatable protocol)."""
        try:
            # Basic validation - ensure required fields exist
            # Override in specific models for custom validation
            return True
        except Exception:
            return False
=======
    model_config = {
        "extra": "ignore",
        "use_enum_values": False,
        "validate_assignment": True,
    }
>>>>>>> fb191b47


# Export for use
__all__ = ["ModelCliValue"]<|MERGE_RESOLUTION|>--- conflicted
+++ resolved
@@ -7,11 +7,15 @@
 
 from __future__ import annotations
 
-from typing import Union
+from typing import Any
 
 from pydantic import BaseModel, Field, ValidationInfo, field_validator
 
-from omnibase_core.core.type_constraints import Configurable, Validatable
+from omnibase_core.core.type_constraints import (
+    Configurable,
+    PrimitiveValueType,
+    ProtocolValidatable,
+)
 from omnibase_core.enums.enum_cli_value_type import EnumCliValueType
 from omnibase_core.enums.enum_core_error_code import EnumCoreErrorCode
 from omnibase_core.exceptions.onex_error import OnexError
@@ -39,9 +43,7 @@
     """
 
     value_type: EnumCliValueType = Field(description="Type of the CLI value")
-    raw_value: Union[
-        str, int, float, bool, dict[str, ModelSchemaValue], list[object], None
-    ] = Field(description="Raw value data")
+    raw_value: object = Field(description="Raw value data")
 
     @field_validator("raw_value")
     @classmethod
@@ -172,51 +174,48 @@
             return "null"
         return str(self.raw_value)
 
-<<<<<<< HEAD
+    model_config = {
+        "extra": "ignore",
+        "use_enum_values": False,
+        "validate_assignment": True,
+    }
+
     # Protocol method implementations
 
-    def execute(self, **kwargs: Any) -> bool:
+    def execute(self, **kwargs: object) -> bool:
         """Execute or update execution status (Executable protocol)."""
         try:
-            # Update any relevant execution fields
+            # Update any relevant execution fields with runtime validation
             for key, value in kwargs.items():
-                if hasattr(self, key):
+                if hasattr(self, key) and isinstance(value, (str, int, float, bool)):
                     setattr(self, key, value)
             return True
         except Exception:
             return False
 
-    def configure(self, **kwargs: Any) -> bool:
+    def configure(self, **kwargs: object) -> bool:
         """Configure instance with provided parameters (Configurable protocol)."""
         try:
+            # Configure with runtime validation for type safety
             for key, value in kwargs.items():
-                if hasattr(self, key):
+                if hasattr(self, key) and isinstance(value, (str, int, float, bool)):
                     setattr(self, key, value)
             return True
         except Exception:
             return False
 
-    def serialize(self) -> dict[str, Any]:
+    def serialize(self) -> dict[str, object]:
         """Serialize to dictionary (Serializable protocol)."""
-        # Explicit typing to ensure MyPy recognizes the return type
-        result: dict[str, Any] = self.model_dump(exclude_none=False, by_alias=True)
-        return result
+        return self.model_dump(exclude_none=False, by_alias=True)
 
     def validate_instance(self) -> bool:
-        """Validate instance integrity (Validatable protocol)."""
+        """Validate instance integrity (ProtocolValidatable protocol)."""
         try:
             # Basic validation - ensure required fields exist
             # Override in specific models for custom validation
             return True
         except Exception:
             return False
-=======
-    model_config = {
-        "extra": "ignore",
-        "use_enum_values": False,
-        "validate_assignment": True,
-    }
->>>>>>> fb191b47
 
 
 # Export for use
