"""
Timeout data model.

Typed data model for ModelTimeout serialization.
Follows ONEX one-model-per-file naming conventions.
"""

from __future__ import annotations

from typing import Any

from pydantic import BaseModel, Field

from omnibase_core.core.type_constraints import Configurable
from omnibase_core.enums.enum_runtime_category import EnumRuntimeCategory
from omnibase_core.models.core.model_custom_properties import ModelCustomProperties


class ModelTimeoutData(BaseModel):
    """
    Typed data model for ModelTimeout serialization.

    Replaces Dict[str, Any] with proper strong typing for timeout serialization.
    Implements omnibase_spi protocols:
    - Executable: Execution management capabilities
    - Configurable: Configuration management capabilities
    - Serializable: Data serialization/deserialization
    """

    timeout_seconds: int = Field(..., description="Timeout duration in seconds")
    warning_threshold_seconds: int = Field(
        default=0,
        description="Warning threshold in seconds",
    )
    is_strict: bool = Field(
        default=True,
        description="Whether timeout is strictly enforced",
    )
    allow_extension: bool = Field(
        default=False,
        description="Whether timeout can be extended",
    )
    extension_limit_seconds: int = Field(
        default=0,
        description="Maximum extension time in seconds",
    )
    runtime_category: EnumRuntimeCategory = Field(
        default=EnumRuntimeCategory.FAST,
        description="Runtime category for this timeout",
    )
    description: str = Field(default="", description="Timeout description")
    custom_properties: ModelCustomProperties = Field(
        default_factory=ModelCustomProperties,
        description="Typed custom properties instead of dict",
    )

<<<<<<< HEAD
    # Protocol method implementations

    def execute(self, **kwargs: Any) -> bool:
        """Execute or update execution status (Executable protocol)."""
        try:
            # Update any relevant execution fields
            for key, value in kwargs.items():
                if hasattr(self, key):
                    setattr(self, key, value)
            return True
        except Exception:
            return False

    def configure(self, **kwargs: Any) -> bool:
        """Configure instance with provided parameters (Configurable protocol)."""
        try:
            for key, value in kwargs.items():
                if hasattr(self, key):
                    setattr(self, key, value)
            return True
        except Exception:
            return False

    def serialize(self) -> dict[str, Any]:
        """Serialize to dictionary (Serializable protocol)."""
        return self.model_dump(exclude_none=False, by_alias=True)
=======
    model_config = {
        "extra": "ignore",
        "use_enum_values": False,
        "validate_assignment": True,
    }
>>>>>>> fb191b47


# Export for use
__all__ = ["ModelTimeoutData"]<|MERGE_RESOLUTION|>--- conflicted
+++ resolved
@@ -54,7 +54,12 @@
         description="Typed custom properties instead of dict",
     )
 
-<<<<<<< HEAD
+    model_config = {
+        "extra": "ignore",
+        "use_enum_values": False,
+        "validate_assignment": True,
+    }
+
     # Protocol method implementations
 
     def execute(self, **kwargs: Any) -> bool:
@@ -81,13 +86,6 @@
     def serialize(self) -> dict[str, Any]:
         """Serialize to dictionary (Serializable protocol)."""
         return self.model_dump(exclude_none=False, by_alias=True)
-=======
-    model_config = {
-        "extra": "ignore",
-        "use_enum_values": False,
-        "validate_assignment": True,
-    }
->>>>>>> fb191b47
 
 
 # Export for use
