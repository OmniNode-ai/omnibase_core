--- conflicted
+++ resolved
@@ -1,15 +1,3 @@
-<<<<<<< HEAD
-=======
-from __future__ import annotations
-
-from collections.abc import Callable
-from typing import Any, TypeVar, cast
-
-from pydantic import Field, field_validator
-
-from omnibase_core.models.errors.model_onex_error import ModelOnexError
-
->>>>>>> c8912083
 """
 Result Model.
 
@@ -19,14 +7,10 @@
 
 from __future__ import annotations
 
-<<<<<<< HEAD
 from collections.abc import Callable
-from typing import TypeVar, cast
+from typing import Any, TypeVar, cast
 
 from pydantic import BaseModel, Field, field_serializer, field_validator
-=======
-from pydantic import BaseModel, field_serializer
->>>>>>> c8912083
 
 from omnibase_core.enums.enum_core_error_code import EnumCoreErrorCode
 from omnibase_core.models.errors.model_onex_error import ModelOnexError
