--- conflicted
+++ resolved
@@ -177,7 +177,12 @@
 
         return cls(milestones=milestones)
 
-<<<<<<< HEAD
+    model_config = {
+        "extra": "ignore",
+        "use_enum_values": False,
+        "validate_assignment": True,
+    }
+
     # Protocol method implementations
 
     def execute(self, **kwargs: Any) -> bool:
@@ -204,13 +209,6 @@
     def serialize(self) -> dict[str, Any]:
         """Serialize to dictionary (Serializable protocol)."""
         return self.model_dump(exclude_none=False, by_alias=True)
-=======
-    model_config = {
-        "extra": "ignore",
-        "use_enum_values": False,
-        "validate_assignment": True,
-    }
->>>>>>> fb191b47
 
 
 # Export for use
