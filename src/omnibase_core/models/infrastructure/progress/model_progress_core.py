"""
Progress Core Model.

Core progress tracking functionality with percentage, steps, and phase management.
Follows ONEX one-model-per-file architecture.
"""

from __future__ import annotations

<<<<<<< HEAD
from typing import Any

=======
>>>>>>> fb191b47
from pydantic import BaseModel, Field, ValidationInfo, field_validator

from omnibase_core.core.type_constraints import Configurable
from omnibase_core.enums.enum_core_error_code import EnumCoreErrorCode
from omnibase_core.enums.enum_execution_phase import EnumExecutionPhase
from omnibase_core.enums.enum_status_message import EnumStatusMessage
from omnibase_core.exceptions.onex_error import OnexError


class ModelProgressCore(BaseModel):
    """
    Core progress tracking with percentage, steps, and phase management.

    Focused on fundamental progress tracking without timing or milestone complexity.
    Implements omnibase_spi protocols:
    - Executable: Execution management capabilities
    - Configurable: Configuration management capabilities
    - Serializable: Data serialization/deserialization
    """

    # Core progress tracking
    percentage: float = Field(
        default=0.0,
        description="Progress percentage (0.0 to 100.0)",
        ge=0.0,
        le=100.0,
    )

    # Progress details
    current_step: int = Field(
        default=0,
        description="Current step number",
        ge=0,
    )
    total_steps: int = Field(
        default=1,
        description="Total number of steps",
        ge=1,
    )

    # Phase tracking
    current_phase: EnumExecutionPhase = Field(
        default=EnumExecutionPhase.INITIALIZATION,
        description="Current execution phase",
    )
    phase_percentage: float = Field(
        default=0.0,
        description="Progress within current phase",
        ge=0.0,
        le=100.0,
    )

    # Status and description
    status_message: EnumStatusMessage = Field(
        default=EnumStatusMessage.PENDING,
        description="Current progress status",
    )
    detailed_info: str = Field(
        default="",
        description="Detailed progress information",
        max_length=2000,
    )

    @field_validator("current_step")
    @classmethod
    def validate_current_step(cls, v: int, info: ValidationInfo) -> int:
        """Validate current step doesn't exceed total steps."""
        if "total_steps" in info.data and info.data["total_steps"] is not None:
            total = info.data["total_steps"]
            if v > total:
                msg = "Current step cannot exceed total steps"
                raise OnexError(code=EnumCoreErrorCode.VALIDATION_ERROR, message=msg)
        return v

    def model_post_init(self, __context: object) -> None:
        """Post-initialization to update calculated fields."""
        self._update_percentage_from_steps()

    def _update_percentage_from_steps(self) -> None:
        """Update percentage based on steps if available."""
        if self.total_steps > 0:
            calculated_percentage = (self.current_step / self.total_steps) * 100.0
            # Only update if not manually set (i.e., still at default)
            if (
                self.percentage == 0.0
                or abs(self.percentage - calculated_percentage) < 0.1
            ):
                self.percentage = min(100.0, calculated_percentage)

    @property
    def is_completed(self) -> bool:
        """Check if progress is completed (100%)."""
        return self.percentage >= 100.0

    @property
    def is_started(self) -> bool:
        """Check if progress has started (> 0%)."""
        return self.percentage > 0.0

    @property
    def completion_ratio(self) -> float:
        """Get completion ratio (0.0 to 1.0)."""
        return self.percentage / 100.0

    def update_percentage(self, new_percentage: float) -> None:
        """Update progress percentage."""
        self.percentage = max(0.0, min(100.0, new_percentage))

    def update_step(self, new_step: int) -> None:
        """Update current step and recalculate percentage."""
        new_step = min(new_step, self.total_steps)
        self.current_step = max(0, new_step)
        self._update_percentage_from_steps()

    def increment_step(self, steps: int = 1) -> None:
        """Increment current step by specified amount."""
        self.update_step(self.current_step + steps)

    def set_phase(
        self,
        phase: EnumExecutionPhase,
        phase_percentage: float = 0.0,
    ) -> None:
        """Set current execution phase."""
        self.current_phase = phase
        self.phase_percentage = max(0.0, min(100.0, phase_percentage))

    def update_phase_percentage(self, percentage: float) -> None:
        """Update percentage within current phase."""
        self.phase_percentage = max(0.0, min(100.0, percentage))

    def set_status(self, status: EnumStatusMessage, detailed_info: str = "") -> None:
        """Set status and detailed info."""
        self.status_message = status
        if detailed_info:
            self.detailed_info = detailed_info

    def reset(self) -> None:
        """Reset progress core to initial state."""
        self.percentage = 0.0
        self.current_step = 0
        self.phase_percentage = 0.0
        self.current_phase = EnumExecutionPhase.INITIALIZATION
        self.status_message = EnumStatusMessage.PENDING
        self.detailed_info = ""

    @classmethod
    def create_simple(cls, total_steps: int = 1) -> ModelProgressCore:
        """Create simple progress core tracker."""
        return cls(total_steps=total_steps)

    @classmethod
    def create_phased(
        cls,
        phases: list[EnumExecutionPhase],
        total_steps: int = 1,
    ) -> ModelProgressCore:
        """Create progress core with phase tracking."""
        return cls(
            total_steps=total_steps,
            current_phase=phases[0] if phases else EnumExecutionPhase.INITIALIZATION,
        )

<<<<<<< HEAD
    # Protocol method implementations

    def execute(self, **kwargs: Any) -> bool:
        """Execute or update execution status (Executable protocol)."""
        try:
            # Update any relevant execution fields
            for key, value in kwargs.items():
                if hasattr(self, key):
                    setattr(self, key, value)
            return True
        except Exception:
            return False

    def configure(self, **kwargs: Any) -> bool:
        """Configure instance with provided parameters (Configurable protocol)."""
        try:
            for key, value in kwargs.items():
                if hasattr(self, key):
                    setattr(self, key, value)
            return True
        except Exception:
            return False

    def serialize(self) -> dict[str, Any]:
        """Serialize to dictionary (Serializable protocol)."""
        # Explicit typing to ensure MyPy recognizes the return type
        result: dict[str, Any] = self.model_dump(exclude_none=False, by_alias=True)
        return result
=======
    model_config = {
        "extra": "ignore",
        "use_enum_values": False,
        "validate_assignment": True,
    }
>>>>>>> fb191b47


# Export for use
__all__ = ["ModelProgressCore"]<|MERGE_RESOLUTION|>--- conflicted
+++ resolved
@@ -7,11 +7,8 @@
 
 from __future__ import annotations
 
-<<<<<<< HEAD
 from typing import Any
 
-=======
->>>>>>> fb191b47
 from pydantic import BaseModel, Field, ValidationInfo, field_validator
 
 from omnibase_core.core.type_constraints import Configurable
@@ -175,7 +172,6 @@
             current_phase=phases[0] if phases else EnumExecutionPhase.INITIALIZATION,
         )
 
-<<<<<<< HEAD
     # Protocol method implementations
 
     def execute(self, **kwargs: Any) -> bool:
@@ -204,13 +200,12 @@
         # Explicit typing to ensure MyPy recognizes the return type
         result: dict[str, Any] = self.model_dump(exclude_none=False, by_alias=True)
         return result
-=======
+
     model_config = {
         "extra": "ignore",
         "use_enum_values": False,
         "validate_assignment": True,
     }
->>>>>>> fb191b47
 
 
 # Export for use
