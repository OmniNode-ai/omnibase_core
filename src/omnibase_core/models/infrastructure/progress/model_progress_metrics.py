--- conflicted
+++ resolved
@@ -13,6 +13,7 @@
 from pydantic import BaseModel, Field
 
 from omnibase_core.core.type_constraints import Configurable
+from omnibase_core.models.common.model_schema_value import ModelSchemaValue
 from omnibase_core.models.infrastructure.model_metrics_data import ModelMetricsData
 from omnibase_core.models.metadata.model_metadata_value import ModelMetadataValue
 
@@ -32,7 +33,7 @@
     custom_metrics: ModelMetricsData = Field(
         default_factory=lambda: ModelMetricsData(
             collection_id=None,
-            collection_display_name="progress_metrics",
+            collection_display_name=ModelSchemaValue.from_value("progress_metrics"),
         ),
         description="Custom progress metrics with clean typing",
     )
@@ -191,7 +192,12 @@
             instance.add_custom_metric(key, value)
         return instance
 
-<<<<<<< HEAD
+    model_config = {
+        "extra": "ignore",
+        "use_enum_values": False,
+        "validate_assignment": True,
+    }
+
     # Protocol method implementations
 
     def execute(self, **kwargs: Any) -> bool:
@@ -218,13 +224,6 @@
     def serialize(self) -> dict[str, Any]:
         """Serialize to dictionary (Serializable protocol)."""
         return self.model_dump(exclude_none=False, by_alias=True)
-=======
-    model_config = {
-        "extra": "ignore",
-        "use_enum_values": False,
-        "validate_assignment": True,
-    }
->>>>>>> fb191b47
 
 
 # Export for use
