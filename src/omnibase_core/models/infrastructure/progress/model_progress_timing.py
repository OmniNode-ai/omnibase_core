"""
Progress Timing Model.

Timing and duration calculations for progress tracking.
Follows ONEX one-model-per-file architecture.
"""

from __future__ import annotations

from datetime import UTC, datetime, timedelta
from typing import Any

from pydantic import BaseModel, Field

from omnibase_core.core.type_constraints import Configurable
from omnibase_core.models.infrastructure.model_time_based import ModelTimeBased


class ModelProgressTiming(BaseModel):
    """
    Progress timing with duration calculations and estimates.

    Focused on time-based progress tracking functionality.
    Implements omnibase_spi protocols:
    - Executable: Execution management capabilities
    - Configurable: Configuration management capabilities
    - Serializable: Data serialization/deserialization
    """

    # Timing information
    start_time: datetime = Field(
        default_factory=lambda: datetime.now(UTC),
        description="Progress tracking start time",
    )
    last_update_time: datetime = Field(
        default_factory=lambda: datetime.now(UTC),
        description="Last progress update time",
    )
    estimated_completion_time: datetime | None = Field(
        default=None,
        description="Estimated completion time",
    )

    # Time-based calculations using ModelTimeBased
    estimated_total_duration: ModelTimeBased[float] | None = Field(
        default=None,
        description="Estimated total duration",
    )
    estimated_remaining_duration: ModelTimeBased[float] | None = Field(
        default=None,
        description="Estimated remaining duration",
    )

    @property
    def elapsed_time(self) -> timedelta:
        """Get elapsed time since start."""
        return datetime.now(UTC) - self.start_time

    @property
    def elapsed_seconds(self) -> float:
        """Get elapsed time in seconds."""
        return self.elapsed_time.total_seconds()

    @property
    def elapsed_minutes(self) -> float:
        """Get elapsed time in minutes."""
        return self.elapsed_seconds / 60.0

    @property
    def elapsed_time_based(self) -> ModelTimeBased[float]:
        """Get elapsed time as ModelTimeBased for consistent time operations."""
        return ModelTimeBased.from_seconds(self.elapsed_seconds)

    def update_timestamp(self) -> None:
        """Update the last update timestamp."""
        self.last_update_time = datetime.now(UTC)

    def update_time_estimates(self, current_percentage: float) -> None:
        """Update time estimates based on current progress percentage."""
        if current_percentage <= 0.0:
            self.estimated_total_duration = None
            self.estimated_remaining_duration = None
            self.estimated_completion_time = None
            return

        elapsed_seconds = self.elapsed_seconds
        estimated_total_seconds = (elapsed_seconds / current_percentage) * 100.0

        self.estimated_total_duration = ModelTimeBased.from_seconds(
            estimated_total_seconds,
        )

        if current_percentage >= 100.0:
            self.estimated_remaining_duration = ModelTimeBased.from_seconds(0.0)
            self.estimated_completion_time = datetime.now(UTC)
        else:
            remaining_seconds = estimated_total_seconds - elapsed_seconds
            self.estimated_remaining_duration = ModelTimeBased.from_seconds(
                max(0.0, remaining_seconds),
            )

            # Update estimated completion time
            if self.estimated_remaining_duration:
                self.estimated_completion_time = (
                    datetime.now(UTC) + self.estimated_remaining_duration.to_timedelta()
                )

        self.update_timestamp()

    def get_completion_rate_per_minute(self, current_percentage: float) -> float:
        """Get completion rate as percentage per minute."""
        if self.elapsed_minutes <= 0.0:
            return 0.0
        return current_percentage / self.elapsed_minutes

    def get_time_remaining_formatted(self) -> str:
        """Get formatted remaining time string."""
        if self.estimated_remaining_duration is None:
            return "Unknown"
        return str(self.estimated_remaining_duration)

    def get_elapsed_formatted(self) -> str:
        """Get formatted elapsed time string."""
        return str(self.elapsed_time_based)

    def get_estimated_total_formatted(self) -> str:
        """Get formatted estimated total time string."""
        if self.estimated_total_duration is None:
            return "Unknown"
        return str(self.estimated_total_duration)

    def reset(self) -> None:
        """Reset timing to initial state."""
        self.start_time = datetime.now(UTC)
        self.last_update_time = self.start_time
        self.estimated_completion_time = None
        self.estimated_total_duration = None
        self.estimated_remaining_duration = None

    @classmethod
    def create_started(cls) -> ModelProgressTiming:
        """Create timing instance with current timestamp."""
        return cls()

    @classmethod
    def create_with_start_time(cls, start_time: datetime) -> ModelProgressTiming:
        """Create timing instance with specific start time."""
        return cls(
            start_time=start_time,
            last_update_time=start_time,
        )

<<<<<<< HEAD
    # Protocol method implementations

    def execute(self, **kwargs: Any) -> bool:
        """Execute or update execution status (Executable protocol)."""
        try:
            # Update any relevant execution fields
            for key, value in kwargs.items():
                if hasattr(self, key):
                    setattr(self, key, value)
            return True
        except Exception:
            return False

    def configure(self, **kwargs: Any) -> bool:
        """Configure instance with provided parameters (Configurable protocol)."""
        try:
            for key, value in kwargs.items():
                if hasattr(self, key):
                    setattr(self, key, value)
            return True
        except Exception:
            return False

    def serialize(self) -> dict[str, Any]:
        """Serialize to dictionary (Serializable protocol)."""
        return self.model_dump(exclude_none=False, by_alias=True)
=======
    model_config = {
        "extra": "ignore",
        "use_enum_values": False,
        "validate_assignment": True,
    }
>>>>>>> fb191b47


# Export for use
__all__ = ["ModelProgressTiming"]<|MERGE_RESOLUTION|>--- conflicted
+++ resolved
@@ -150,7 +150,12 @@
             last_update_time=start_time,
         )
 
-<<<<<<< HEAD
+    model_config = {
+        "extra": "ignore",
+        "use_enum_values": False,
+        "validate_assignment": True,
+    }
+
     # Protocol method implementations
 
     def execute(self, **kwargs: Any) -> bool:
@@ -177,13 +182,6 @@
     def serialize(self) -> dict[str, Any]:
         """Serialize to dictionary (Serializable protocol)."""
         return self.model_dump(exclude_none=False, by_alias=True)
-=======
-    model_config = {
-        "extra": "ignore",
-        "use_enum_values": False,
-        "validate_assignment": True,
-    }
->>>>>>> fb191b47
 
 
 # Export for use
