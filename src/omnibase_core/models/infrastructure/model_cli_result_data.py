"""
CLI result data model.

CLI result data model with typed fields for command execution results.
Follows ONEX one-model-per-file naming conventions.
"""

from __future__ import annotations

from typing import Any
from uuid import UUID

from pydantic import BaseModel, Field

from omnibase_core.core.type_constraints import Configurable
from omnibase_core.models.core.model_custom_properties import ModelCustomProperties

from .model_cli_value import ModelCliValue


class ModelCliResultData(BaseModel):
    """CLI result data model with typed fields.
    Implements omnibase_spi protocols:
    - Executable: Execution management capabilities
    - Configurable: Configuration management capabilities
    - Serializable: Data serialization/deserialization
    """

    success: bool = Field(description="Whether execution was successful")
    execution_id: UUID = Field(description="Execution identifier")
    output_data: ModelCliValue | None = Field(
        None,
        description="Output data if successful",
    )
    error_message: str | None = Field(description="Error message if failed")
    # Entity reference with UUID
    tool_id: UUID | None = Field(description="Unique identifier of the tool")
    tool_display_name: str | None = Field(
        description="Human-readable tool name if available",
    )
    execution_time_ms: int | None = Field(description="Execution time in milliseconds")
    status_code: int = Field(description="Status code")
    warnings: list[str] = Field(description="Warning messages")
    metadata: ModelCustomProperties = Field(description="Execution metadata")

<<<<<<< HEAD
    # Protocol method implementations

    def execute(self, **kwargs: Any) -> bool:
        """Execute or update execution status (Executable protocol)."""
        try:
            # Update any relevant execution fields
            for key, value in kwargs.items():
                if hasattr(self, key):
                    setattr(self, key, value)
            return True
        except Exception:
            return False

    def configure(self, **kwargs: Any) -> bool:
        """Configure instance with provided parameters (Configurable protocol)."""
        try:
            for key, value in kwargs.items():
                if hasattr(self, key):
                    setattr(self, key, value)
            return True
        except Exception:
            return False

    def serialize(self) -> dict[str, Any]:
        """Serialize to dictionary (Serializable protocol)."""
        return self.model_dump(exclude_none=False, by_alias=True)
=======
    model_config = {
        "extra": "ignore",
        "use_enum_values": False,
        "validate_assignment": True,
    }
>>>>>>> fb191b47


# Export for use
__all__ = ["ModelCliResultData"]<|MERGE_RESOLUTION|>--- conflicted
+++ resolved
@@ -13,6 +13,7 @@
 from pydantic import BaseModel, Field
 
 from omnibase_core.core.type_constraints import Configurable
+from omnibase_core.models.common.model_schema_value import ModelSchemaValue
 from omnibase_core.models.core.model_custom_properties import ModelCustomProperties
 
 from .model_cli_value import ModelCliValue
@@ -32,18 +33,30 @@
         None,
         description="Output data if successful",
     )
-    error_message: str | None = Field(description="Error message if failed")
+    error_message: ModelSchemaValue = Field(
+        default_factory=lambda: ModelSchemaValue.from_value(""),
+        description="Error message if failed",
+    )
     # Entity reference with UUID
     tool_id: UUID | None = Field(description="Unique identifier of the tool")
-    tool_display_name: str | None = Field(
+    tool_display_name: ModelSchemaValue = Field(
+        default_factory=lambda: ModelSchemaValue.from_value(""),
         description="Human-readable tool name if available",
     )
-    execution_time_ms: int | None = Field(description="Execution time in milliseconds")
+    execution_time_ms: ModelSchemaValue = Field(
+        default_factory=lambda: ModelSchemaValue.from_value(0),
+        description="Execution time in milliseconds",
+    )
     status_code: int = Field(description="Status code")
     warnings: list[str] = Field(description="Warning messages")
     metadata: ModelCustomProperties = Field(description="Execution metadata")
 
-<<<<<<< HEAD
+    model_config = {
+        "extra": "ignore",
+        "use_enum_values": False,
+        "validate_assignment": True,
+    }
+
     # Protocol method implementations
 
     def execute(self, **kwargs: Any) -> bool:
@@ -70,13 +83,6 @@
     def serialize(self) -> dict[str, Any]:
         """Serialize to dictionary (Serializable protocol)."""
         return self.model_dump(exclude_none=False, by_alias=True)
-=======
-    model_config = {
-        "extra": "ignore",
-        "use_enum_values": False,
-        "validate_assignment": True,
-    }
->>>>>>> fb191b47
 
 
 # Export for use
