"""
Connection Authentication Model.

Authentication configuration for network connections.
Part of the ModelConnectionInfo restructuring to reduce excessive string fields.
"""

from __future__ import annotations

from uuid import UUID

from pydantic import BaseModel, Field, SecretStr, field_serializer

from omnibase_core.core.type_constraints import Configurable
from omnibase_core.enums.enum_auth_type import EnumAuthType


class ModelConnectionAuth(BaseModel):
    """
    Connection authentication information.

    Contains authentication credentials and configuration
    without endpoint or pooling concerns.
    Implements omnibase_spi protocols:
    - Configurable: Configuration management capabilities
    - Validatable: Validation and verification
    - Serializable: Data serialization/deserialization
    """

    # Authentication type
    auth_type: EnumAuthType | None = Field(None, description="Authentication type")

    # Basic authentication
    user_id: UUID | None = Field(None, description="UUID for user identity")
    user_display_name: str | None = Field(
        None,
        description="Human-readable username",
        min_length=1,
        max_length=255,
        pattern=r"^[a-zA-Z0-9._@-]+$",
    )
    password: SecretStr | None = Field(
        None,
        description="Password (encrypted)",
        min_length=1,
    )

    # Token-based authentication
    api_key: SecretStr | None = Field(
        None,
        description="API key (encrypted)",
        min_length=1,
    )
    token: SecretStr | None = Field(
        None,
        description="Auth token (encrypted)",
        min_length=1,
    )

    def validate_auth_requirements(self) -> bool:
        """Validate authentication configuration is complete."""
        if self.auth_type == EnumAuthType.BASIC:
            return bool(self.user_display_name and self.password)
        if self.auth_type == EnumAuthType.BEARER:
            return bool(self.token)
        if self.auth_type == EnumAuthType.API_KEY:
            return bool(self.api_key)
        if self.auth_type is None:
            return True  # No authentication required
        return False

    def has_credentials(self) -> bool:
        """Check if any credentials are configured."""
        return bool(
            self.user_display_name or self.password or self.api_key or self.token,
        )

    def get_auth_header(self) -> dict[str, str] | None:
        """Generate authentication header."""
        if self.auth_type == EnumAuthType.BEARER and self.token:
            return {"Authorization": f"Bearer {self.token.get_secret_value()}"}
        if self.auth_type == EnumAuthType.API_KEY and self.api_key:
            return {"X-API-Key": self.api_key.get_secret_value()}
        return None

    def is_secure_auth(self) -> bool:
        """Check if authentication method is secure."""
        return self.auth_type in {
            EnumAuthType.OAUTH2,
            EnumAuthType.JWT,
            EnumAuthType.MTLS,
            EnumAuthType.BEARER,
        }

    def clear_credentials(self) -> None:
        """Clear all credentials (for security)."""
        self.user_id = None
        self.user_display_name = None
        self.password = None
        self.api_key = None
        self.token = None

    @property
    def username(self) -> str | None:
        """Access username."""
        return self.user_display_name

    @username.setter
    def username(self, value: str | None) -> None:
        """Set username and generate corresponding user ID."""
        if value:
            import hashlib

            user_hash = hashlib.sha256(value.encode()).hexdigest()
            self.user_id = UUID(
                f"{user_hash[:8]}-{user_hash[8:12]}-{user_hash[12:16]}-{user_hash[16:20]}-{user_hash[20:32]}",
            )
        else:
            self.user_id = None
        self.user_display_name = value

    @field_serializer("password", "api_key", "token")
    def serialize_secret(self, value: SecretStr | None) -> str:
        """Serialize secrets safely."""
        if value and hasattr(value, "get_secret_value"):
            return "***MASKED***"
        return str(value) if value else ""

    @classmethod
    def create_password_auth(
        cls,
        username: str,
        password: str,
    ) -> ModelConnectionAuth:
        """Create password-based authentication."""
        import hashlib

        # Generate UUID from username
        user_hash = hashlib.sha256(username.encode()).hexdigest()
        user_id = UUID(
            f"{user_hash[:8]}-{user_hash[8:12]}-{user_hash[12:16]}-{user_hash[16:20]}-{user_hash[20:32]}",
        )

        return cls(
            auth_type=EnumAuthType.BASIC,
            user_id=user_id,
            user_display_name=username,
            password=SecretStr(password),
            api_key=None,
            token=None,
        )

    @classmethod
    def create_bearer_token(
        cls,
        token: str,
    ) -> ModelConnectionAuth:
        """Create bearer token authentication."""
        return cls(
            auth_type=EnumAuthType.BEARER,
            user_id=None,
            user_display_name=None,
            password=None,
            api_key=None,
            token=SecretStr(token),
        )

    @classmethod
    def create_api_key(
        cls,
        api_key: str,
    ) -> ModelConnectionAuth:
        """Create API key authentication."""
        return cls(
            auth_type=EnumAuthType.API_KEY,
            user_id=None,
            user_display_name=None,
            password=None,
            api_key=SecretStr(api_key),
            token=None,
        )

    @classmethod
    def create_no_auth(cls) -> ModelConnectionAuth:
        """Create no authentication."""
        return cls(
            auth_type=None,
            user_id=None,
            user_display_name=None,
            password=None,
            api_key=None,
            token=None,
        )

<<<<<<< HEAD
    # Protocol method implementations

    def configure(self, **kwargs: Any) -> bool:
        """Configure instance with provided parameters (Configurable protocol)."""
        try:
            for key, value in kwargs.items():
                if hasattr(self, key):
                    setattr(self, key, value)
            return True
        except Exception:
            return False

    def validate_instance(self) -> bool:
        """Validate instance integrity (Validatable protocol)."""
        try:
            # Basic validation - ensure required fields exist
            # Override in specific models for custom validation
            return True
        except Exception:
            return False

    def serialize(self) -> dict[str, Any]:
        """Serialize to dictionary (Serializable protocol)."""
        return self.model_dump(exclude_none=False, by_alias=True)
=======
    model_config = {
        "extra": "ignore",
        "use_enum_values": False,
        "validate_assignment": True,
    }
>>>>>>> fb191b47


# Export for use
__all__ = ["ModelConnectionAuth"]<|MERGE_RESOLUTION|>--- conflicted
+++ resolved
@@ -7,6 +7,7 @@
 
 from __future__ import annotations
 
+from typing import Any
 from uuid import UUID
 
 from pydantic import BaseModel, Field, SecretStr, field_serializer
@@ -192,7 +193,12 @@
             token=None,
         )
 
-<<<<<<< HEAD
+    model_config = {
+        "extra": "ignore",
+        "use_enum_values": False,
+        "validate_assignment": True,
+    }
+
     # Protocol method implementations
 
     def configure(self, **kwargs: Any) -> bool:
@@ -206,7 +212,7 @@
             return False
 
     def validate_instance(self) -> bool:
-        """Validate instance integrity (Validatable protocol)."""
+        """Validate instance integrity (ProtocolValidatable protocol)."""
         try:
             # Basic validation - ensure required fields exist
             # Override in specific models for custom validation
@@ -217,13 +223,6 @@
     def serialize(self) -> dict[str, Any]:
         """Serialize to dictionary (Serializable protocol)."""
         return self.model_dump(exclude_none=False, by_alias=True)
-=======
-    model_config = {
-        "extra": "ignore",
-        "use_enum_values": False,
-        "validate_assignment": True,
-    }
->>>>>>> fb191b47
 
 
 # Export for use
