"""
Message queue connection properties sub-model.

Part of the connection properties restructuring to reduce string field violations.
"""

from __future__ import annotations

from typing import Any
from uuid import UUID

from pydantic import BaseModel, Field

from omnibase_core.core.type_constraints import Configurable


class ModelMessageQueueProperties(BaseModel):
    """Message queue/broker-specific connection properties.
    Implements omnibase_spi protocols:
    - Configurable: Configuration management capabilities
    - Validatable: Validation and verification
    - Serializable: Data serialization/deserialization
    """

    # Entity references with UUID + display name pattern
    queue_id: UUID | None = Field(default=None, description="Queue UUID reference")
    queue_display_name: str | None = Field(
        default=None,
        description="Queue display name",
    )
    exchange_id: UUID | None = Field(
        default=None,
        description="Exchange UUID reference",
    )
    exchange_display_name: str | None = Field(
        default=None,
        description="Exchange display name",
    )

    # Queue configuration
    routing_key: str | None = Field(default=None, description="Routing key")
    durable: bool | None = Field(default=None, description="Durable queue/exchange")

    def get_queue_identifier(self) -> str | None:
        """Get queue identifier for display purposes."""
        if self.queue_display_name:
            return self.queue_display_name
        if self.queue_id:
            return str(self.queue_id)
        return None

    def get_exchange_identifier(self) -> str | None:
        """Get exchange identifier for display purposes."""
        if self.exchange_display_name:
            return self.exchange_display_name
        if self.exchange_id:
            return str(self.exchange_id)
        return None

<<<<<<< HEAD
    # Export the model

    # Protocol method implementations

    def configure(self, **kwargs: Any) -> bool:
        """Configure instance with provided parameters (Configurable protocol)."""
        try:
            for key, value in kwargs.items():
                if hasattr(self, key):
                    setattr(self, key, value)
            return True
        except Exception:
            return False

    def validate_instance(self) -> bool:
        """Validate instance integrity (Validatable protocol)."""
        try:
            # Basic validation - ensure required fields exist
            # Override in specific models for custom validation
            return True
        except Exception:
            return False

    def serialize(self) -> dict[str, Any]:
        """Serialize to dictionary (Serializable protocol)."""
        return self.model_dump(exclude_none=False, by_alias=True)
=======
    model_config = {
        "extra": "ignore",
        "use_enum_values": False,
        "validate_assignment": True,
    }
>>>>>>> fb191b47


__all__ = ["ModelMessageQueueProperties"]<|MERGE_RESOLUTION|>--- conflicted
+++ resolved
@@ -57,7 +57,12 @@
             return str(self.exchange_id)
         return None
 
-<<<<<<< HEAD
+    model_config = {
+        "extra": "ignore",
+        "use_enum_values": False,
+        "validate_assignment": True,
+    }
+
     # Export the model
 
     # Protocol method implementations
@@ -73,7 +78,7 @@
             return False
 
     def validate_instance(self) -> bool:
-        """Validate instance integrity (Validatable protocol)."""
+        """Validate instance integrity (ProtocolValidatable protocol)."""
         try:
             # Basic validation - ensure required fields exist
             # Override in specific models for custom validation
@@ -84,13 +89,6 @@
     def serialize(self) -> dict[str, Any]:
         """Serialize to dictionary (Serializable protocol)."""
         return self.model_dump(exclude_none=False, by_alias=True)
-=======
-    model_config = {
-        "extra": "ignore",
-        "use_enum_values": False,
-        "validate_assignment": True,
-    }
->>>>>>> fb191b47
 
 
 __all__ = ["ModelMessageQueueProperties"]