--- conflicted
+++ resolved
@@ -60,7 +60,12 @@
         description="Number of connection timeouts",
     )
 
-<<<<<<< HEAD
+    model_config = {
+        "extra": "ignore",
+        "use_enum_values": False,
+        "validate_assignment": True,
+    }
+
     # Protocol method implementations
 
     def configure(self, **kwargs: Any) -> bool:
@@ -74,7 +79,7 @@
             return False
 
     def validate_instance(self) -> bool:
-        """Validate instance integrity (Validatable protocol)."""
+        """Validate instance integrity (ProtocolValidatable protocol)."""
         try:
             # Basic validation - ensure required fields exist
             # Override in specific models for custom validation
@@ -84,11 +89,4 @@
 
     def serialize(self) -> dict[str, Any]:
         """Serialize to dictionary (Serializable protocol)."""
-        return self.model_dump(exclude_none=False, by_alias=True)
-=======
-    model_config = {
-        "extra": "ignore",
-        "use_enum_values": False,
-        "validate_assignment": True,
-    }
->>>>>>> fb191b47
+        return self.model_dump(exclude_none=False, by_alias=True)