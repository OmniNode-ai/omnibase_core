--- conflicted
+++ resolved
@@ -28,40 +28,20 @@
 """
 
 from datetime import UTC, datetime
-<<<<<<< HEAD
-from typing import Any, Generic
-=======
 from typing import Self
->>>>>>> f79f0214
 from uuid import UUID, uuid4
 
 from pydantic import BaseModel, ConfigDict, Field, model_validator
 
 from omnibase_core.enums.enum_core_error_code import EnumCoreErrorCode
 from omnibase_core.enums.enum_directive_type import EnumDirectiveType
-<<<<<<< HEAD
-from omnibase_core.models.context import ModelRuntimeDirectivePayload
-from omnibase_core.models.services.model_error_details import TContext
-from omnibase_core.utils.util_decorators import allow_dict_str_any
-=======
 from omnibase_core.models.errors.model_onex_error import ModelOnexError
 from omnibase_core.models.runtime.payloads import ModelDirectivePayload
->>>>>>> f79f0214
 
 __all__ = ["ModelRuntimeDirective"]
 
 
-<<<<<<< HEAD
-@allow_dict_str_any(
-    "Directive payload supports ModelRuntimeDirectivePayload (preferred typed option), "
-    "custom TContext types via Generic[TContext], and dict[str, Any] for backwards "
-    "compatibility. ModelRuntimeDirectivePayload covers all standard directive types; "
-    "TContext provides flexibility for specialized use cases."
-)
-class ModelRuntimeDirective(BaseModel, Generic[TContext]):
-=======
 class ModelRuntimeDirective(BaseModel):
->>>>>>> f79f0214
     """
     Internal-only runtime directive.
 
@@ -69,64 +49,13 @@
     NEVER returned from handlers.
     Produced by runtime after interpreting intents or events.
 
-<<<<<<< HEAD
-    Payload Types:
-        The payload field accepts three types (in order of preference):
-
-        1. ModelRuntimeDirectivePayload (preferred): Typed payload with structured
-           fields for all standard directive types.
-        2. TContext (via Generic): Custom typed payloads for specialized use cases.
-        3. dict[str, Any]: Backwards compatible untyped payloads.
-
-    Generic Parameters:
-        TContext: Optional custom payload type for specialized use cases not
-            covered by ModelRuntimeDirectivePayload.
-=======
     The payload field is a typed discriminated union that ensures type safety.
     The directive_type must match the payload.kind field (validated automatically).
->>>>>>> f79f0214
 
     Thread Safety:
         This model is frozen (immutable) after creation.
 
     Example:
-<<<<<<< HEAD
-        Using ModelRuntimeDirectivePayload (preferred)::
-
-            from omnibase_core.models.context import ModelRuntimeDirectivePayload
-
-            directive = ModelRuntimeDirective(
-                directive_type=EnumDirectiveType.RETRY_WITH_BACKOFF,
-                correlation_id=uuid4(),
-                payload=ModelRuntimeDirectivePayload(
-                    backoff_base_ms=1000,
-                    backoff_multiplier=2.0,
-                    jitter_ms=100,
-                ),
-            )
-
-        Using dict (backwards compatible)::
-
-            directive = ModelRuntimeDirective(
-                directive_type=EnumDirectiveType.SCHEDULE_EFFECT,
-                correlation_id=uuid4(),
-                payload={"handler_args": {"key": "value"}},
-            )
-
-        With custom typed payload (specialized)::
-
-            from pydantic import BaseModel, ConfigDict
-
-            class CustomPayload(BaseModel):
-                model_config = ConfigDict(frozen=True)
-                custom_field: str
-
-            directive = ModelRuntimeDirective[CustomPayload](
-                directive_type=EnumDirectiveType.SCHEDULE_EFFECT,
-                correlation_id=uuid4(),
-                payload=CustomPayload(custom_field="value"),
-            )
-=======
         >>> from uuid import uuid4
         >>> from omnibase_core.enums.enum_directive_type import EnumDirectiveType
         >>> from omnibase_core.models.runtime.payloads import ModelScheduleEffectPayload
@@ -136,7 +65,6 @@
         ...     correlation_id=uuid4(),
         ...     payload=ModelScheduleEffectPayload(effect_node_type="http_request"),
         ... )
->>>>>>> f79f0214
     """
 
     model_config = ConfigDict(frozen=True, extra="forbid", from_attributes=True)
@@ -150,18 +78,8 @@
     target_handler_id: str | None = Field(
         default=None, description="Target handler for execution"
     )
-<<<<<<< HEAD
-    payload: ModelRuntimeDirectivePayload | TContext | dict[str, Any] = Field(
-        default_factory=dict,
-        description=(
-            "Directive-specific payload. Accepts ModelRuntimeDirectivePayload (preferred "
-            "typed option with structured fields for all directive types), custom TContext "
-            "types via Generic[TContext], or dict[str, Any] for flexible payloads."
-        ),
-=======
     payload: ModelDirectivePayload = Field(
         ..., description="Typed directive-specific payload (discriminated by 'kind')"
->>>>>>> f79f0214
     )
     delay_ms: int | None = Field(
         default=None, ge=0, description="Delay before execution in ms"
