--- conflicted
+++ resolved
@@ -11,16 +11,7 @@
 
 from pydantic import BaseModel
 
-<<<<<<< HEAD
-from omnibase_core.core.type_constraints import (
-    Configurable,
-    Nameable,
-    Serializable,
-    Validatable,
-)
-=======
 from omnibase_core.core.type_constraints import PrimitiveValueType
->>>>>>> fb191b47
 from omnibase_core.models.common.model_schema_value import ModelSchemaValue
 from omnibase_core.models.infrastructure.model_result import ModelResult
 
@@ -101,11 +92,13 @@
             final_key = parts[-1]
             if isinstance(value, ModelSchemaValue):
                 schema_value = value
+                raw_value = schema_value.to_value()
             else:
-                schema_value = (
-                    ModelSchemaValue.from_value(value) if value is not None else None
-                )
-            raw_value = schema_value.to_value() if schema_value else None
+                if value is not None:
+                    schema_value = ModelSchemaValue.from_value(value)
+                    raw_value = schema_value.to_value()
+                else:
+                    raw_value = None
             # First try setting as attribute if the object has the field (even if None)
             # This handles Pydantic model fields that are initially None
             if hasattr(obj, final_key) or hasattr(obj, "__dict__"):
@@ -178,7 +171,12 @@
         except (AttributeError, KeyError, TypeError):
             return False
 
-<<<<<<< HEAD
+    model_config = {
+        "extra": "ignore",
+        "use_enum_values": False,
+        "validate_assignment": True,
+    }
+
     # Protocol method implementations
 
     def configure(self, **kwargs: Any) -> bool:
@@ -196,7 +194,7 @@
         return self.model_dump(exclude_none=False, by_alias=True)
 
     def validate_instance(self) -> bool:
-        """Validate instance integrity (Validatable protocol)."""
+        """Validate instance integrity (ProtocolValidatable protocol)."""
         try:
             # Basic validation - ensure required fields exist
             # Override in specific models for custom validation
@@ -221,13 +219,6 @@
             if hasattr(self, field):
                 setattr(self, field, name)
                 return
-=======
-    model_config = {
-        "extra": "ignore",
-        "use_enum_values": False,
-        "validate_assignment": True,
-    }
->>>>>>> fb191b47
 
 
 # Export for use
