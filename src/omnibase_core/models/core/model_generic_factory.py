from __future__ import annotations

from collections.abc import Callable
from typing import Dict, Generic, TypedDict, TypeVar

"""
Generic Factory Pattern for Model Creation.

Provides a consistent, type-safe factory pattern to replace repetitive
factory methods across CLI, Config, Nodes, and Validation domains.

Restructured to reduce string field violations through logical grouping.
"""


from collections.abc import Callable as CallableABC
from typing import Any, Unpack

from pydantic import BaseModel

from omnibase_core.enums.enum_severity_level import EnumSeverityLevel
from omnibase_core.errors.error_codes import EnumCoreErrorCode
from omnibase_core.errors.model_onex_error import ModelOnexError
from omnibase_core.models.common.model_error_context import ModelErrorContext
from omnibase_core.models.common.model_schema_value import ModelSchemaValue
from omnibase_core.types import TypedDictFactoryKwargs

T = TypeVar("T", bound=BaseModel)


class ModelGenericFactory(Generic[T]):
    """
    Generic factory for creating typed model instances with consistent patterns.

    This factory provides a centralized way to create model instances with
    registered factory methods and builders, ensuring type safety and
    consistent patterns across the codebase.

    Example usage:
        # Create a factory for CLI results
        cli_factory = ModelGenericFactory(ModelCliResult)

        # Register factory methods
        cli_factory.register_factory("success", lambda: ModelCliResult.create_success(...))
        cli_factory.register_builder("custom", lambda **kwargs: ModelCliResult(**kwargs))

        # Use the factory
        result = cli_factory.create("success")
        custom_result = cli_factory.build("custom", execution=execution, success=True)
    """

    def __init__(self, model_class: type[T]) -> None:
        """
        Initialize the factory for a specific model class.

        Args:
            model_class: The model class this factory will create instances of
        """
        self.model_class = model_class
        self._factories: dict[str, Callable[[], T]] = {}
        self._builders: dict[str, Callable[..., T]] = {}

    def register_factory(self, name: str, factory: Callable[[], T]) -> None:
        """
        Register a factory method for creating instances with no parameters.

        Args:
            name: Factory identifier
            factory: Callable[..., Any]that returns an instance of T
        """
        self._factories[name] = factory

    def register_builder(self, name: str, builder: Callable[..., T]) -> None:
        """
        Register a builder method for creating instances with parameters.

        Args:
            name: Builder identifier
            builder: Callable[..., Any]that takes keyword arguments and returns an instance of T
        """
        self._builders[name] = builder

    def create(self, name: str) -> T:
        """
        Create instance using registered factory method.

        Args:
            name: Factory name to use

        Returns:
            New instance of T

        Raises:
            ModelOnexError: If factory name is not registered
        """
        if name not in self._factories:
<<<<<<< HEAD
            raise OnexError(
=======
            raise ModelOnexError(
>>>>>>> 09123395
                error_code=EnumCoreErrorCode.NOT_FOUND,
                message=f"Unknown factory: {name} for {self.model_class.__name__}",
                details=ModelErrorContext.with_context(
                    {
                        "factory_name": ModelSchemaValue.from_value(name),
                        "model_class": ModelSchemaValue.from_value(
                            self.model_class.__name__,
                        ),
                    },
                ),
            )
        return self._factories[name]()

    def build(self, builder_name: str, **kwargs: Unpack[TypedDictFactoryKwargs]) -> T:
        """
        Build instance using registered builder method.

        Args:
            builder_name: Builder name to use
            **kwargs: Arguments to pass to the builder

        Returns:
            New instance of T

        Raises:
            ValueError: If builder name is not registered
        """
        if builder_name not in self._builders:
<<<<<<< HEAD
            raise OnexError(
=======
            raise ModelOnexError(
>>>>>>> 09123395
                error_code=EnumCoreErrorCode.NOT_FOUND,
                message=f"Unknown builder: {builder_name} for {self.model_class.__name__}",
                details=ModelErrorContext.with_context(
                    {
                        "builder_name": ModelSchemaValue.from_value(builder_name),
                        "model_class": ModelSchemaValue.from_value(
                            self.model_class.__name__,
                        ),
                    },
                ),
            )
        return self._builders[builder_name](**kwargs)

    def list_factories(self) -> list[str]:
        """Get list of registered factory names."""
        return list(self._factories.keys())

    def list_builders(self) -> list[str]:
        """Get list of registered builder names."""
        return list(self._builders.keys())

    def has_factory(self, name: str) -> bool:
        """Check if factory is registered."""
        return name in self._factories

    def has_builder(self, name: str) -> bool:
        """Check if builder is registered."""
        return name in self._builders

    @classmethod
    def create_success_result(
        cls,
        model_class: type[T],
        result_data: ModelSchemaValue | None = None,
        **kwargs: Unpack[TypedDictFactoryKwargs],
    ) -> T:
        """
        Generic success result factory.

        This is a utility method for creating success results. The model
        must have 'success' and 'data' fields.

        Args:
            model_class: Model class to instantiate
            result_data: Success data
            **kwargs: Additional model fields

        Returns:
            New success result instance
        """
        return model_class(success=True, data=result_data, **kwargs)

    @classmethod
    def create_error_result(
        cls,
        model_class: type[T],
        error: str,
        **kwargs: Unpack[TypedDictFactoryKwargs],
    ) -> T:
        """
        Generic error result factory.

        This is a utility method for creating error results. The model
        must have 'success' and 'error_message' fields.

        Args:
            model_class: Model class to instantiate
            error: Error message
            **kwargs: Additional model fields

        Returns:
            New error result instance
        """
        # Convert string severity to enum if provided
        if "severity" in kwargs and isinstance(kwargs["severity"], str):
            kwargs["severity"] = EnumSeverityLevel.from_string(kwargs["severity"])

        return model_class(success=False, error_message=error, **kwargs)

    # Export core factory class

    # Protocol method implementations

    def configure(self, **kwargs: Any) -> bool:
        """Configure instance with provided parameters (Configurable protocol)."""
        try:
            for key, value in kwargs.items():
                if hasattr(self, key):
                    setattr(self, key, value)
            return True
        except Exception as e:
<<<<<<< HEAD
            raise OnexError(
=======
            raise ModelOnexError(
>>>>>>> 09123395
                error_code=EnumCoreErrorCode.VALIDATION_ERROR,
                message=f"Operation failed: {e}",
            ) from e

    def serialize(self) -> dict[str, Any]:
        """Serialize to dict[str, Any]ionary (Serializable protocol)."""
        # Factory instances don't have model_dump - serialize factory state instead
        return {
            "model_class": self.model_class.__name__,
            "factories": list[Any](self._factories.keys()),
            "builders": list[Any](self._builders.keys()),
        }

    def validate_instance(self) -> bool:
        """Validate instance integrity (ProtocolValidatable protocol)."""
        try:
            # Basic validation - ensure required fields exist
            # Override in specific models for custom validation
            return True
        except Exception as e:
<<<<<<< HEAD
            raise OnexError(
=======
            raise ModelOnexError(
>>>>>>> 09123395
                error_code=EnumCoreErrorCode.VALIDATION_ERROR,
                message=f"Operation failed: {e}",
            ) from e

    def get_name(self) -> str:
        """Get name (Nameable protocol)."""
        # Try common name field patterns
        for field in ["name", "display_name", "title", "node_name"]:
            if hasattr(self, field):
                value = getattr(self, field)
                if value is not None:
                    return str(value)
        return f"Unnamed {self.__class__.__name__}"

    def set_name(self, name: str) -> None:
        """Set name (Nameable protocol)."""
        # Try to set the most appropriate name field
        for field in ["name", "display_name", "title", "node_name"]:
            if hasattr(self, field):
                setattr(self, field, name)
                return


__all__ = [
    "ModelGenericFactory",
]<|MERGE_RESOLUTION|>--- conflicted
+++ resolved
@@ -94,11 +94,7 @@
             ModelOnexError: If factory name is not registered
         """
         if name not in self._factories:
-<<<<<<< HEAD
-            raise OnexError(
-=======
-            raise ModelOnexError(
->>>>>>> 09123395
+            raise ModelOnexError(
                 error_code=EnumCoreErrorCode.NOT_FOUND,
                 message=f"Unknown factory: {name} for {self.model_class.__name__}",
                 details=ModelErrorContext.with_context(
@@ -127,11 +123,7 @@
             ValueError: If builder name is not registered
         """
         if builder_name not in self._builders:
-<<<<<<< HEAD
-            raise OnexError(
-=======
-            raise ModelOnexError(
->>>>>>> 09123395
+            raise ModelOnexError(
                 error_code=EnumCoreErrorCode.NOT_FOUND,
                 message=f"Unknown builder: {builder_name} for {self.model_class.__name__}",
                 details=ModelErrorContext.with_context(
@@ -223,11 +215,7 @@
                     setattr(self, key, value)
             return True
         except Exception as e:
-<<<<<<< HEAD
-            raise OnexError(
-=======
-            raise ModelOnexError(
->>>>>>> 09123395
+            raise ModelOnexError(
                 error_code=EnumCoreErrorCode.VALIDATION_ERROR,
                 message=f"Operation failed: {e}",
             ) from e
@@ -248,11 +236,7 @@
             # Override in specific models for custom validation
             return True
         except Exception as e:
-<<<<<<< HEAD
-            raise OnexError(
-=======
-            raise ModelOnexError(
->>>>>>> 09123395
+            raise ModelOnexError(
                 error_code=EnumCoreErrorCode.VALIDATION_ERROR,
                 message=f"Operation failed: {e}",
             ) from e
