"""
Generic Factory Pattern for Model Creation.

Provides a consistent, type-safe factory pattern to replace repetitive
factory methods across CLI, Config, Nodes, and Validation domains.

Restructured to reduce string field violations through logical grouping.
"""

from __future__ import annotations

from collections.abc import Callable
<<<<<<< HEAD
from typing import Any, Generic, TypedDict, TypeVar
=======
from typing import Generic, TypeVar, Unpack
>>>>>>> fb191b47

from pydantic import BaseModel

from omnibase_core.core.type_constraints import (
    Configurable,
    Nameable,
    Serializable,
    Validatable,
)
from omnibase_core.enums.enum_core_error_code import EnumCoreErrorCode
from omnibase_core.enums.enum_severity_level import EnumSeverityLevel
from omnibase_core.exceptions.onex_error import OnexError
from omnibase_core.models.common.model_error_context import ModelErrorContext
from omnibase_core.models.common.model_schema_value import ModelSchemaValue
<<<<<<< HEAD
from omnibase_core.models.core.model_typed_dict_factory_kwargs import (
    TypedDictExecutionParams,
    TypedDictMessageParams,
    TypedDictMetadataParams,
=======
from omnibase_core.types import (
    TypedDictFactoryKwargs,
>>>>>>> fb191b47
)

T = TypeVar("T", bound=BaseModel)


class ModelGenericFactory(Generic[T]):
    """
    Generic factory for creating typed model instances with consistent patterns.

    This factory provides a centralized way to create model instances with
    registered factory methods and builders, ensuring type safety and
    consistent patterns across the codebase.

    Example usage:
        # Create a factory for CLI results
        cli_factory = ModelGenericFactory(ModelCliResult)

        # Register factory methods
        cli_factory.register_factory("success", lambda: ModelCliResult.create_success(...))
        cli_factory.register_builder("custom", lambda **kwargs: ModelCliResult(**kwargs))

        # Use the factory
        result = cli_factory.create("success")
        custom_result = cli_factory.build("custom", execution=execution, success=True)
    """

    def __init__(self, model_class: type[T]) -> None:
        """
        Initialize the factory for a specific model class.

        Args:
            model_class: The model class this factory will create instances of
        """
        self.model_class = model_class
        self._factories: dict[str, Callable[[], T]] = {}
        self._builders: dict[str, Callable[..., T]] = {}

    def register_factory(self, name: str, factory: Callable[[], T]) -> None:
        """
        Register a factory method for creating instances with no parameters.

        Args:
            name: Factory identifier
            factory: Callable that returns an instance of T
        """
        self._factories[name] = factory

    def register_builder(self, name: str, builder: Callable[..., T]) -> None:
        """
        Register a builder method for creating instances with parameters.

        Args:
            name: Builder identifier
            builder: Callable that takes keyword arguments and returns an instance of T
        """
        self._builders[name] = builder

    def create(self, name: str) -> T:
        """
        Create instance using registered factory method.

        Args:
            name: Factory name to use

        Returns:
            New instance of T

        Raises:
            OnexError: If factory name is not registered
        """
        if name not in self._factories:
            raise OnexError(
                code=EnumCoreErrorCode.NOT_FOUND,
                message=f"Unknown factory: {name} for {self.model_class.__name__}",
                details=ModelErrorContext.with_context(
                    {
                        "factory_name": ModelSchemaValue.from_value(name),
                        "model_class": ModelSchemaValue.from_value(
                            self.model_class.__name__,
                        ),
                    },
                ),
            )
        return self._factories[name]()

<<<<<<< HEAD
    def build(self, builder_name: str, **kwargs: Any) -> T:
=======
    def build(self, builder_name: str, **kwargs: Unpack[TypedDictFactoryKwargs]) -> T:
>>>>>>> fb191b47
        """
        Build instance using registered builder method.

        Args:
            builder_name: Builder name to use
            **kwargs: Arguments to pass to the builder

        Returns:
            New instance of T

        Raises:
            ValueError: If builder name is not registered
        """
        if builder_name not in self._builders:
            raise OnexError(
                code=EnumCoreErrorCode.NOT_FOUND,
                message=f"Unknown builder: {builder_name} for {self.model_class.__name__}",
                details=ModelErrorContext.with_context(
                    {
                        "builder_name": ModelSchemaValue.from_value(builder_name),
                        "model_class": ModelSchemaValue.from_value(
                            self.model_class.__name__,
                        ),
                    },
                ),
            )
        return self._builders[builder_name](**kwargs)

    def list_factories(self) -> list[str]:
        """Get list of registered factory names."""
        return list(self._factories.keys())

    def list_builders(self) -> list[str]:
        """Get list of registered builder names."""
        return list(self._builders.keys())

    def has_factory(self, name: str) -> bool:
        """Check if factory is registered."""
        return name in self._factories

    def has_builder(self, name: str) -> bool:
        """Check if builder is registered."""
        return name in self._builders

    @classmethod
    def create_success_result(
        cls,
        model_class: type[T],
        result_data: ModelSchemaValue | None = None,
<<<<<<< HEAD
        **kwargs: Any,
=======
        **kwargs: Unpack[TypedDictFactoryKwargs],
>>>>>>> fb191b47
    ) -> T:
        """
        Generic success result factory.

        This is a utility method for creating success results. The model
        must have 'success' and 'data' fields.

        Args:
            model_class: Model class to instantiate
            result_data: Success data
            **kwargs: Additional model fields

        Returns:
            New success result instance
        """
        return model_class(success=True, data=result_data, **kwargs)

    @classmethod
    def create_error_result(
        cls,
        model_class: type[T],
        error: str,
<<<<<<< HEAD
        **kwargs: Any,
=======
        **kwargs: Unpack[TypedDictFactoryKwargs],
>>>>>>> fb191b47
    ) -> T:
        """
        Generic error result factory.

        This is a utility method for creating error results. The model
        must have 'success' and 'error_message' fields.

        Args:
            model_class: Model class to instantiate
            error: Error message
            **kwargs: Additional model fields

        Returns:
            New error result instance
        """
        # Convert string severity to enum if provided
        if "severity" in kwargs and isinstance(kwargs["severity"], str):
            kwargs["severity"] = EnumSeverityLevel.from_string(kwargs["severity"])

        return model_class(success=False, error_message=error, **kwargs)

    # Export core factory class

    # Protocol method implementations

    def configure(self, **kwargs: Any) -> bool:
        """Configure instance with provided parameters (Configurable protocol)."""
        try:
            for key, value in kwargs.items():
                if hasattr(self, key):
                    setattr(self, key, value)
            return True
        except Exception:
            return False

    def serialize(self) -> dict[str, Any]:
        """Serialize to dictionary (Serializable protocol)."""
        # Factory instances don't have model_dump - serialize factory state instead
        return {
            "model_class": self.model_class.__name__,
            "factories": list(self._factories.keys()),
            "builders": list(self._builders.keys()),
        }

    def validate_instance(self) -> bool:
        """Validate instance integrity (Validatable protocol)."""
        try:
            # Basic validation - ensure required fields exist
            # Override in specific models for custom validation
            return True
        except Exception:
            return False

    def get_name(self) -> str:
        """Get name (Nameable protocol)."""
        # Try common name field patterns
        for field in ["name", "display_name", "title", "node_name"]:
            if hasattr(self, field):
                value = getattr(self, field)
                if value is not None:
                    return str(value)
        return f"Unnamed {self.__class__.__name__}"

    def set_name(self, name: str) -> None:
        """Set name (Nameable protocol)."""
        # Try to set the most appropriate name field
        for field in ["name", "display_name", "title", "node_name"]:
            if hasattr(self, field):
                setattr(self, field, name)
                return


__all__ = [
    "ModelGenericFactory",
]<|MERGE_RESOLUTION|>--- conflicted
+++ resolved
@@ -10,34 +10,23 @@
 from __future__ import annotations
 
 from collections.abc import Callable
-<<<<<<< HEAD
-from typing import Any, Generic, TypedDict, TypeVar
-=======
-from typing import Generic, TypeVar, Unpack
->>>>>>> fb191b47
+from typing import Any, Generic, TypeVar, Unpack
 
 from pydantic import BaseModel
 
 from omnibase_core.core.type_constraints import (
     Configurable,
     Nameable,
+    ProtocolValidatable,
     Serializable,
-    Validatable,
 )
 from omnibase_core.enums.enum_core_error_code import EnumCoreErrorCode
 from omnibase_core.enums.enum_severity_level import EnumSeverityLevel
 from omnibase_core.exceptions.onex_error import OnexError
 from omnibase_core.models.common.model_error_context import ModelErrorContext
 from omnibase_core.models.common.model_schema_value import ModelSchemaValue
-<<<<<<< HEAD
-from omnibase_core.models.core.model_typed_dict_factory_kwargs import (
-    TypedDictExecutionParams,
-    TypedDictMessageParams,
-    TypedDictMetadataParams,
-=======
 from omnibase_core.types import (
     TypedDictFactoryKwargs,
->>>>>>> fb191b47
 )
 
 T = TypeVar("T", bound=BaseModel)
@@ -123,11 +112,7 @@
             )
         return self._factories[name]()
 
-<<<<<<< HEAD
-    def build(self, builder_name: str, **kwargs: Any) -> T:
-=======
     def build(self, builder_name: str, **kwargs: Unpack[TypedDictFactoryKwargs]) -> T:
->>>>>>> fb191b47
         """
         Build instance using registered builder method.
 
@@ -177,11 +162,7 @@
         cls,
         model_class: type[T],
         result_data: ModelSchemaValue | None = None,
-<<<<<<< HEAD
-        **kwargs: Any,
-=======
         **kwargs: Unpack[TypedDictFactoryKwargs],
->>>>>>> fb191b47
     ) -> T:
         """
         Generic success result factory.
@@ -204,11 +185,7 @@
         cls,
         model_class: type[T],
         error: str,
-<<<<<<< HEAD
-        **kwargs: Any,
-=======
         **kwargs: Unpack[TypedDictFactoryKwargs],
->>>>>>> fb191b47
     ) -> T:
         """
         Generic error result factory.
@@ -254,7 +231,7 @@
         }
 
     def validate_instance(self) -> bool:
-        """Validate instance integrity (Validatable protocol)."""
+        """Validate instance integrity (ProtocolValidatable protocol)."""
         try:
             # Basic validation - ensure required fields exist
             # Override in specific models for custom validation
