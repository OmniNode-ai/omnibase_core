"""
Tool Integration Model.

Service integration configuration for tool with deployment settings.
"""

from pydantic import BaseModel, Field

<<<<<<< HEAD
from .model_tool_integration_summary import ModelToolIntegrationSummary
from .model_tool_resource_requirements import ModelToolResourceRequirements
from .model_tool_timeout_settings import ModelToolTimeoutSettings
=======

class ModelToolResourceRequirements(BaseModel):
    """Resource requirements for a tool."""

    requires_separate_port: bool = Field(
        description="Whether tool requires separate HTTP port"
    )
    health_check_via_service: bool = Field(
        description="Whether health checked by parent service"
    )
    loaded_as_module: bool = Field(description="Whether loaded as module by service")


class ModelToolTimeoutSettings(BaseModel):
    """Timeout settings for a tool."""

    shutdown_timeout: int = Field(description="Graceful shutdown timeout in seconds")
    initialization_order: int = Field(
        description="Initialization order relative to other tools"
    )


class ModelToolIntegrationSummary(BaseModel):
    """Summary of tool integration configuration."""

    auto_load_strategy: str = Field(description="Strategy for loading tool versions")
    has_fallback_versions: bool = Field(description="Whether has fallback versions")
    fallback_versions_count: int = Field(description="Number of fallback versions")
    directory_pattern_type: str = Field(description="Directory pattern type")
    implementation_file: str = Field(description="Main implementation file name")
    contract_file: str = Field(description="Contract file name")
    main_class_name: str = Field(description="Main implementation class name")
    resources: ModelToolResourceRequirements = Field(
        description="Resource requirements"
    )
    timeout_settings: ModelToolTimeoutSettings = Field(description="Timeout settings")
>>>>>>> 2452d072


class ModelToolIntegration(BaseModel):
    """Service integration configuration for tool."""

    auto_load_strategy: str = Field(
        default="current_stable", description="Strategy for loading tool versions"
    )
    fallback_versions: list[str] = Field(
        default_factory=list, description="Fallback versions if preferred unavailable"
    )
    version_directory_pattern: str = Field(
        default="v{major}_{minor}_{patch}", description="Directory pattern for versions"
    )
    implementation_file: str = Field(
        default="node.py", description="Main implementation file name"
    )
    contract_file: str = Field(
        default="contract.yaml", description="Contract file name"
    )
    main_class_name: str = Field(description="Main implementation class name")
    load_as_module: bool = Field(
        default=True, description="Whether loaded as module by service"
    )
    requires_separate_port: bool = Field(
        default=False, description="Whether tool requires separate HTTP port"
    )
    initialization_order: int = Field(
        default=5, description="Initialization order relative to other tools"
    )
    shutdown_timeout: int = Field(
        default=30, description="Graceful shutdown timeout in seconds"
    )
    health_check_via_service: bool = Field(
        default=True, description="Whether health checked by parent service"
    )

    def get_load_strategy(self) -> str:
        """Get load strategy in lowercase."""
        return self.auto_load_strategy.lower()

    def has_fallback_versions(self) -> bool:
        """Check if tool has fallback versions."""
        return len(self.fallback_versions) > 0

    def get_directory_pattern_type(self) -> str:
        """Get directory pattern type."""
        if "{major}" in self.version_directory_pattern:
            return "semantic_version"
        elif "{version}" in self.version_directory_pattern:
            return "simple_version"
        else:
            return "static"

    def get_required_resources(self) -> ModelToolResourceRequirements:
        """Get required resources summary."""
        return ModelToolResourceRequirements(
            requires_separate_port=self.requires_separate_port,
            health_check_via_service=self.health_check_via_service,
            loaded_as_module=self.load_as_module,
        )

    def get_timeout_settings(self) -> ModelToolTimeoutSettings:
        """Get timeout-related settings."""
        return ModelToolTimeoutSettings(
            shutdown_timeout=self.shutdown_timeout,
            initialization_order=self.initialization_order,
        )

    def get_summary(self) -> ModelToolIntegrationSummary:
        """Get integration summary."""
        return ModelToolIntegrationSummary(
            auto_load_strategy=self.get_load_strategy(),
            has_fallback_versions=self.has_fallback_versions(),
            fallback_versions_count=len(self.fallback_versions),
            directory_pattern_type=self.get_directory_pattern_type(),
            implementation_file=self.implementation_file,
            contract_file=self.contract_file,
            main_class_name=self.main_class_name,
            resources=self.get_required_resources(),
            timeout_settings=self.get_timeout_settings(),
        )<|MERGE_RESOLUTION|>--- conflicted
+++ resolved
@@ -6,48 +6,22 @@
 
 from pydantic import BaseModel, Field
 
-<<<<<<< HEAD
-from .model_tool_integration_summary import ModelToolIntegrationSummary
-from .model_tool_resource_requirements import ModelToolResourceRequirements
-from .model_tool_timeout_settings import ModelToolTimeoutSettings
-=======
+from omnibase_core.models.core.model_tool_integration_summary import (
+    ModelToolIntegrationSummary,
+)
+from omnibase_core.models.core.model_tool_resource_requirements import (
+    ModelToolResourceRequirements,
+)
+from omnibase_core.models.core.model_tool_timeout_settings import (
+    ModelToolTimeoutSettings,
+)
 
-class ModelToolResourceRequirements(BaseModel):
-    """Resource requirements for a tool."""
-
-    requires_separate_port: bool = Field(
-        description="Whether tool requires separate HTTP port"
-    )
-    health_check_via_service: bool = Field(
-        description="Whether health checked by parent service"
-    )
-    loaded_as_module: bool = Field(description="Whether loaded as module by service")
-
-
-class ModelToolTimeoutSettings(BaseModel):
-    """Timeout settings for a tool."""
-
-    shutdown_timeout: int = Field(description="Graceful shutdown timeout in seconds")
-    initialization_order: int = Field(
-        description="Initialization order relative to other tools"
-    )
-
-
-class ModelToolIntegrationSummary(BaseModel):
-    """Summary of tool integration configuration."""
-
-    auto_load_strategy: str = Field(description="Strategy for loading tool versions")
-    has_fallback_versions: bool = Field(description="Whether has fallback versions")
-    fallback_versions_count: int = Field(description="Number of fallback versions")
-    directory_pattern_type: str = Field(description="Directory pattern type")
-    implementation_file: str = Field(description="Main implementation file name")
-    contract_file: str = Field(description="Contract file name")
-    main_class_name: str = Field(description="Main implementation class name")
-    resources: ModelToolResourceRequirements = Field(
-        description="Resource requirements"
-    )
-    timeout_settings: ModelToolTimeoutSettings = Field(description="Timeout settings")
->>>>>>> 2452d072
+__all__ = [
+    "ModelToolIntegration",
+    "ModelToolIntegrationSummary",
+    "ModelToolResourceRequirements",
+    "ModelToolTimeoutSettings",
+]
 
 
 class ModelToolIntegration(BaseModel):
