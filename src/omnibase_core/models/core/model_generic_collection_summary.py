"""
Generic collection summary model.

Strongly-typed summary for generic collections that replaces Dict[str, Any]
anti-pattern with proper type safety.
"""

from __future__ import annotations

from datetime import datetime
from typing import Any
from uuid import UUID, uuid4

from pydantic import BaseModel, Field

from omnibase_core.core.type_constraints import (
    Configurable,
    Nameable,
    Serializable,
    Validatable,
)


class ModelGenericCollectionSummary(BaseModel):
    """
    Strongly-typed summary for generic collections.

    Replaces Dict[str, Any] anti-pattern with proper type safety.
    Implements omnibase_spi protocols:
    - Configurable: Configuration management capabilities
    - Serializable: Data serialization/deserialization
    - Validatable: Validation and verification
    - Nameable: Name management interface
    """

    collection_id: UUID = Field(
        default_factory=uuid4,
        description="Unique identifier for the collection",
    )
    collection_display_name: str = Field(
        default="",
        description="Human-readable display name for the collection",
    )
    total_items: int = Field(description="Total number of items in collection")
    enabled_items: int = Field(description="Number of enabled items")
    valid_items: int = Field(description="Number of valid items")
    created_at: datetime = Field(description="When the collection was created")
    updated_at: datetime = Field(description="When the collection was last modified")
    has_items: bool = Field(description="Whether the collection contains any items")

<<<<<<< HEAD
    # Protocol method implementations

    def configure(self, **kwargs: Any) -> bool:
        """Configure instance with provided parameters (Configurable protocol)."""
        try:
            for key, value in kwargs.items():
                if hasattr(self, key):
                    setattr(self, key, value)
            return True
        except Exception:
            return False

    def serialize(self) -> dict[str, Any]:
        """Serialize to dictionary (Serializable protocol)."""
        return self.model_dump(exclude_none=False, by_alias=True)

    def validate_instance(self) -> bool:
        """Validate instance integrity (Validatable protocol)."""
        try:
            # Basic validation - ensure required fields exist
            # Override in specific models for custom validation
            return True
        except Exception:
            return False

    def get_name(self) -> str:
        """Get name (Nameable protocol)."""
        # Try common name field patterns
        for field in ["name", "display_name", "title", "node_name"]:
            if hasattr(self, field):
                value = getattr(self, field)
                if value is not None:
                    return str(value)
        return f"Unnamed {self.__class__.__name__}"

    def set_name(self, name: str) -> None:
        """Set name (Nameable protocol)."""
        # Try to set the most appropriate name field
        for field in ["name", "display_name", "title", "node_name"]:
            if hasattr(self, field):
                setattr(self, field, name)
                return
=======
    model_config = {
        "extra": "ignore",
        "use_enum_values": False,
        "validate_assignment": True,
    }
>>>>>>> fb191b47


# Export for use
__all__ = ["ModelGenericCollectionSummary"]<|MERGE_RESOLUTION|>--- conflicted
+++ resolved
@@ -16,8 +16,8 @@
 from omnibase_core.core.type_constraints import (
     Configurable,
     Nameable,
+    ProtocolValidatable,
     Serializable,
-    Validatable,
 )
 
 
@@ -48,7 +48,12 @@
     updated_at: datetime = Field(description="When the collection was last modified")
     has_items: bool = Field(description="Whether the collection contains any items")
 
-<<<<<<< HEAD
+    model_config = {
+        "extra": "ignore",
+        "use_enum_values": False,
+        "validate_assignment": True,
+    }
+
     # Protocol method implementations
 
     def configure(self, **kwargs: Any) -> bool:
@@ -66,7 +71,7 @@
         return self.model_dump(exclude_none=False, by_alias=True)
 
     def validate_instance(self) -> bool:
-        """Validate instance integrity (Validatable protocol)."""
+        """Validate instance integrity (ProtocolValidatable protocol)."""
         try:
             # Basic validation - ensure required fields exist
             # Override in specific models for custom validation
@@ -91,13 +96,6 @@
             if hasattr(self, field):
                 setattr(self, field, name)
                 return
-=======
-    model_config = {
-        "extra": "ignore",
-        "use_enum_values": False,
-        "validate_assignment": True,
-    }
->>>>>>> fb191b47
 
 
 # Export for use
