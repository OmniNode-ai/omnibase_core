"""
Metadata tool collection models.

This module now imports from separated model files for better organization
and compliance with one-model-per-file naming conventions.

# ONEX_EXCLUDE: dict_str_any - RootModel requires dict[str, Any] for heterogeneous collections
# The root dictionary stores: tools (ModelFunctionTool), _metadata_analytics (dict),
# and _tool_info (dict[str, dict]). This heterogeneity necessitates Any type.
"""

from __future__ import annotations

import hashlib
from datetime import datetime
from typing import Any
from uuid import UUID

from pydantic import RootModel, computed_field, model_validator

from omnibase_core.enums.enum_audit_action import EnumAuditAction
from omnibase_core.enums.enum_core_error_code import EnumCoreErrorCode
from omnibase_core.enums.enum_metadata_tool_complexity import EnumMetadataToolComplexity
from omnibase_core.enums.enum_metadata_tool_status import EnumMetadataToolStatus
from omnibase_core.enums.enum_metadata_tool_type import EnumMetadataToolType
from omnibase_core.models.core.model_audit_entry import ModelAuditEntry
from omnibase_core.models.core.model_function_tool import ModelFunctionTool
from omnibase_core.models.errors.model_onex_error import ModelOnexError
from omnibase_core.models.primitives.model_semver import ModelSemVer
from omnibase_core.types.typed_dict_collection_validation import (
    TypedDictCollectionValidation,
)
from omnibase_core.types.typed_dict_metadata_tool_analytics_report import (
    TypedDictMetadataToolAnalyticsReport,
)
from omnibase_core.types.typed_dict_tool_validation import TypedDictToolValidation

from .model_metadata_tool_analytics import ModelMetadataToolAnalytics
from .model_metadata_tool_info import ModelMetadataToolInfo

# Import separated models
from .model_metadata_tool_usage_metrics import ModelMetadataToolUsageMetrics


# ONEX_EXCLUDE: dict_str_any - RootModel heterogeneous collection
class ModelMetadataToolCollection(RootModel[dict[str, Any]]):
    """
    Enterprise-grade collection of metadata/documentation tools for ONEX metadata blocks.

    Enhanced with comprehensive tool analytics, usage tracking, performance monitoring,
    and operational insights for documentation and metadata management systems.

    Note: Uses dict[str, Any] for root because this collection is heterogeneous,
    containing tools (ModelFunctionTool), metadata analytics (dict), and tool info (dict).
    """

    # ONEX_EXCLUDE: dict_str_any - Constructor accepts heterogeneous dict input
    def __init__(
        self,
        root: dict[str, Any] | ModelMetadataToolCollection | None = None,
        **kwargs: Any,
    ) -> None:
        """Initialize with enhanced enterprise features."""
        if root is None:
            root = {}
        elif isinstance(root, ModelMetadataToolCollection):
            root = root.root

        # Initialize the root dictionary
        super().__init__(root)

        # Initialize enterprise features if not present
        if "_metadata_analytics" not in self.root:
            self.root["_metadata_analytics"] = ModelMetadataToolAnalytics(
                collection_created=datetime.now(),
                last_modified=datetime.now(),
                total_tools=0,
                tools_by_type={},
                tools_by_status={},
                tools_by_complexity={},
                total_invocations=0,
                overall_success_rate=100.0,
                avg_collection_performance=0.0,
                health_score=100.0,
                documentation_coverage=0.0,
                validation_compliance=100.0,
            ).model_dump()

        if "_tool_info" not in self.root:
            self.root["_tool_info"] = {}

    @model_validator(mode="before")
    @classmethod
    def coerce_tool_values(cls, data: Any) -> Any:
        """Enhanced tool value coercion with validation and enhancement."""
        if isinstance(data, dict):
            new_data = {}
            for k, v in data.items():
                # Skip enterprise metadata fields
                if k.startswith(("_metadata_", "_tool_")):
                    new_data[k] = v
                    continue

                if isinstance(v, dict):
                    # Enhanced ModelFunctionTool creation with validation
                    try:
                        function_tool = ModelFunctionTool(
                            **v
                        )  # Direct Pydantic instantiation (ONEX compliance)
                        new_data[k] = function_tool
                    except (AttributeError, ValueError, TypeError, KeyError):
                        # fallback-ok: Fallback to raw dictionary if ModelFunctionTool creation fails
                        new_data[k] = v
                else:
                    new_data[k] = v
            return new_data

        if isinstance(data, ModelMetadataToolCollection):
            return data.root

        return data or {}

    @model_validator(mode="after")
    def check_function_names_and_enhance(self) -> ModelMetadataToolCollection:
        """Enhanced validation with analytics updates."""
        tool_count = 0
        tools_by_type: dict[str, int] = {}
        tools_by_status: dict[str, int] = {}
        tools_by_complexity: dict[str, int] = {}

        for name, _tool_data in self.root.items():
            # Skip enterprise metadata fields
            if name.startswith(("_metadata_", "_tool_")):
                continue

            # Validate function name
            if not name.isidentifier():
                msg = f"Invalid function name: {name}"
                raise ModelOnexError(
                    error_code=EnumCoreErrorCode.VALIDATION_ERROR,
                    message=msg,
                )

            tool_count += 1

            # Update analytics if tool info exists
            if name in self.root.get("_tool_info", {}):
                tool_info = self.root["_tool_info"][name]
                if isinstance(tool_info, dict):
                    tool_type = tool_info.get("tool_type", "function")
                    tool_status = tool_info.get("status", "active")
                    tool_complexity = tool_info.get("complexity", "simple")

                    tools_by_type[tool_type] = tools_by_type.get(tool_type, 0) + 1
                    tools_by_status[tool_status] = (
                        tools_by_status.get(tool_status, 0) + 1
                    )
                    tools_by_complexity[tool_complexity] = (
                        tools_by_complexity.get(tool_complexity, 0) + 1
                    )

        # Update analytics
        analytics = self.root.get("_metadata_analytics", {})
        analytics.update(
            {
                "last_modified": datetime.now().isoformat(),
                "total_tools": tool_count,
                "tools_by_type": tools_by_type,
                "tools_by_status": tools_by_status,
                "tools_by_complexity": tools_by_complexity,
            },
        )
        self.root["_metadata_analytics"] = analytics

        return self

    @computed_field  # type: ignore[prop-decorator]
    @property
    def collection_id(self) -> str:
        """Generate unique identifier for this collection."""
        tool_names = sorted([k for k in self.root if not k.startswith("_")])
        content = f"metadata_tools:{':'.join(tool_names)}"
        return hashlib.sha256(content.encode()).hexdigest()[:16]

    @computed_field  # type: ignore[prop-decorator]
    @property
    def tool_count(self) -> int:
        """Get total number of tools (excluding metadata)."""
        return len([k for k in self.root if not k.startswith("_")])

    @computed_field  # type: ignore[prop-decorator]
    @property
    def analytics(self) -> ModelMetadataToolAnalytics:
        """Get collection analytics."""
        analytics_data = self.root.get("_metadata_analytics", {})
        return ModelMetadataToolAnalytics(**analytics_data)

    @computed_field  # type: ignore[prop-decorator]
    @property
    def health_score(self) -> float:
        """Calculate overall collection health score."""
        if self.tool_count == 0:
            return 100.0

        analytics = self.analytics

        # Base score from success rate
        base_score = analytics.overall_success_rate

        # Penalty for deprecated/disabled tools
        deprecated_ratio = analytics.tools_by_status.get("deprecated", 0) / max(
            analytics.total_tools,
            1,
        )
        disabled_ratio = analytics.tools_by_status.get("disabled", 0) / max(
            analytics.total_tools,
            1,
        )

        penalty = (deprecated_ratio + disabled_ratio) * 20  # Up to 20 point penalty

        # Bonus for good documentation coverage
        doc_bonus = analytics.documentation_coverage * 0.1  # Up to 10 point bonus

        return max(0.0, min(100.0, base_score - penalty + doc_bonus))

    def add_tool(
        self,
        name: str,
        tool_data: ModelFunctionTool | dict[str, object],
        tool_info: ModelMetadataToolInfo | None = None,
    ) -> bool:
        """
        Add a tool to the collection with enhanced metadata tracking.

        Args:
            name: Tool name
            tool_data: Tool data (ModelFunctionTool, dictionary, etc.)
            tool_info: Optional enhanced tool information

        Returns:
            bool: True if tool added successfully
        """
        try:
            # Validate tool name
            if not name.isidentifier():
                return False

            # Add the tool data
            if isinstance(tool_data, dict):
                try:
<<<<<<< HEAD
                    self.root[name] = ModelFunctionTool(**tool_data)  # type: ignore[arg-type]
                except Exception:
=======
                    self.root[name] = ModelFunctionTool(
                        **tool_data
                    )  # Direct Pydantic instantiation (ONEX compliance)
                except (AttributeError, ValueError, TypeError, KeyError):
>>>>>>> fef22692
                    # fallback-ok: Fallback to raw dict if ModelFunctionTool creation fails
                    self.root[name] = tool_data
            else:
                self.root[name] = tool_data

            # Add tool info if provided
            if tool_info:
                if "_tool_info" not in self.root:
                    self.root["_tool_info"] = {}
                self.root["_tool_info"][name] = tool_info.model_dump()
            elif name not in self.root.get("_tool_info", {}):
                # Create default tool info

                default_info = ModelMetadataToolInfo(
                    name=name,
                    tool_type=EnumMetadataToolType.FUNCTION,
                    status=EnumMetadataToolStatus.ACTIVE,
                    complexity=EnumMetadataToolComplexity.SIMPLE,
                    description="",
                    documentation="",
                    author="Unknown",
                    version=ModelSemVer(major=1, minor=0, patch=0),
                    security_level="standard",
                    replaces=None,
                )
                if "_tool_info" not in self.root:
                    self.root["_tool_info"] = {}
                self.root["_tool_info"][name] = default_info.model_dump()

            # Update analytics
            self._update_analytics()

            return True

        except (
            Exception
        ):  # fallback-ok: registration method, False indicates registration failure
            return False

    def remove_tool(self, name: str) -> bool:
        """Remove a tool from the collection."""
        if name in self.root and not name.startswith("_"):
            del self.root[name]

            # Remove tool info if exists
            if "_tool_info" in self.root and name in self.root["_tool_info"]:
                del self.root["_tool_info"][name]

            # Update analytics
            self._update_analytics()
            return True

        return False

    def get_tool(self, name: str) -> ModelFunctionTool | dict[str, object] | None:
        """Get a tool by name."""
        return self.root.get(name)

    def get_tool_info(self, name: str) -> ModelMetadataToolInfo | None:
        """Get enhanced tool information."""
        tool_info_data = self.root.get("_tool_info", {}).get(name)
        if tool_info_data:
            return ModelMetadataToolInfo(**tool_info_data)
        return None

    def update_tool_info(self, name: str, tool_info: ModelMetadataToolInfo) -> bool:
        """Update tool information."""
        if name not in self.root or name.startswith("_"):
            return False

        if "_tool_info" not in self.root:
            self.root["_tool_info"] = {}

        self.root["_tool_info"][name] = tool_info.model_dump()
        self._update_analytics()
        return True

    def record_tool_usage(
        self,
        name: str,
        success: bool,
        processing_time_ms: float = 0.0,
        error_msg: str | None = None,
    ) -> None:
        """Record tool usage for analytics."""
        tool_info = self.get_tool_info(name)
        if not tool_info:
            return

        # Update usage metrics
        metrics = tool_info.usage_metrics
        metrics.total_invocations += 1
        metrics.last_used = datetime.now()

        if success:
            metrics.success_count += 1
        else:
            metrics.failure_count += 1
            if error_msg:
                metrics.most_recent_error = error_msg

        # Update average processing time
        if processing_time_ms > 0:
            total_time = metrics.avg_processing_time_ms * (
                metrics.total_invocations - 1
            )
            metrics.avg_processing_time_ms = (
                total_time + processing_time_ms
            ) / metrics.total_invocations

        # Calculate popularity score (based on recent usage)
        days_since_last_use = 0
        if metrics.last_used:
            days_since_last_use = (datetime.now() - metrics.last_used).days

        # Popularity decreases over time, increases with usage
        usage_factor = min(metrics.total_invocations / 10.0, 10.0)  # Cap at 10
        recency_factor = max(0, 10 - days_since_last_use)  # Decreases over 10 days
        success_factor = (
            metrics.success_count / max(metrics.total_invocations, 1)
        ) * 10

        metrics.popularity_score = min(
            100.0,
            (usage_factor + recency_factor + success_factor) * 3.33,
        )

        # Update tool info
        self.update_tool_info(name, tool_info)

    def get_tools_by_type(
        self, tool_type: EnumMetadataToolType
    ) -> dict[str, ModelFunctionTool | dict[str, object]]:
        """Get all tools of a specific type."""
        # Tool data values can be ModelFunctionTool or raw dict
        tools: dict[str, ModelFunctionTool | dict[str, object]] = {}
        for name, tool_data in self.root.items():
            if name.startswith("_"):
                continue

            tool_info = self.get_tool_info(name)
            if tool_info and tool_info.tool_type == tool_type:
                # Cast to ToolDataType - tool entries are either ModelFunctionTool or SerializedDict
                if isinstance(tool_data, (ModelFunctionTool, dict)):
                    tools[name] = tool_data

        return tools

    def get_tools_by_status(
        self, status: EnumMetadataToolStatus
    ) -> dict[str, ModelFunctionTool | dict[str, object]]:
        """Get all tools with a specific status."""
        # Tool data values can be ModelFunctionTool or raw dict
        tools: dict[str, ModelFunctionTool | dict[str, object]] = {}
        for name, tool_data in self.root.items():
            if name.startswith("_"):
                continue

            tool_info = self.get_tool_info(name)
            if tool_info and tool_info.status == status:
                # Cast to ToolDataType - tool entries are either ModelFunctionTool or SerializedDict
                if isinstance(tool_data, (ModelFunctionTool, dict)):
                    tools[name] = tool_data

        return tools

    def get_popular_tools(self, limit: int = 10) -> list[tuple[str, float]]:
        """Get most popular tools by usage score."""
        tool_scores = []

        for name in self.root:
            if name.startswith("_"):
                continue

            tool_info = self.get_tool_info(name)
            if tool_info:
                tool_scores.append((name, tool_info.usage_metrics.popularity_score))

        # Sort by popularity score descending
        tool_scores.sort(key=lambda x: x[1], reverse=True)
        return tool_scores[:limit]

    def deprecate_tool(
        self,
        name: str,
        reason: str = "",
        replacement: str | None = None,
    ) -> bool:
        """Mark a tool as deprecated."""
        tool_info = self.get_tool_info(name)
        if not tool_info:
            return False

        from uuid import NAMESPACE_DNS, uuid5

        tool_info.status = EnumMetadataToolStatus.DEPRECATED
        # Generate deterministic UUID for audit entry
        audit_id = uuid5(
            NAMESPACE_DNS, f"deprecate_{name}_{datetime.now().isoformat()}"
        )
        # Generate target_id properly - tools don't have UUIDs, so use None or empty string
        target_id = UUID(int=0) if not name else None  # Use null UUID or None
        tool_info.audit_trail.append(
            ModelAuditEntry(
                audit_id=audit_id,
                timestamp=datetime.now(),
                action=EnumAuditAction.UPDATE,
                action_detail=f"Deprecated tool: {reason}",
                target_type="tool",
                target_id=target_id,
                success=True,
                additional_context={
                    "reason": reason,
                    "replacement": replacement or "",
                },
            )
        )

        if replacement:
            tool_info.replaces = replacement

        return self.update_tool_info(name, tool_info)

    def validate_collection(self) -> TypedDictCollectionValidation:
        """Perform comprehensive collection validation."""
        tool_validations: dict[str, TypedDictToolValidation] = {}
        all_errors: list[str] = []
        all_warnings: list[str] = []
        is_valid = True

        for name, tool_data in self.root.items():
            if name.startswith("_"):
                continue

            tool_errors: list[str] = []
            tool_warnings: list[str] = []
            tool_is_valid = True

            # Validate tool name
            if not name.isidentifier():
                tool_is_valid = False
                tool_errors.append("Invalid tool name")

            # Validate tool data
            if tool_data is None:
                tool_is_valid = False
                tool_errors.append("Tool data is None")

            # Check for tool info
            tool_info = self.get_tool_info(name)
            if not tool_info:
                tool_warnings.append("Missing tool information")

            # Check for deprecated tools without replacement
            if tool_info and tool_info.status == EnumMetadataToolStatus.DEPRECATED:
                if not tool_info.replaces:
                    tool_warnings.append(
                        "Deprecated tool without replacement",
                    )

            tool_validations[name] = TypedDictToolValidation(
                valid=tool_is_valid,
                errors=tool_errors,
                warnings=tool_warnings,
            )

            if not tool_is_valid:
                is_valid = False
                all_errors.extend(tool_errors)

            all_warnings.extend(tool_warnings)

        return TypedDictCollectionValidation(
            valid=is_valid,
            errors=all_errors,
            warnings=all_warnings,
            tool_validations=tool_validations,
        )

    def export_analytics_report(self) -> TypedDictMetadataToolAnalyticsReport:
        """Export comprehensive analytics report."""
        analytics = self.analytics

        # Calculate additional metrics
        tool_infos: list[ModelMetadataToolInfo] = []
        for name in self.root:
            if name.startswith("_"):
                continue

            tool_info = self.get_tool_info(name)
            if tool_info:
                tool_infos.append(tool_info)

        # Performance metrics
        total_invocations = sum(t.usage_metrics.total_invocations for t in tool_infos)
        avg_popularity = sum(
            t.usage_metrics.popularity_score for t in tool_infos
        ) / max(len(tool_infos), 1)

        # Documentation coverage
        documented_tools = len(
            [t for t in tool_infos if t.description or t.documentation]
        )
        doc_coverage = (documented_tools / max(len(tool_infos), 1)) * 100

        # Build the analytics summary data with proper typing
        analytics_dump = analytics.model_dump()

        return TypedDictMetadataToolAnalyticsReport(
            collection_metadata={
                "id": self.collection_id,
                "tool_count": self.tool_count,
                "health_score": self.health_score,
                "generated_at": datetime.now().isoformat(),
            },
            analytics_summary={
                "collection_created": str(analytics_dump.get("collection_created", "")),
                "last_modified": str(analytics_dump.get("last_modified", "")),
                "total_tools": int(analytics_dump.get("total_tools", 0)),
                "tools_by_type": dict(analytics_dump.get("tools_by_type", {})),
                "tools_by_status": dict(analytics_dump.get("tools_by_status", {})),
                "tools_by_complexity": dict(
                    analytics_dump.get("tools_by_complexity", {})
                ),
                "total_invocations": int(analytics_dump.get("total_invocations", 0)),
                "overall_success_rate": float(
                    analytics_dump.get("overall_success_rate", 100.0)
                ),
                "avg_collection_performance": float(
                    analytics_dump.get("avg_collection_performance", 0.0)
                ),
                "health_score": float(analytics_dump.get("health_score", 100.0)),
                "documentation_coverage": float(
                    analytics_dump.get("documentation_coverage", 0.0)
                ),
                "validation_compliance": float(
                    analytics_dump.get("validation_compliance", 100.0)
                ),
            },
            performance_metrics={
                "total_invocations": total_invocations,
                "avg_popularity_score": avg_popularity,
                "documentation_coverage": doc_coverage,
            },
            tool_breakdown={
                "by_type": analytics.tools_by_type,
                "by_status": analytics.tools_by_status,
                "by_complexity": analytics.tools_by_complexity,
            },
            popular_tools=self.get_popular_tools(5),
            validation_results=self.validate_collection(),
        )

    def _update_analytics(self) -> None:
        """Internal method to update collection analytics."""
        analytics_data = self.root.get("_metadata_analytics", {})

        # Count tools by various categories
        tools_by_type: dict[str, int] = {}
        tools_by_status: dict[str, int] = {}
        tools_by_complexity: dict[str, int] = {}
        total_invocations = 0
        total_success = 0

        tool_count = 0
        for name in self.root:
            if name.startswith("_"):
                continue

            tool_count += 1
            tool_info = self.get_tool_info(name)
            if tool_info:
                # Count by categories
                tools_by_type[tool_info.tool_type.value] = (
                    tools_by_type.get(tool_info.tool_type.value, 0) + 1
                )
                tools_by_status[tool_info.status.value] = (
                    tools_by_status.get(tool_info.status.value, 0) + 1
                )
                tools_by_complexity[tool_info.complexity.value] = (
                    tools_by_complexity.get(tool_info.complexity.value, 0) + 1
                )

                # Aggregate usage metrics
                total_invocations += tool_info.usage_metrics.total_invocations
                total_success += tool_info.usage_metrics.success_count

        # Calculate overall success rate
        overall_success_rate = (
            (total_success / max(total_invocations, 1)) * 100
            if total_invocations > 0
            else 100.0
        )

        # Update analytics
        analytics_data.update(
            {
                "last_modified": datetime.now().isoformat(),
                "total_tools": tool_count,
                "tools_by_type": tools_by_type,
                "tools_by_status": tools_by_status,
                "tools_by_complexity": tools_by_complexity,
                "total_invocations": total_invocations,
                "overall_success_rate": overall_success_rate,
                "health_score": self.health_score,
            },
        )

        self.root["_metadata_analytics"] = analytics_data

    # Factory methods for common scenarios
    @classmethod
    def create_empty_collection(cls) -> ModelMetadataToolCollection:
        """Create an empty metadata tool collection."""
        return cls({})

    @classmethod
    def create_from_function_tools(
        cls,
        tools_dict: dict[str, ModelFunctionTool],
    ) -> ModelMetadataToolCollection:
        """Create collection from existing ModelFunctionTool dictionary."""
        collection = cls(tools_dict)

        # Add basic tool info for each tool

        for name, tool in tools_dict.items():
            if hasattr(tool, "name") and hasattr(tool, "description"):
                tool_info = ModelMetadataToolInfo(
                    name=name,
                    description=getattr(tool, "description", ""),
                    tool_type=EnumMetadataToolType.FUNCTION,
                    status=EnumMetadataToolStatus.ACTIVE,
                    complexity=EnumMetadataToolComplexity.SIMPLE,
                    documentation="",
                    author="Unknown",
                    version=ModelSemVer(major=1, minor=0, patch=0),
                    security_level="standard",
                    replaces=None,
                )
                collection.update_tool_info(name, tool_info)

        return collection

    @classmethod
    def create_documentation_collection(
        cls,
        name: str = "documentation",
    ) -> ModelMetadataToolCollection:
        """Create a collection optimized for documentation tools."""
        collection = cls({})

        # Set up analytics for documentation focus
        analytics_data = {
            "collection_created": datetime.now().isoformat(),
            "collection_name": name,
            "collection_purpose": "documentation",
            "documentation_coverage": 0.0,
        }

        collection.root["_metadata_analytics"] = analytics_data
        return collection


# Compatibility aliases
MetadataToolUsageMetrics = ModelMetadataToolUsageMetrics
MetadataToolAnalytics = ModelMetadataToolAnalytics
MetadataToolInfo = ModelMetadataToolInfo
MetadataToolCollection = ModelMetadataToolCollection
LegacyToolCollection = ModelMetadataToolCollection

# Re-export for current standards
__all__ = [
    "EnumMetadataToolComplexity",
    "EnumMetadataToolStatus",
    "EnumMetadataToolType",
    "LegacyToolCollection",
    "MetadataToolAnalytics",
    "MetadataToolCollection",
    "MetadataToolInfo",
    "MetadataToolUsageMetrics",
    "ModelMetadataToolAnalytics",
    "ModelMetadataToolCollection",
    "ModelMetadataToolInfo",
    "ModelMetadataToolUsageMetrics",
]<|MERGE_RESOLUTION|>--- conflicted
+++ resolved
@@ -249,15 +249,10 @@
             # Add the tool data
             if isinstance(tool_data, dict):
                 try:
-<<<<<<< HEAD
-                    self.root[name] = ModelFunctionTool(**tool_data)  # type: ignore[arg-type]
-                except Exception:
-=======
                     self.root[name] = ModelFunctionTool(
                         **tool_data
                     )  # Direct Pydantic instantiation (ONEX compliance)
                 except (AttributeError, ValueError, TypeError, KeyError):
->>>>>>> fef22692
                     # fallback-ok: Fallback to raw dict if ModelFunctionTool creation fails
                     self.root[name] = tool_data
             else:
