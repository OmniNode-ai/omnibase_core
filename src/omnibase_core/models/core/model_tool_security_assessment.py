--- conflicted
+++ resolved
@@ -56,13 +56,9 @@
     )
 
 
-<<<<<<< HEAD
-__all__ = ["ModelToolSecurityAssessment"]
-=======
 # Re-export from split module
 from omnibase_core.models.core.model_tool_security_summary import (
     ModelToolSecuritySummary,
 )
 
-__all__ = ["ModelToolSecurityAssessment", "ModelToolSecuritySummary"]
->>>>>>> 29d708d1
+__all__ = ["ModelToolSecurityAssessment", "ModelToolSecuritySummary"]