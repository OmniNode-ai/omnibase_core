"""
OmniBase Core Domain Models.

<<<<<<< HEAD
Core models that are foundational to the OmniBase ecosystem.
These models provide basic functionality used across all domains.
"""

# Artifact and CLI models
from .model_artifact_type_config import ModelArtifactTypeConfig
from .model_cli_action import ModelCliAction
from .model_cli_execution_result import ModelCliExecutionResult
from .model_cli_output_data import ModelCliOutputData
from .model_cli_result import ModelCliResult

# Connection and data models
from .model_connection_info import ModelConnectionInfo
from .model_custom_fields import ModelCustomFields
from .model_custom_filters import ModelCustomFilters
from .model_data_handling_declaration import ModelDataHandlingDeclaration

# Environment and configuration
from .model_environment_properties import ModelEnvironmentProperties
from .model_examples_collection import ModelExamples
from .model_fallback_strategy import ModelFallbackStrategy
from .model_file_filter import ModelFileFilter

# Metadata and information models
from .model_metadata_field_info import ModelMetadataFieldInfo
=======
from .model_cli_execution import ModelCliExecution
from .model_cli_execution_result import ModelCliExecutionResult
from .model_custom_connection_properties import ModelCustomConnectionProperties
from .model_custom_fields import ModelCustomFields
from .model_function_node import ModelFunctionNode
from .model_generic_metadata import ModelGenericMetadata
>>>>>>> ff3374f7
from .model_metadata_node_analytics import ModelMetadataNodeAnalytics
from .model_metadata_node_info import (
    ModelMetadataNodeComplexity,
    ModelMetadataNodeInfo,
    ModelMetadataNodeStatus,
    ModelMetadataNodeType,
    ModelMetadataUsageMetrics,
)
<<<<<<< HEAD
from .model_namespace_config import ModelNamespaceConfig

# Testing and analysis
from .model_test_results import ModelTestResults
from .model_trend_data import ModelTrendData

# Utility models
from .model_uri import ModelOnexUri

# Function and advanced models
from .model_function_node import ModelFunctionNode
from .model_advanced_params import ModelAdvancedParams

__all__ = [
    # Artifact and CLI
    "ModelArtifactTypeConfig",
    "ModelCliAction",
    "ModelCliExecutionResult",
    "ModelCliOutputData",
    "ModelCliResult",
    # Connection and data
    "ModelConnectionInfo",
    "ModelCustomFields",
    "ModelCustomFilters",
    "ModelDataHandlingDeclaration",
    # Environment and configuration
    "ModelEnvironmentProperties",
    "ModelExamples",
    "ModelFallbackStrategy",
    "ModelFileFilter",
    # Metadata and information
    "ModelMetadataFieldInfo",
=======
from .model_metadata_usage_metrics import (
    ModelMetadataUsageMetrics as ModelMetadataUsageMetricsStandalone,
)
from .model_node_configuration import ModelNodeConfiguration
from .model_result import (
    BoolResult,
    DictResult,
    IntResult,
    ListResult,
    Result,
    StrResult,
    collect_results,
    err,
    ok,
    try_result,
)

__all__ = [
    "ModelCliExecution",
    "ModelCliExecutionResult",
    "ModelCustomConnectionProperties",
    "ModelCustomFields",
    "ModelFunctionNode",
    "ModelGenericMetadata",
>>>>>>> ff3374f7
    "ModelMetadataNodeAnalytics",
    "ModelMetadataNodeComplexity",
    "ModelMetadataNodeInfo",
    "ModelMetadataNodeStatus",
    "ModelMetadataNodeType",
    "ModelMetadataUsageMetrics",
<<<<<<< HEAD
    "ModelNamespaceConfig",
    # Testing and analysis
    "ModelTestResults",
    "ModelTrendData",
    # Utility
    "ModelOnexUri",
    # Function and advanced
    "ModelFunctionNode",
    "ModelAdvancedParams",
=======
    "ModelMetadataUsageMetricsStandalone",
    "ModelNodeConfiguration",
    "Result",
    "StrResult",
    "BoolResult",
    "IntResult",
    "DictResult",
    "ListResult",
    "ok",
    "err",
    "try_result",
    "collect_results",
>>>>>>> ff3374f7
]<|MERGE_RESOLUTION|>--- conflicted
+++ resolved
@@ -1,7 +1,6 @@
 """
 OmniBase Core Domain Models.
 
-<<<<<<< HEAD
 Core models that are foundational to the OmniBase ecosystem.
 These models provide basic functionality used across all domains.
 """
@@ -9,12 +8,14 @@
 # Artifact and CLI models
 from .model_artifact_type_config import ModelArtifactTypeConfig
 from .model_cli_action import ModelCliAction
+from .model_cli_execution import ModelCliExecution
 from .model_cli_execution_result import ModelCliExecutionResult
 from .model_cli_output_data import ModelCliOutputData
 from .model_cli_result import ModelCliResult
 
 # Connection and data models
 from .model_connection_info import ModelConnectionInfo
+from .model_custom_connection_properties import ModelCustomConnectionProperties
 from .model_custom_fields import ModelCustomFields
 from .model_custom_filters import ModelCustomFilters
 from .model_data_handling_declaration import ModelDataHandlingDeclaration
@@ -25,16 +26,13 @@
 from .model_fallback_strategy import ModelFallbackStrategy
 from .model_file_filter import ModelFileFilter
 
-# Metadata and information models
+# Function and advanced models
+from .model_function_node import ModelFunctionNode
+from .model_advanced_params import ModelAdvancedParams
+
+# Generic and metadata models
+from .model_generic_metadata import ModelGenericMetadata
 from .model_metadata_field_info import ModelMetadataFieldInfo
-=======
-from .model_cli_execution import ModelCliExecution
-from .model_cli_execution_result import ModelCliExecutionResult
-from .model_custom_connection_properties import ModelCustomConnectionProperties
-from .model_custom_fields import ModelCustomFields
-from .model_function_node import ModelFunctionNode
-from .model_generic_metadata import ModelGenericMetadata
->>>>>>> ff3374f7
 from .model_metadata_node_analytics import ModelMetadataNodeAnalytics
 from .model_metadata_node_info import (
     ModelMetadataNodeComplexity,
@@ -43,44 +41,15 @@
     ModelMetadataNodeType,
     ModelMetadataUsageMetrics,
 )
-<<<<<<< HEAD
-from .model_namespace_config import ModelNamespaceConfig
-
-# Testing and analysis
-from .model_test_results import ModelTestResults
-from .model_trend_data import ModelTrendData
-
-# Utility models
-from .model_uri import ModelOnexUri
-
-# Function and advanced models
-from .model_function_node import ModelFunctionNode
-from .model_advanced_params import ModelAdvancedParams
-
-__all__ = [
-    # Artifact and CLI
-    "ModelArtifactTypeConfig",
-    "ModelCliAction",
-    "ModelCliExecutionResult",
-    "ModelCliOutputData",
-    "ModelCliResult",
-    # Connection and data
-    "ModelConnectionInfo",
-    "ModelCustomFields",
-    "ModelCustomFilters",
-    "ModelDataHandlingDeclaration",
-    # Environment and configuration
-    "ModelEnvironmentProperties",
-    "ModelExamples",
-    "ModelFallbackStrategy",
-    "ModelFileFilter",
-    # Metadata and information
-    "ModelMetadataFieldInfo",
-=======
 from .model_metadata_usage_metrics import (
     ModelMetadataUsageMetrics as ModelMetadataUsageMetricsStandalone,
 )
+
+# Configuration and namespace models
+from .model_namespace_config import ModelNamespaceConfig
 from .model_node_configuration import ModelNodeConfiguration
+
+# Result handling models
 from .model_result import (
     BoolResult,
     DictResult,
@@ -94,33 +63,55 @@
     try_result,
 )
 
+# Testing and analysis
+from .model_test_results import ModelTestResults
+from .model_trend_data import ModelTrendData
+
+# Utility models
+from .model_uri import ModelOnexUri
+
 __all__ = [
+    # Artifact and CLI models
+    "ModelArtifactTypeConfig",
+    "ModelCliAction",
     "ModelCliExecution",
     "ModelCliExecutionResult",
+    "ModelCliOutputData",
+    "ModelCliResult",
+
+    # Connection and data models
+    "ModelConnectionInfo",
     "ModelCustomConnectionProperties",
     "ModelCustomFields",
+    "ModelCustomFilters",
+    "ModelDataHandlingDeclaration",
+
+    # Environment and configuration
+    "ModelEnvironmentProperties",
+    "ModelExamples",
+    "ModelFallbackStrategy",
+    "ModelFileFilter",
+
+    # Function and advanced models
     "ModelFunctionNode",
+    "ModelAdvancedParams",
+
+    # Generic and metadata models
     "ModelGenericMetadata",
->>>>>>> ff3374f7
+    "ModelMetadataFieldInfo",
     "ModelMetadataNodeAnalytics",
     "ModelMetadataNodeComplexity",
     "ModelMetadataNodeInfo",
     "ModelMetadataNodeStatus",
     "ModelMetadataNodeType",
     "ModelMetadataUsageMetrics",
-<<<<<<< HEAD
+    "ModelMetadataUsageMetricsStandalone",
+
+    # Configuration and namespace models
     "ModelNamespaceConfig",
-    # Testing and analysis
-    "ModelTestResults",
-    "ModelTrendData",
-    # Utility
-    "ModelOnexUri",
-    # Function and advanced
-    "ModelFunctionNode",
-    "ModelAdvancedParams",
-=======
-    "ModelMetadataUsageMetricsStandalone",
     "ModelNodeConfiguration",
+
+    # Result handling models
     "Result",
     "StrResult",
     "BoolResult",
@@ -131,5 +122,11 @@
     "err",
     "try_result",
     "collect_results",
->>>>>>> ff3374f7
+
+    # Testing and analysis
+    "ModelTestResults",
+    "ModelTrendData",
+
+    # Utility models
+    "ModelOnexUri",
 ]