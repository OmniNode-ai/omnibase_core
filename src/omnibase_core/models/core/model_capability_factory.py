"""
Capability Factory Pattern for Model Creation.

Specialized factory for capability-type models with standardized naming and metadata.
"""

from __future__ import annotations

from typing import TypeVar, Unpack

from pydantic import BaseModel

<<<<<<< HEAD
from omnibase_core.core.type_constraints import (
    Configurable,
    Nameable,
    Serializable,
    Validatable,
)

from .model_generic_factory import ModelGenericFactory


# TypedDict for model capability factory specific kwargs
class TypedDictModelCapabilityFactoryKwargs(TypedDict, total=False):
    """Typed dictionary for model capability factory parameters.
    Implements omnibase_spi protocols:
    - Configurable: Configuration management capabilities
    - Serializable: Data serialization/deserialization
    - Validatable: Validation and verification
    - Nameable: Name management interface
    """

    name: str
    value: str
    description: str
    deprecated: bool
    experimental: bool
    enabled: bool
=======
from omnibase_core.types import TypedDictCapabilityFactoryKwargs
>>>>>>> fb191b47

from .model_generic_factory import ModelGenericFactory

T = TypeVar("T", bound=BaseModel)


class ModelCapabilityFactory(ModelGenericFactory[T]):
    """
    Specialized factory for capability-type models.

    Provides patterns for creating capability instances with
    standardized naming and metadata.
    """

    def __init__(self, model_class: type[T]) -> None:
        """Initialize capability factory with common patterns."""
        super().__init__(model_class)

        # Register common capability builders
        self.register_builder("standard", self._build_standard_capability)
        self.register_builder("deprecated", self._build_deprecated_capability)
        self.register_builder("experimental", self._build_experimental_capability)

    def _build_standard_capability(
        self,
        **kwargs: Unpack[TypedDictCapabilityFactoryKwargs],
    ) -> T:
        """Build a standard capability with consistent naming."""
        name = kwargs.get("name", "UNKNOWN")
        value = kwargs.get("value", name.lower())

        # Remove processed fields to avoid duplication
        filtered_kwargs = {
            k: v for k, v in kwargs.items() if k not in ["name", "value", "description"]
        }

        return self.model_class(
            name=name,
            value=value,
            description=kwargs.get("description", f"Standard capability: {name}"),
            **filtered_kwargs,
        )

    def _build_deprecated_capability(
        self,
        **kwargs: Unpack[TypedDictCapabilityFactoryKwargs],
    ) -> T:
        """Build a deprecated capability with warning metadata."""
        # Ensure deprecated flag is set
        kwargs["deprecated"] = True
        return self._build_standard_capability(**kwargs)

    def _build_experimental_capability(
        self,
        **kwargs: Unpack[TypedDictCapabilityFactoryKwargs],
    ) -> T:
        """Build an experimental capability with appropriate metadata."""
        # Set experimental flag if the model supports it
        if "experimental" not in kwargs:
            kwargs["experimental"] = True
        return self._build_standard_capability(**kwargs)


<<<<<<< HEAD
=======
# Export model capability factory class
>>>>>>> fb191b47
__all__ = [
    "ModelCapabilityFactory",
]<|MERGE_RESOLUTION|>--- conflicted
+++ resolved
@@ -10,36 +10,7 @@
 
 from pydantic import BaseModel
 
-<<<<<<< HEAD
-from omnibase_core.core.type_constraints import (
-    Configurable,
-    Nameable,
-    Serializable,
-    Validatable,
-)
-
-from .model_generic_factory import ModelGenericFactory
-
-
-# TypedDict for model capability factory specific kwargs
-class TypedDictModelCapabilityFactoryKwargs(TypedDict, total=False):
-    """Typed dictionary for model capability factory parameters.
-    Implements omnibase_spi protocols:
-    - Configurable: Configuration management capabilities
-    - Serializable: Data serialization/deserialization
-    - Validatable: Validation and verification
-    - Nameable: Name management interface
-    """
-
-    name: str
-    value: str
-    description: str
-    deprecated: bool
-    experimental: bool
-    enabled: bool
-=======
 from omnibase_core.types import TypedDictCapabilityFactoryKwargs
->>>>>>> fb191b47
 
 from .model_generic_factory import ModelGenericFactory
 
@@ -103,10 +74,7 @@
         return self._build_standard_capability(**kwargs)
 
 
-<<<<<<< HEAD
-=======
 # Export model capability factory class
->>>>>>> fb191b47
 __all__ = [
     "ModelCapabilityFactory",
 ]