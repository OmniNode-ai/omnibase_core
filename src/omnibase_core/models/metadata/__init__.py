"""
Metadata Management Models

Models for metadata collection, analytics, and field information.
"""

<<<<<<< HEAD
# FIXME: ProtocolSupportedMetadataType not available in omnibase_spi
# from omnibase_spi.protocols.types import ProtocolSupportedMetadataType
# Temporarily using Protocol metadata as replacement
# from omnibase_spi.protocols.types import (
#     ProtocolMetadata as ProtocolSupportedMetadataType,
# )

# Temporary placeholder for validation
ProtocolSupportedMetadataType = type("ProtocolSupportedMetadataType", (), {})
=======
from typing import TYPE_CHECKING

if TYPE_CHECKING:
    # Use proper protocol type during type checking when available
    try:
        from omnibase_spi.protocols.types.protocol_core_types import (
            ProtocolSupportedMetadataType,
        )
    except ImportError:
        # Fallback type for development when SPI unavailable
        ProtocolSupportedMetadataType = dict[str, object]
else:
    # Runtime fallback for missing omnibase_spi module
    ProtocolSupportedMetadataType = dict[str, object]
>>>>>>> fb191b47

from omnibase_core.models.common.model_numeric_value import ModelNumericValue

from .model_generic_metadata import ModelGenericMetadata
from .model_metadata_analytics_summary import ModelMetadataAnalyticsSummary
from .model_metadata_field_info import ModelMetadataFieldInfo
from .model_metadata_node_analytics import ModelMetadataNodeAnalytics
from .model_metadata_node_collection import ModelMetadataNodeCollection
from .model_metadata_node_info import ModelMetadataNodeInfo, ModelMetadataNodeType
from .model_metadata_usage_metrics import ModelMetadataUsageMetrics
from .model_metadata_value import ModelMetadataValue
from .model_node_info_summary import ModelNodeInfoSummary
from .model_semver import ModelSemVer
from .model_typed_metrics import ModelTypedMetrics

__all__ = [
    "ModelGenericMetadata",
    "ModelMetadataAnalyticsSummary",
    "ModelMetadataFieldInfo",
    "ModelMetadataNodeAnalytics",
    "ModelMetadataNodeCollection",
    "ModelMetadataNodeInfo",
    "ModelMetadataNodeType",
    "ModelMetadataUsageMetrics",
    "ModelMetadataValue",
    "ModelNodeInfoSummary",
    "ModelNumericValue",
    "ModelSemVer",
    "ModelTypedMetrics",
    "ProtocolSupportedMetadataType",
]<|MERGE_RESOLUTION|>--- conflicted
+++ resolved
@@ -4,17 +4,6 @@
 Models for metadata collection, analytics, and field information.
 """
 
-<<<<<<< HEAD
-# FIXME: ProtocolSupportedMetadataType not available in omnibase_spi
-# from omnibase_spi.protocols.types import ProtocolSupportedMetadataType
-# Temporarily using Protocol metadata as replacement
-# from omnibase_spi.protocols.types import (
-#     ProtocolMetadata as ProtocolSupportedMetadataType,
-# )
-
-# Temporary placeholder for validation
-ProtocolSupportedMetadataType = type("ProtocolSupportedMetadataType", (), {})
-=======
 from typing import TYPE_CHECKING
 
 if TYPE_CHECKING:
@@ -24,12 +13,15 @@
             ProtocolSupportedMetadataType,
         )
     except ImportError:
-        # Fallback type for development when SPI unavailable
-        ProtocolSupportedMetadataType = dict[str, object]
+        # Structured fallback type for development when SPI unavailable
+        from omnibase_core.core.type_constraints import BasicValueType
+
+        ProtocolSupportedMetadataType = BasicValueType
 else:
-    # Runtime fallback for missing omnibase_spi module
-    ProtocolSupportedMetadataType = dict[str, object]
->>>>>>> fb191b47
+    # Runtime fallback using structured type constraints
+    from omnibase_core.core.type_constraints import BasicValueType
+
+    ProtocolSupportedMetadataType = BasicValueType
 
 from omnibase_core.models.common.model_numeric_value import ModelNumericValue
 
