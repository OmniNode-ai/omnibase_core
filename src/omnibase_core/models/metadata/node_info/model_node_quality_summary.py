"""
Node Quality Summary Model.

Structured quality summary data for nodes.
Follows ONEX one-model-per-file architecture.
"""

from __future__ import annotations

from typing import Any

from pydantic import BaseModel, Field

from omnibase_core.core.type_constraints import (
    MetadataProvider,
    Serializable,
    Validatable,
)


class ModelNodeQualitySummary(BaseModel):
    """
    Structured quality summary for nodes.

    Replaces primitive soup unions with typed fields.
    Implements omnibase_spi protocols:
    - MetadataProvider: Metadata management capabilities
    - Serializable: Data serialization/deserialization
    - Validatable: Validation and verification
    """

    # Documentation status
    has_documentation: bool = Field(description="Whether node has documentation")
    has_examples: bool = Field(description="Whether node has examples")

    # Quality levels (string categories)
    documentation_quality: str = Field(description="Documentation quality level")
    quality_level: str = Field(description="Overall quality level category")

    # Computed metrics
    quality_score: float = Field(description="Numeric quality score")

    # Boolean indicators
    is_well_documented: bool = Field(description="Whether node is well documented")
    needs_documentation: bool = Field(description="Whether node needs documentation")

    # Improvement suggestions
    improvement_suggestions: list[str] = Field(
        default_factory=list, description="List of quality improvement suggestions"
    )

    @property
    def has_improvement_suggestions(self) -> bool:
        """Check if there are improvement suggestions available."""
        return len(self.improvement_suggestions) > 0

    @property
    def suggestion_count(self) -> int:
        """Get the number of improvement suggestions."""
        return len(self.improvement_suggestions)

    def get_overall_quality_status(self) -> str:
        """Get overall quality status based on multiple indicators."""
        if self.is_well_documented and not self.needs_documentation:
            return "Excellent"
        elif self.has_documentation and not self.needs_documentation:
            return "Good"
        elif self.has_documentation and self.needs_documentation:
            return "Fair"
        else:
            return "Poor"

    def get_priority_improvements(self) -> list[str]:
        """Get the most critical improvement suggestions."""
        # Return up to 3 most important suggestions
        return self.improvement_suggestions[:3]

    @classmethod
    def create_summary(
        cls,
        has_documentation: bool,
        has_examples: bool,
        documentation_quality: str,
        quality_score: float,
        quality_level: str,
        is_well_documented: bool,
        needs_documentation: bool,
        improvement_suggestions: list[str],
    ) -> ModelNodeQualitySummary:
        """Create a quality summary with all required data."""
        return cls(
            has_documentation=has_documentation,
            has_examples=has_examples,
            documentation_quality=documentation_quality,
            quality_score=quality_score,
            quality_level=quality_level,
            is_well_documented=is_well_documented,
            needs_documentation=needs_documentation,
            improvement_suggestions=improvement_suggestions,
        )

<<<<<<< HEAD
    # Protocol method implementations

    def get_metadata(self) -> dict[str, Any]:
        """Get metadata as dictionary (MetadataProvider protocol)."""
        metadata = {}
        # Include common metadata fields
        for field in ["name", "description", "version", "tags", "metadata"]:
            if hasattr(self, field):
                value = getattr(self, field)
                if value is not None:
                    metadata[field] = (
                        str(value) if not isinstance(value, (dict, list)) else value
                    )
        return metadata

    def set_metadata(self, metadata: dict[str, Any]) -> bool:
        """Set metadata from dictionary (MetadataProvider protocol)."""
        try:
            for key, value in metadata.items():
                if hasattr(self, key):
                    setattr(self, key, value)
            return True
        except Exception:
            return False

    def serialize(self) -> dict[str, Any]:
        """Serialize to dictionary (Serializable protocol)."""
        return self.model_dump(exclude_none=False, by_alias=True)

    def validate_instance(self) -> bool:
        """Validate instance integrity (Validatable protocol)."""
        try:
            # Basic validation - ensure required fields exist
            # Override in specific models for custom validation
            return True
        except Exception:
            return False
=======
    model_config = {
        "extra": "ignore",
        "use_enum_values": False,
        "validate_assignment": True,
    }
>>>>>>> fb191b47


# Export for use
__all__ = ["ModelNodeQualitySummary"]<|MERGE_RESOLUTION|>--- conflicted
+++ resolved
@@ -12,9 +12,9 @@
 from pydantic import BaseModel, Field
 
 from omnibase_core.core.type_constraints import (
-    MetadataProvider,
+    ProtocolMetadataProvider,
+    ProtocolValidatable,
     Serializable,
-    Validatable,
 )
 
 
@@ -24,7 +24,7 @@
 
     Replaces primitive soup unions with typed fields.
     Implements omnibase_spi protocols:
-    - MetadataProvider: Metadata management capabilities
+    - ProtocolMetadataProvider: Metadata management capabilities
     - Serializable: Data serialization/deserialization
     - Validatable: Validation and verification
     """
@@ -99,11 +99,16 @@
             improvement_suggestions=improvement_suggestions,
         )
 
-<<<<<<< HEAD
+    model_config = {
+        "extra": "ignore",
+        "use_enum_values": False,
+        "validate_assignment": True,
+    }
+
     # Protocol method implementations
 
     def get_metadata(self) -> dict[str, Any]:
-        """Get metadata as dictionary (MetadataProvider protocol)."""
+        """Get metadata as dictionary (ProtocolMetadataProvider protocol)."""
         metadata = {}
         # Include common metadata fields
         for field in ["name", "description", "version", "tags", "metadata"]:
@@ -116,7 +121,7 @@
         return metadata
 
     def set_metadata(self, metadata: dict[str, Any]) -> bool:
-        """Set metadata from dictionary (MetadataProvider protocol)."""
+        """Set metadata from dictionary (ProtocolMetadataProvider protocol)."""
         try:
             for key, value in metadata.items():
                 if hasattr(self, key):
@@ -130,20 +135,13 @@
         return self.model_dump(exclude_none=False, by_alias=True)
 
     def validate_instance(self) -> bool:
-        """Validate instance integrity (Validatable protocol)."""
+        """Validate instance integrity (ProtocolValidatable protocol)."""
         try:
             # Basic validation - ensure required fields exist
             # Override in specific models for custom validation
             return True
         except Exception:
             return False
-=======
-    model_config = {
-        "extra": "ignore",
-        "use_enum_values": False,
-        "validate_assignment": True,
-    }
->>>>>>> fb191b47
 
 
 # Export for use
