--- conflicted
+++ resolved
@@ -13,9 +13,9 @@
 from pydantic import BaseModel, Field
 
 from omnibase_core.core.type_constraints import (
-    MetadataProvider,
+    ProtocolMetadataProvider,
+    ProtocolValidatable,
     Serializable,
-    Validatable,
 )
 from omnibase_core.enums.enum_conceptual_complexity import EnumConceptualComplexity
 from omnibase_core.enums.enum_metadata_node_status import EnumMetadataNodeStatus
@@ -30,7 +30,7 @@
 
     Focused on fundamental node identity and basic properties.
     Implements omnibase_spi protocols:
-    - MetadataProvider: Metadata management capabilities
+    - ProtocolMetadataProvider: Metadata management capabilities
     - Serializable: Data serialization/deserialization
     - Validatable: Validation and verification
     """
@@ -112,15 +112,6 @@
         patch: int | None = None,
     ) -> None:
         """Update version components."""
-<<<<<<< HEAD
-        # Since ModelSemVer is frozen, create a new instance
-        current_major = major if major is not None else self.version.major
-        current_minor = minor if minor is not None else self.version.minor
-        current_patch = patch if patch is not None else self.version.patch
-
-        self.version = ModelSemVer(
-            major=current_major, minor=current_minor, patch=current_patch
-=======
         current_major = self.version.major if major is None else major
         current_minor = self.version.minor if minor is None else minor
         current_patch = self.version.patch if patch is None else patch
@@ -130,19 +121,11 @@
             self,
             "version",
             ModelSemVer(major=current_major, minor=current_minor, patch=current_patch),
->>>>>>> fb191b47
         )
 
     def increment_version(self, level: str = "patch") -> None:
         """Increment version level."""
         if level == "major":
-<<<<<<< HEAD
-            self.version = self.version.bump_major()
-        elif level == "minor":
-            self.version = self.version.bump_minor()
-        else:  # patch
-            self.version = self.version.bump_patch()
-=======
             new_version = ModelSemVer(major=self.version.major + 1, minor=0, patch=0)
         elif level == "minor":
             new_version = ModelSemVer(
@@ -157,7 +140,6 @@
 
         # Create a new ModelSemVer since it's frozen
         object.__setattr__(self, "version", new_version)
->>>>>>> fb191b47
 
     def has_description(self) -> bool:
         """Check if node has a description."""
@@ -214,11 +196,16 @@
             complexity=EnumConceptualComplexity.ADVANCED,
         )
 
-<<<<<<< HEAD
+    model_config = {
+        "extra": "ignore",
+        "use_enum_values": False,
+        "validate_assignment": True,
+    }
+
     # Protocol method implementations
 
     def get_metadata(self) -> dict[str, Any]:
-        """Get metadata as dictionary (MetadataProvider protocol)."""
+        """Get metadata as dictionary (ProtocolMetadataProvider protocol)."""
         metadata = {}
         # Include common metadata fields
         for field in ["name", "description", "version", "tags", "metadata"]:
@@ -231,7 +218,7 @@
         return metadata
 
     def set_metadata(self, metadata: dict[str, Any]) -> bool:
-        """Set metadata from dictionary (MetadataProvider protocol)."""
+        """Set metadata from dictionary (ProtocolMetadataProvider protocol)."""
         try:
             for key, value in metadata.items():
                 if hasattr(self, key):
@@ -245,20 +232,13 @@
         return self.model_dump(exclude_none=False, by_alias=True)
 
     def validate_instance(self) -> bool:
-        """Validate instance integrity (Validatable protocol)."""
+        """Validate instance integrity (ProtocolValidatable protocol)."""
         try:
             # Basic validation - ensure required fields exist
             # Override in specific models for custom validation
             return True
         except Exception:
             return False
-=======
-    model_config = {
-        "extra": "ignore",
-        "use_enum_values": False,
-        "validate_assignment": True,
-    }
->>>>>>> fb191b47
 
 
 # Export for use
