--- conflicted
+++ resolved
@@ -13,9 +13,9 @@
 from pydantic import BaseModel, Field
 
 from omnibase_core.core.type_constraints import (
-    MetadataProvider,
+    ProtocolMetadataProvider,
+    ProtocolValidatable,
     Serializable,
-    Validatable,
 )
 from omnibase_core.enums.enum_standard_category import EnumStandardCategory
 from omnibase_core.enums.enum_standard_tag import EnumStandardTag
@@ -30,7 +30,7 @@
     Provides organized tagging with validation and categorization
     while maintaining flexibility for custom tags.
     Implements omnibase_spi protocols:
-    - MetadataProvider: Metadata management capabilities
+    - ProtocolMetadataProvider: Metadata management capabilities
     - Serializable: Data serialization/deserialization
     - Validatable: Validation and verification
     """
@@ -348,11 +348,16 @@
         """String representation returns comma-separated tags."""
         return ", ".join(self.all_tags)
 
-<<<<<<< HEAD
+    model_config = {
+        "extra": "ignore",
+        "use_enum_values": False,
+        "validate_assignment": True,
+    }
+
     # Protocol method implementations
 
     def get_metadata(self) -> dict[str, Any]:
-        """Get metadata as dictionary (MetadataProvider protocol)."""
+        """Get metadata as dictionary (ProtocolMetadataProvider protocol)."""
         metadata = {}
         # Include common metadata fields
         for field in ["name", "description", "version", "tags", "metadata"]:
@@ -365,7 +370,7 @@
         return metadata
 
     def set_metadata(self, metadata: dict[str, Any]) -> bool:
-        """Set metadata from dictionary (MetadataProvider protocol)."""
+        """Set metadata from dictionary (ProtocolMetadataProvider protocol)."""
         try:
             for key, value in metadata.items():
                 if hasattr(self, key):
@@ -379,20 +384,13 @@
         return self.model_dump(exclude_none=False, by_alias=True)
 
     def validate_instance(self) -> bool:
-        """Validate instance integrity (Validatable protocol)."""
+        """Validate instance integrity (ProtocolValidatable protocol)."""
         try:
             # Basic validation - ensure required fields exist
             # Override in specific models for custom validation
             return True
         except Exception:
             return False
-=======
-    model_config = {
-        "extra": "ignore",
-        "use_enum_values": False,
-        "validate_assignment": True,
-    }
->>>>>>> fb191b47
 
 
 # Export for use
