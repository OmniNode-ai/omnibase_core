--- conflicted
+++ resolved
@@ -7,24 +7,25 @@
 
 from __future__ import annotations
 
-from typing import Generic, TypeVar
+from typing import Any, Generic, TypeVar
 from uuid import UUID
 
 from pydantic import BaseModel, Field
 
 from omnibase_core.core.type_constraints import (
-    MetadataProvider,
+    ProtocolMetadataProvider,
+    ProtocolValidatable,
     Serializable,
-    Validatable,
+    SimpleValueType,
 )
 
-T = TypeVar("T", str, int, float, bool)
+# Use consolidated SimpleValueType instead of redundant TypeVar
 
 
-class ModelTypedMetrics(BaseModel, Generic[T]):
+class ModelTypedMetrics(BaseModel, Generic[SimpleValueType]):
     """Generic metrics model replacing type-specific variants.
     Implements omnibase_spi protocols:
-    - MetadataProvider: Metadata management capabilities
+    - ProtocolMetadataProvider: Metadata management capabilities
     - Serializable: Data serialization/deserialization
     - Validatable: Validation and verification
     """
@@ -34,7 +35,7 @@
         default="",
         description="Human-readable metric name",
     )
-    value: T = Field(..., description="Typed metric value")
+    value: SimpleValueType = Field(..., description="Typed metric value")
     unit: str = Field(default="", description="Unit of measurement")
     description: str = Field(default="", description="Metric description")
 
@@ -134,13 +135,18 @@
             description=description,
         )
 
-<<<<<<< HEAD
+    model_config = {
+        "extra": "ignore",
+        "use_enum_values": False,
+        "validate_assignment": True,
+    }
+
     # Export the model
 
     # Protocol method implementations
 
     def get_metadata(self) -> dict[str, Any]:
-        """Get metadata as dictionary (MetadataProvider protocol)."""
+        """Get metadata as dictionary (ProtocolMetadataProvider protocol)."""
         metadata = {}
         # Include common metadata fields
         for field in ["name", "description", "version", "tags", "metadata"]:
@@ -153,7 +159,7 @@
         return metadata
 
     def set_metadata(self, metadata: dict[str, Any]) -> bool:
-        """Set metadata from dictionary (MetadataProvider protocol)."""
+        """Set metadata from dictionary (ProtocolMetadataProvider protocol)."""
         try:
             for key, value in metadata.items():
                 if hasattr(self, key):
@@ -167,20 +173,13 @@
         return self.model_dump(exclude_none=False, by_alias=True)
 
     def validate_instance(self) -> bool:
-        """Validate instance integrity (Validatable protocol)."""
+        """Validate instance integrity (ProtocolValidatable protocol)."""
         try:
             # Basic validation - ensure required fields exist
             # Override in specific models for custom validation
             return True
         except Exception:
             return False
-=======
-    model_config = {
-        "extra": "ignore",
-        "use_enum_values": False,
-        "validate_assignment": True,
-    }
->>>>>>> fb191b47
 
 
 __all__ = ["ModelTypedMetrics"]