"""
Metadata Node Analytics Model.

Analytics and metrics for metadata node collections with
performance tracking and health monitoring.
"""

from __future__ import annotations

from datetime import UTC, datetime
from typing import Any
from uuid import UUID

from pydantic import BaseModel, Field

from omnibase_core.core.type_constraints import (
    MetadataProvider,
    Serializable,
    Validatable,
)
from omnibase_core.enums.enum_collection_purpose import EnumCollectionPurpose
from omnibase_core.enums.enum_metadata_node_status import EnumMetadataNodeStatus
from omnibase_core.enums.enum_metadata_node_type import EnumMetadataNodeType
from omnibase_core.models.infrastructure.model_cli_value import ModelCliValue
from omnibase_core.models.infrastructure.model_metrics_data import ModelMetricsData
from omnibase_core.utils.uuid_utilities import uuid_from_string

from .model_metadata_analytics_summary import ModelMetadataAnalyticsSummary
from .model_metadata_value import ModelMetadataValue

# Removed Any import - replaced with specific types


class ModelMetadataNodeAnalytics(BaseModel):
    """
    Analytics and metrics for metadata node collections.

    Tracks collection performance, health, and usage statistics
    for metadata node collections with proper typing.
    Implements omnibase_spi protocols:
    - MetadataProvider: Metadata management capabilities
    - Serializable: Data serialization/deserialization
    - Validatable: Validation and verification
    """

    # Collection identification - UUID-based entity references
    collection_id: UUID = Field(
        default_factory=lambda: uuid_from_string("default", "collection"),
        description="Unique identifier for the collection",
    )
    collection_display_name: str = Field(
        default="",
        description="Human-readable collection name",
    )
    collection_purpose: EnumCollectionPurpose = Field(
        default=EnumCollectionPurpose.GENERAL,
        description="Collection purpose",
    )
    collection_created: datetime = Field(
        default_factory=lambda: datetime.now(UTC),
        description="Collection creation timestamp",
    )

    # Core metrics
    total_nodes: int = Field(default=0, description="Total number of nodes", ge=0)
    last_modified: datetime = Field(
        default_factory=lambda: datetime.now(UTC),
        description="Last modification timestamp",
    )

    last_validated: datetime | None = Field(
        default=None,
        description="Last validation timestamp",
    )

    # Node categorization
    nodes_by_type: dict[EnumMetadataNodeType, int] = Field(
        default_factory=dict,
        description="Node count by type",
    )
    nodes_by_status: dict[EnumMetadataNodeStatus, int] = Field(
        default_factory=dict,
        description="Node count by status",
    )
    nodes_by_complexity: dict[str, int] = Field(
        default_factory=dict,
        description="Node count by complexity",
    )

    # Usage and performance metrics
    total_invocations: int = Field(
        default=0,
        description="Total number of node invocations",
        ge=0,
    )
    overall_success_rate: float = Field(
        default=100.0,
        description="Overall success rate percentage",
        ge=0.0,
        le=100.0,
    )

    # Health and quality metrics
    health_score: float = Field(
        default=100.0,
        description="Overall health score",
        ge=0.0,
        le=100.0,
    )
    documentation_coverage: float = Field(
        default=0.0,
        description="Documentation coverage percentage",
        ge=0.0,
        le=100.0,
    )

    # Performance trends
    average_execution_time_ms: float = Field(
        default=0.0,
        description="Average execution time in milliseconds",
        ge=0.0,
    )
    peak_memory_usage_mb: float = Field(
        default=0.0,
        description="Peak memory usage in MB",
        ge=0.0,
    )

    # Error tracking
    error_count: int = Field(default=0, description="Total error count", ge=0)
    warning_count: int = Field(default=0, description="Total warning count", ge=0)
    critical_error_count: int = Field(
        default=0,
        description="Critical error count",
        ge=0,
    )

    # Custom analytics for extensibility
    custom_metrics: ModelMetricsData = Field(
        default_factory=lambda: ModelMetricsData(
            collection_id=None,
            collection_display_name="custom_analytics",
        ),
        description="Custom analytics metrics with clean typing",
    )

    def get_success_rate(self) -> float:
        """Get overall success rate."""
        return self.overall_success_rate

    def get_health_score(self) -> float:
        """Get overall health score."""
        return self.health_score

    def get_documentation_coverage(self) -> float:
        """Get documentation coverage percentage."""
        return self.documentation_coverage

    def is_healthy(self) -> bool:
        """Check if collection is healthy (health score > 80)."""
        return self.health_score > 80.0

    def has_good_documentation(self) -> bool:
        """Check if collection has good documentation coverage (> 70%)."""
        return self.documentation_coverage > 70.0

    def get_node_count_by_type(self, node_type: EnumMetadataNodeType) -> int:
        """Get node count for specific type."""
        return self.nodes_by_type.get(node_type, 0)

    def get_node_count_by_status(self, status: EnumMetadataNodeStatus) -> int:
        """Get node count for specific status."""
        return self.nodes_by_status.get(status, 0)

    def get_node_count_by_complexity(self, complexity: str) -> int:
        """Get node count for specific complexity."""
        return self.nodes_by_complexity.get(complexity, 0)

    def get_active_node_count(self) -> int:
        """Get count of active nodes."""
        return self.get_node_count_by_status(EnumMetadataNodeStatus.ACTIVE)

    def get_deprecated_node_count(self) -> int:
        """Get count of deprecated nodes."""
        return self.get_node_count_by_status(EnumMetadataNodeStatus.DEPRECATED)

    def get_disabled_node_count(self) -> int:
        """Get count of disabled nodes."""
        return self.get_node_count_by_status(EnumMetadataNodeStatus.DISABLED)

    def get_error_rate(self) -> float:
        """Calculate error rate percentage."""
        if self.total_invocations == 0:
            return 0.0
        return (self.error_count / self.total_invocations) * 100.0

    def add_custom_metric(self, name: str, value: ModelMetadataValue) -> None:
        """Add a custom metric using strongly-typed value."""
        # Use the already typed metadata value directly
        cli_value = ModelCliValue.from_any(value.to_python_value())
        self.custom_metrics.add_metric(name, cli_value.to_python_value())

    def get_custom_metric(
        self,
        name: str,
        default: ModelCliValue | None = None,
    ) -> ModelCliValue | None:
        """Get a custom metric value."""
        value = self.custom_metrics.get_metric_by_key(name)
        if value is not None:
            return ModelCliValue.from_any(value)
        return default

    def update_timestamp(self) -> None:
        """Update the last modified timestamp."""
        self.last_modified = datetime.now(UTC)

    def calculate_health_score(self) -> float:
        """Calculate and update health score based on metrics."""
        if self.total_nodes == 0:
            self.health_score = 100.0
            return self.health_score

        # Base score from success rate
        base_score = self.overall_success_rate

        # Penalty for deprecated/disabled nodes
        deprecated_ratio = self.get_deprecated_node_count() / max(self.total_nodes, 1)
        disabled_ratio = self.get_disabled_node_count() / max(self.total_nodes, 1)
        penalty = (deprecated_ratio + disabled_ratio) * 20  # Up to 20 point penalty

        # Bonus for good documentation coverage
        doc_bonus = self.documentation_coverage * 0.1  # Up to 10 point bonus

        # Error rate penalty
        error_penalty = self.get_error_rate() * 0.5  # Error rate penalty

        self.health_score = max(
            0.0,
            min(100.0, base_score - penalty + doc_bonus - error_penalty),
        )
        return self.health_score

    def to_summary(self) -> ModelMetadataAnalyticsSummary:
        """Get analytics summary with clean typing."""
        summary = ModelMetadataAnalyticsSummary(
            last_modified=None,
            last_validated=None,
        )

        # Set core properties
        summary.core.collection_id = self.collection_id
        summary.core.collection_display_name = self.collection_display_name
        summary.core.total_nodes = self.total_nodes
        summary.core.active_nodes = self.get_active_node_count()
        summary.core.deprecated_nodes = self.get_deprecated_node_count()
        summary.core.disabled_nodes = self.get_disabled_node_count()

        # Set quality properties
        summary.quality.health_score = self.health_score
        summary.quality.success_rate = self.overall_success_rate
        summary.quality.documentation_coverage = self.documentation_coverage

        # Set error properties
        summary.errors.error_count = self.error_count
        summary.errors.warning_count = self.warning_count
        summary.errors.critical_error_count = self.critical_error_count

        # Set performance properties
        summary.performance.average_execution_time_ms = self.average_execution_time_ms
        summary.performance.peak_memory_usage_mb = self.peak_memory_usage_mb
        summary.performance.total_invocations = self.total_invocations

        # Set timestamps
        summary.last_modified = self.last_modified
        summary.last_validated = self.last_validated

        return summary

    @classmethod
    def create_default(cls, collection_name: str = "") -> ModelMetadataNodeAnalytics:
        """Create default analytics instance."""
        return cls(
            collection_id=uuid_from_string(collection_name or "default", "collection"),
            collection_display_name=collection_name,
            collection_purpose=EnumCollectionPurpose.GENERAL,
        )

    @classmethod
    def create_documentation_analytics(
        cls,
        collection_name: str = "documentation",
    ) -> ModelMetadataNodeAnalytics:
        """Create analytics optimized for documentation collections."""
        return cls(
            collection_id=uuid_from_string(collection_name, "collection"),
            collection_display_name=collection_name,
            collection_purpose=EnumCollectionPurpose.METADATA,
            documentation_coverage=0.0,
        )

<<<<<<< HEAD
    # Protocol method implementations

    def get_metadata(self) -> dict[str, Any]:
        """Get metadata as dictionary (MetadataProvider protocol)."""
        metadata = {}
        # Include common metadata fields
        for field in ["name", "description", "version", "tags", "metadata"]:
            if hasattr(self, field):
                value = getattr(self, field)
                if value is not None:
                    metadata[field] = (
                        str(value) if not isinstance(value, (dict, list)) else value
                    )
        return metadata

    def set_metadata(self, metadata: dict[str, Any]) -> bool:
        """Set metadata from dictionary (MetadataProvider protocol)."""
        try:
            for key, value in metadata.items():
                if hasattr(self, key):
                    setattr(self, key, value)
            return True
        except Exception:
            return False

    def serialize(self) -> dict[str, Any]:
        """Serialize to dictionary (Serializable protocol)."""
        return self.model_dump(exclude_none=False, by_alias=True)

    def validate_instance(self) -> bool:
        """Validate instance integrity (Validatable protocol)."""
        try:
            # Basic validation - ensure required fields exist
            # Override in specific models for custom validation
            return True
        except Exception:
            return False
=======
    model_config = {
        "extra": "ignore",
        "use_enum_values": False,
        "validate_assignment": True,
    }
>>>>>>> fb191b47


# Export for use
__all__ = ["ModelMetadataNodeAnalytics"]<|MERGE_RESOLUTION|>--- conflicted
+++ resolved
@@ -8,27 +8,47 @@
 from __future__ import annotations
 
 from datetime import UTC, datetime
-from typing import Any
+from typing import Any, TypedDict
 from uuid import UUID
 
 from pydantic import BaseModel, Field
 
 from omnibase_core.core.type_constraints import (
-    MetadataProvider,
+    BasicValueType,
+    ProtocolMetadataProvider,
+    ProtocolValidatable,
     Serializable,
-    Validatable,
 )
 from omnibase_core.enums.enum_collection_purpose import EnumCollectionPurpose
 from omnibase_core.enums.enum_metadata_node_status import EnumMetadataNodeStatus
 from omnibase_core.enums.enum_metadata_node_type import EnumMetadataNodeType
+from omnibase_core.models.common.model_schema_value import ModelSchemaValue
 from omnibase_core.models.infrastructure.model_cli_value import ModelCliValue
 from omnibase_core.models.infrastructure.model_metrics_data import ModelMetricsData
 from omnibase_core.utils.uuid_utilities import uuid_from_string
 
 from .model_metadata_analytics_summary import ModelMetadataAnalyticsSummary
 from .model_metadata_value import ModelMetadataValue
-
-# Removed Any import - replaced with specific types
+from .model_semver import ModelSemVer
+
+
+def _create_default_metrics_data() -> "ModelMetricsData":
+    """Create default ModelMetricsData with proper typing."""
+    return ModelMetricsData(
+        collection_id=None,
+        collection_display_name=ModelSchemaValue.from_value("custom_analytics"),
+    )
+
+
+# TypedDict for protocol method parameters
+class TypedDictMetadataDict(TypedDict, total=False):
+    """Typed structure for metadata dictionary in protocol methods."""
+
+    name: str
+    description: str
+    version: ModelSemVer | str
+    tags: list[str]
+    metadata: dict[str, str]
 
 
 class ModelMetadataNodeAnalytics(BaseModel):
@@ -38,7 +58,7 @@
     Tracks collection performance, health, and usage statistics
     for metadata node collections with proper typing.
     Implements omnibase_spi protocols:
-    - MetadataProvider: Metadata management capabilities
+    - ProtocolMetadataProvider: Metadata management capabilities
     - Serializable: Data serialization/deserialization
     - Validatable: Validation and verification
     """
@@ -137,10 +157,7 @@
 
     # Custom analytics for extensibility
     custom_metrics: ModelMetricsData = Field(
-        default_factory=lambda: ModelMetricsData(
-            collection_id=None,
-            collection_display_name="custom_analytics",
-        ),
+        default_factory=lambda: _create_default_metrics_data(),
         description="Custom analytics metrics with clean typing",
     )
 
@@ -299,24 +316,32 @@
             documentation_coverage=0.0,
         )
 
-<<<<<<< HEAD
+    model_config = {
+        "extra": "ignore",
+        "use_enum_values": False,
+        "validate_assignment": True,
+    }
+
     # Protocol method implementations
 
-    def get_metadata(self) -> dict[str, Any]:
-        """Get metadata as dictionary (MetadataProvider protocol)."""
-        metadata = {}
+    def get_metadata(self) -> TypedDictMetadataDict:
+        """Get metadata as dictionary (ProtocolMetadataProvider protocol)."""
+        metadata: TypedDictMetadataDict = TypedDictMetadataDict()
         # Include common metadata fields
         for field in ["name", "description", "version", "tags", "metadata"]:
             if hasattr(self, field):
                 value = getattr(self, field)
                 if value is not None:
-                    metadata[field] = (
-                        str(value) if not isinstance(value, (dict, list)) else value
-                    )
+                    if field == "tags" and isinstance(value, list):
+                        metadata[field] = value  # type: ignore[literal-required]
+                    elif field == "metadata" and isinstance(value, dict):
+                        metadata[field] = value  # type: ignore[literal-required]
+                    else:
+                        metadata[field] = str(value)  # type: ignore[literal-required]
         return metadata
 
-    def set_metadata(self, metadata: dict[str, Any]) -> bool:
-        """Set metadata from dictionary (MetadataProvider protocol)."""
+    def set_metadata(self, metadata: TypedDictMetadataDict) -> bool:
+        """Set metadata from dictionary (ProtocolMetadataProvider protocol)."""
         try:
             for key, value in metadata.items():
                 if hasattr(self, key):
@@ -325,25 +350,18 @@
         except Exception:
             return False
 
-    def serialize(self) -> dict[str, Any]:
+    def serialize(self) -> dict[str, BasicValueType]:
         """Serialize to dictionary (Serializable protocol)."""
         return self.model_dump(exclude_none=False, by_alias=True)
 
     def validate_instance(self) -> bool:
-        """Validate instance integrity (Validatable protocol)."""
+        """Validate instance integrity (ProtocolValidatable protocol)."""
         try:
             # Basic validation - ensure required fields exist
             # Override in specific models for custom validation
             return True
         except Exception:
             return False
-=======
-    model_config = {
-        "extra": "ignore",
-        "use_enum_values": False,
-        "validate_assignment": True,
-    }
->>>>>>> fb191b47
 
 
 # Export for use
