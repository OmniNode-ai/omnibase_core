"""Input State Model.

Type-safe input state container for version parsing.
"""

from pydantic import BaseModel, Field

from omnibase_core.enums.enum_core_error_code import EnumCoreErrorCode
from omnibase_core.models.errors.model_onex_error import ModelOnexError
from omnibase_core.models.primitives.model_semver import ModelSemVer
from omnibase_core.types import (
    TypedDictAdditionalFields,
    TypedDictMetadataDict,
    TypedDictSerializedModel,
)


class ModelInputState(BaseModel):
    """
    Type-safe input state container for version parsing.

    Replaces dict[str, str | int | ModelSemVer | dict[str, int]] with
    structured input state that handles version parsing requirements.

    Implements Core protocols:
    - ProtocolMetadataProvider: Metadata management capabilities
    - Serializable: Data serialization/deserialization
    - Validatable: Validation and verification
    """

    # Version field (required for parsing) - canonical ModelSemVer
    version: ModelSemVer | None = Field(
        default=None,
        description="Version information as ModelSemVer or None",
    )

    # Additional fields that might be present in input state
    additional_fields: TypedDictAdditionalFields = Field(
        default_factory=dict,
        description="Additional fields in the input state",
    )

    def get_version_data(self) -> ModelSemVer | None:
        """Get the version data for parsing."""
        return self.version

    def has_version(self) -> bool:
        """Check if input state has version information."""
        return self.version is not None

    def get_field(self, key: str) -> object | None:
        """Get a field from the input state."""
        if key == "version":
            return self.get_version_data()
        return self.additional_fields.get(key)

    # Protocol method implementations

    def get_metadata(self) -> TypedDictMetadataDict:
        """Get metadata as dictionary (ProtocolMetadataProvider protocol)."""
<<<<<<< HEAD
        result: TypedDictMetadataDict = {}
        if self.version is not None:
            result["version"] = self.version
        if self.additional_fields:
            result["metadata"] = dict(self.additional_fields)
        return result
=======
        metadata: TypedDictMetadataDict = {}
        # Include common metadata fields
        for field in ["name", "description", "version", "tags", "metadata"]:
            if hasattr(self, field):
                value = getattr(self, field)
                if value is not None:
                    # Preserve ModelSemVer and complex types, only stringify primitives
                    if field == "version":
                        # Keep ModelSemVer as-is per TypedDictMetadataDict spec
                        metadata["version"] = value
                    elif isinstance(value, (dict, list)):
                        metadata[field] = value  # type: ignore[literal-required]
                    elif field in ("name", "description"):
                        # These fields should be strings per TypedDictMetadataDict
                        metadata[field] = str(value)  # type: ignore[literal-required]
                    else:
                        metadata[field] = value  # type: ignore[literal-required]
        return metadata
>>>>>>> 0927e86b

    def set_metadata(self, metadata: TypedDictMetadataDict) -> bool:
        """Set metadata from dictionary (ProtocolMetadataProvider protocol)."""
        try:
            for key, value in metadata.items():
                if hasattr(self, key):
                    setattr(self, key, value)
            return True
        except Exception as e:
            raise ModelOnexError(
                error_code=EnumCoreErrorCode.VALIDATION_ERROR,
                message=f"Operation failed: {e}",
            ) from e

    def serialize(self) -> TypedDictSerializedModel:
        """Serialize to dictionary (Serializable protocol)."""
        return self.model_dump(exclude_none=False, by_alias=True)

    def validate_instance(self) -> bool:
        """Validate instance integrity (ProtocolValidatable protocol)."""
        try:
            # Basic validation - ensure required fields exist
            # Override in specific models for custom validation
            return True
        except Exception as e:
            raise ModelOnexError(
                error_code=EnumCoreErrorCode.VALIDATION_ERROR,
                message=f"Operation failed: {e}",
            ) from e<|MERGE_RESOLUTION|>--- conflicted
+++ resolved
@@ -58,33 +58,13 @@
 
     def get_metadata(self) -> TypedDictMetadataDict:
         """Get metadata as dictionary (ProtocolMetadataProvider protocol)."""
-<<<<<<< HEAD
         result: TypedDictMetadataDict = {}
+        # version is Optional (ModelSemVer | None), so None check is correct
         if self.version is not None:
             result["version"] = self.version
         if self.additional_fields:
             result["metadata"] = dict(self.additional_fields)
         return result
-=======
-        metadata: TypedDictMetadataDict = {}
-        # Include common metadata fields
-        for field in ["name", "description", "version", "tags", "metadata"]:
-            if hasattr(self, field):
-                value = getattr(self, field)
-                if value is not None:
-                    # Preserve ModelSemVer and complex types, only stringify primitives
-                    if field == "version":
-                        # Keep ModelSemVer as-is per TypedDictMetadataDict spec
-                        metadata["version"] = value
-                    elif isinstance(value, (dict, list)):
-                        metadata[field] = value  # type: ignore[literal-required]
-                    elif field in ("name", "description"):
-                        # These fields should be strings per TypedDictMetadataDict
-                        metadata[field] = str(value)  # type: ignore[literal-required]
-                    else:
-                        metadata[field] = value  # type: ignore[literal-required]
-        return metadata
->>>>>>> 0927e86b
 
     def set_metadata(self, metadata: TypedDictMetadataDict) -> bool:
         """Set metadata from dictionary (ProtocolMetadataProvider protocol)."""
