"""
Function node data model.

Clean, strongly-typed replacement for the horrible FunctionNodeData union type.
Follows ONEX one-model-per-file naming conventions.
"""

from __future__ import annotations

from uuid import UUID, uuid4

from pydantic import BaseModel, Field

from omnibase_core.core.type_constraints import (
    MetadataProvider,
    Serializable,
    Validatable,
)
from omnibase_core.enums.enum_config_type import EnumConfigType
from omnibase_core.enums.enum_function_status import EnumFunctionStatus
from omnibase_core.enums.enum_node_type import EnumNodeType
from omnibase_core.enums.enum_standard_category import EnumStandardCategory
from omnibase_core.enums.enum_standard_tag import EnumStandardTag
from omnibase_core.models.infrastructure.model_cli_value import ModelCliValue

from .model_nested_configuration import ModelNestedConfiguration
from .model_semver import ModelSemVer
from .model_structured_description import ModelStructuredDescription
from .model_structured_display_name import ModelStructuredDisplayName
from .model_structured_tags import ModelStructuredTags
from .model_typed_metrics import ModelTypedMetrics


class ModelFunctionNodeData(BaseModel):
    """
    Clean, strongly-typed model replacing the horrible FunctionNodeData union type.

    Eliminates: dict[str, str | int | bool | float | list[str] | dict[str, int] |
                     dict[str, str] | dict[str, str | int | bool | float] | None]

    With proper structured data using specific field types.
    Now uses structured types to reduce string field reliance.
    Implements omnibase_spi protocols:
    - MetadataProvider: Metadata management capabilities
    - Serializable: Data serialization/deserialization
    - Validatable: Validation and verification
    """

    # Core identification - UUID-based entity references
    node_id: UUID = Field(
        default_factory=uuid4,
        description="Unique identifier for the function node",
    )

    # Structured naming and description (reduces string fields)
    display_name: ModelStructuredDisplayName = Field(
        default_factory=lambda: ModelStructuredDisplayName.for_function_node("default"),
        description="Structured display name with consistent naming patterns",
    )

    description: ModelStructuredDescription = Field(
        default_factory=lambda: ModelStructuredDescription.for_function_node("default"),
        description="Structured description with standardized templates",
    )

    # Basic properties with enums
    node_type: EnumNodeType = Field(
        default=EnumNodeType.FUNCTION,
        description="Type of node",
    )
    status: EnumFunctionStatus = Field(
        default=EnumFunctionStatus.ACTIVE,
        description="Node status",
    )
    version: ModelSemVer = Field(
        default_factory=lambda: ModelSemVer(major=1, minor=0, patch=0),
        description="Node version",
    )

    # Structured tags (reduces string list)
    tags: ModelStructuredTags = Field(
        default_factory=lambda: ModelStructuredTags.for_function_node(),
        description="Structured tags with standard and custom classifications",
    )

    # Structured data instead of horrible unions
    string_properties: list[ModelTypedMetrics[str]] = Field(
        default_factory=list,
        description="String-based properties and metadata",
    )

    numeric_properties: list[ModelTypedMetrics[float]] = Field(
        default_factory=list,
        description="Numeric properties and metrics",
    )

    boolean_properties: list[ModelTypedMetrics[bool]] = Field(
        default_factory=list,
        description="Boolean flags and states",
    )

    configurations: list[ModelNestedConfiguration] = Field(
        default_factory=list,
        description="Nested configuration objects",
    )

    def add_string_property(
        self, name: str, value: str, unit: str = "", description: str = ""
    ) -> None:
        """Add a string property."""
        self.string_properties.append(
            ModelTypedMetrics.string_metric(
                name=name, value=value, unit=unit, description=description
            ),
        )

    def add_numeric_property(
        self, name: str, value: float, unit: str = "", description: str = ""
    ) -> None:
        """Add a numeric property."""
        # Use float_metric for numeric values (int converted to float automatically)
        metric = ModelTypedMetrics.float_metric(
            name=name, value=value, unit=unit, description=description
        )
        self.numeric_properties.append(metric)

    def add_boolean_property(
        self, name: str, value: bool, unit: str = "", description: str = ""
    ) -> None:
        """Add a boolean property."""
        self.boolean_properties.append(
            ModelTypedMetrics.boolean_metric(
                name=name, value=value, unit=unit, description=description
            ),
        )

    def add_configuration(
        self,
        config_id: UUID,
        config_display_name: str,
        config_type: EnumConfigType,
        settings: dict[str, ModelCliValue],
    ) -> None:
        """Add a configuration object."""
        self.configurations.append(
            ModelNestedConfiguration(
                config_id=config_id,
                config_display_name=config_display_name,
                config_type=config_type,
                settings=settings,
            ),
        )

    @classmethod
    def create_function_node(
        cls,
        name: str,
        description_purpose: str | None = None,
        function_category: EnumStandardCategory | None = None,
        complexity: EnumStandardTag | None = None,
        custom_tags: list[str] | None = None,
    ) -> ModelFunctionNodeData:
        """Create a function node with structured components."""
        display_name = ModelStructuredDisplayName.for_function_node(
            name, category=function_category
        )

        description = ModelStructuredDescription.for_function_node(
            name,
            functionality=description_purpose,
            category=function_category,
        )

        tags = ModelStructuredTags.for_function_node(
            function_category=function_category,
            complexity=complexity,
            custom_tags=custom_tags,
        )

        return cls(
            display_name=display_name,
            description=description,
            tags=tags,
        )

    def update_display_name(self, base_name: str) -> None:
        """Update the display name base."""
        self.display_name = ModelStructuredDisplayName.for_function_node(
            base_name,
            category=self.tags.primary_category,
        )

    def update_description_purpose(self, purpose: str) -> None:
        """Update the description purpose."""
        self.description.purpose = purpose

    def add_tag(self, tag: str) -> bool:
        """Add a tag (standard or custom)."""
        # Try as standard tag first
        standard_tag = EnumStandardTag.from_string(tag)
        if standard_tag:
            return self.tags.add_standard_tag(standard_tag)
        else:
            return self.tags.add_custom_tag(tag)

    def remove_tag(self, tag: str) -> bool:
        """Remove a tag."""
        standard_tag = EnumStandardTag.from_string(tag)
        if standard_tag:
            return self.tags.remove_standard_tag(standard_tag)
        else:
            return self.tags.remove_custom_tag(tag)

    def has_tag(self, tag: str) -> bool:
        """Check if tag is present."""
        return self.tags.has_tag(tag)

<<<<<<< HEAD
    # Export the model

    # Protocol method implementations

    def get_metadata(self) -> dict[str, Any]:
        """Get metadata as dictionary (MetadataProvider protocol)."""
        metadata = {}
        # Include common metadata fields
        for field in ["name", "description", "version", "tags", "metadata"]:
            if hasattr(self, field):
                value = getattr(self, field)
                if value is not None:
                    metadata[field] = (
                        str(value) if not isinstance(value, (dict, list)) else value
                    )
        return metadata

    def set_metadata(self, metadata: dict[str, Any]) -> bool:
        """Set metadata from dictionary (MetadataProvider protocol)."""
        try:
            for key, value in metadata.items():
                if hasattr(self, key):
                    setattr(self, key, value)
            return True
        except Exception:
            return False

    def serialize(self) -> dict[str, Any]:
        """Serialize to dictionary (Serializable protocol)."""
        return self.model_dump(exclude_none=False, by_alias=True)

    def validate_instance(self) -> bool:
        """Validate instance integrity (Validatable protocol)."""
        try:
            # Basic validation - ensure required fields exist
            # Override in specific models for custom validation
            return True
        except Exception:
            return False
=======
    model_config = {
        "extra": "ignore",
        "use_enum_values": False,
        "validate_assignment": True,
    }
>>>>>>> fb191b47


__all__ = ["ModelFunctionNodeData"]<|MERGE_RESOLUTION|>--- conflicted
+++ resolved
@@ -7,14 +7,16 @@
 
 from __future__ import annotations
 
+from typing import Any
 from uuid import UUID, uuid4
 
 from pydantic import BaseModel, Field
 
 from omnibase_core.core.type_constraints import (
-    MetadataProvider,
+    PrimitiveValueType,
+    ProtocolMetadataProvider,
+    ProtocolValidatable,
     Serializable,
-    Validatable,
 )
 from omnibase_core.enums.enum_config_type import EnumConfigType
 from omnibase_core.enums.enum_function_status import EnumFunctionStatus
@@ -35,13 +37,13 @@
     """
     Clean, strongly-typed model replacing the horrible FunctionNodeData union type.
 
-    Eliminates: dict[str, str | int | bool | float | list[str] | dict[str, int] |
-                     dict[str, str] | dict[str, str | int | bool | float] | None]
+    Eliminates: Primitive soup union patterns with structured types using
+                PrimitiveValueType and component-based architecture
 
     With proper structured data using specific field types.
     Now uses structured types to reduce string field reliance.
     Implements omnibase_spi protocols:
-    - MetadataProvider: Metadata management capabilities
+    - ProtocolMetadataProvider: Metadata management capabilities
     - Serializable: Data serialization/deserialization
     - Validatable: Validation and verification
     """
@@ -215,13 +217,18 @@
         """Check if tag is present."""
         return self.tags.has_tag(tag)
 
-<<<<<<< HEAD
+    model_config = {
+        "extra": "ignore",
+        "use_enum_values": False,
+        "validate_assignment": True,
+    }
+
     # Export the model
 
     # Protocol method implementations
 
     def get_metadata(self) -> dict[str, Any]:
-        """Get metadata as dictionary (MetadataProvider protocol)."""
+        """Get metadata as dictionary (ProtocolMetadataProvider protocol)."""
         metadata = {}
         # Include common metadata fields
         for field in ["name", "description", "version", "tags", "metadata"]:
@@ -234,7 +241,7 @@
         return metadata
 
     def set_metadata(self, metadata: dict[str, Any]) -> bool:
-        """Set metadata from dictionary (MetadataProvider protocol)."""
+        """Set metadata from dictionary (ProtocolMetadataProvider protocol)."""
         try:
             for key, value in metadata.items():
                 if hasattr(self, key):
@@ -248,20 +255,13 @@
         return self.model_dump(exclude_none=False, by_alias=True)
 
     def validate_instance(self) -> bool:
-        """Validate instance integrity (Validatable protocol)."""
+        """Validate instance integrity (ProtocolValidatable protocol)."""
         try:
             # Basic validation - ensure required fields exist
             # Override in specific models for custom validation
             return True
         except Exception:
             return False
-=======
-    model_config = {
-        "extra": "ignore",
-        "use_enum_values": False,
-        "validate_assignment": True,
-    }
->>>>>>> fb191b47
 
 
 __all__ = ["ModelFunctionNodeData"]