--- conflicted
+++ resolved
@@ -7,36 +7,17 @@
 from __future__ import annotations
 
 from datetime import datetime
-from typing import Any, Callable, Mapping, TypedDict, TypeVar, Union
+from typing import Any, Callable, Mapping, TypedDict, TypeVar
 from uuid import UUID
 
 from pydantic import BaseModel, Field
 
 from omnibase_core.core.type_constraints import (
-    MetadataProvider,
+    PrimitiveValueType,
+    ProtocolMetadataProvider,
+    ProtocolValidatable,
     Serializable,
-    Validatable,
 )
-
-# Type variable for decorator
-F = TypeVar("F", bound=Callable[..., object])
-
-
-def allow_dict_object(func: F) -> F:
-    """
-    Decorator to allow dict[str, object] usage in specific functions.
-
-    This should only be used when:
-    1. Converting untyped external data to typed internal models
-    2. Complex conversion functions where intermediate dicts need flexibility
-    3. Legacy integration where gradual typing is being applied
-
-    Justification: This method accepts flexible parameter data dictionaries
-    that get validated and converted by component-specific update methods.
-    """
-    return func
-
-
 from omnibase_core.enums.enum_conceptual_complexity import EnumConceptualComplexity
 from omnibase_core.enums.enum_documentation_quality import EnumDocumentationQuality
 from omnibase_core.enums.enum_metadata_node_status import EnumMetadataNodeStatus
@@ -50,11 +31,13 @@
 from .node_info.model_node_quality_indicators import ModelNodeQualityIndicators
 from .node_info.model_node_timestamps import ModelNodeTimestamps
 
+# REMOVED: Decorator no longer needed since we use structured TypedDict types
+
 
 class TypedDictNodeCore(TypedDict):
     """Node core data structure.
     Implements omnibase_spi protocols:
-    - MetadataProvider: Metadata management capabilities
+    - ProtocolMetadataProvider: Metadata management capabilities
     - Serializable: Data serialization/deserialization
     - Validatable: Validation and verification
     """
@@ -70,21 +53,63 @@
     is_complex: bool
 
 
+class TypedDictNodeCoreUpdateData(TypedDict, total=False):
+    """Typed structure for core node data updates."""
+
+    node_display_name: str
+    description: str
+    node_type: EnumNodeType
+    status: EnumMetadataNodeStatus
+    complexity: EnumConceptualComplexity
+
+
+class TypedDictTimestampUpdateData(TypedDict, total=False):
+    """Typed structure for timestamp data updates."""
+
+    created_at: datetime
+    updated_at: datetime
+    last_accessed: datetime
+    deprecated_at: datetime
+
+
+class TypedDictCategorizationUpdateData(TypedDict, total=False):
+    """Typed structure for categorization data updates."""
+
+    technical_tags: list[str]
+    business_tags: list[str]
+    domain_tags: list[str]
+    complexity_tags: list[str]
+
+
+class TypedDictQualityUpdateData(TypedDict, total=False):
+    """Typed structure for quality data updates."""
+
+    quality_score: float
+    documentation_quality: EnumDocumentationQuality
+    test_coverage: float
+    maintainability_index: float
+
+
+class TypedDictPerformanceUpdateData(TypedDict, total=False):
+    """Typed structure for performance data updates."""
+
+    average_execution_time_ms: float
+    memory_usage_mb: float
+    cpu_usage_percent: float
+    throughput_ops_per_sec: float
+
+
 class TypedDictNodeInfoSummaryData(TypedDict):
     """Typed structure for node info summary serialization."""
 
     core: TypedDictNodeCore
-    timestamps: Mapping[
-        str, object
-    ]  # From component method call - returns lifecycle summary
-    categorization: Mapping[
-        str, object
+    timestamps: dict[str, Any]  # From component method call - returns lifecycle summary
+    categorization: dict[
+        str, Any
     ]  # From component method call - returns categorization summary
-    quality: Mapping[
-        str, object
-    ]  # From component method call - returns quality summary
-    performance: Mapping[
-        str, object
+    quality: dict[str, Any]  # From component method call - returns quality summary
+    performance: dict[
+        str, Any
     ]  # From component method call - returns performance summary
 
 
@@ -367,21 +392,28 @@
             "performance": self.performance.get_performance_summary().model_dump(),
         }
 
-    @allow_dict_object
     def update_all_metrics(
         self,
-        core_data: (
-            dict[str, Union[str, EnumMetadataNodeStatus, EnumComplexityLevel, None]]
-            | None
-        ) = None,
-        timestamp_data: dict[str, datetime | None] | None = None,
-        categorization_data: dict[str, list[str]] | None = None,
-        quality_data: (
-            dict[str, Union[bool, EnumDocumentationQuality, None]] | None
-        ) = None,
-        performance_data: dict[str, Union[int, float]] | None = None,
+        core_data: TypedDictNodeCoreUpdateData | None = None,
+        timestamp_data: TypedDictTimestampUpdateData | None = None,
+        categorization_data: TypedDictCategorizationUpdateData | None = None,
+        quality_data: TypedDictQualityUpdateData | None = None,
+        performance_data: TypedDictPerformanceUpdateData | None = None,
     ) -> None:
-        """Update all component metrics."""
+        """
+        Update all component metrics with structured typing.
+
+        Args:
+            core_data: Core node data with string and enum values
+            timestamp_data: Timestamp data with datetime values
+            categorization_data: Categorization data with string lists
+            quality_data: Quality data with float and enum values
+            performance_data: Performance data with numeric values
+
+        Note:
+            All parameters are optional and use typed dictionaries for type safety.
+        """
+
         # Update core data
         if core_data:
             if "node_display_name" in core_data:
@@ -399,12 +431,8 @@
                 if isinstance(value, EnumMetadataNodeStatus):
                     self.core.update_status(value)
             if "complexity" in core_data:
-                from omnibase_core.enums.enum_complexity_level import (
-                    EnumComplexityLevel,
-                )
-
                 value = core_data["complexity"]
-                if isinstance(value, EnumComplexityLevel):
+                if isinstance(value, EnumConceptualComplexity):
                     self.core.update_complexity(value)
 
         # Update timestamps
@@ -413,17 +441,17 @@
                 self.timestamps.update_created_timestamp(timestamp_data["created_at"])
             if "updated_at" in timestamp_data:
                 self.timestamps.update_modified_timestamp(timestamp_data["updated_at"])
-            if "last_validated" in timestamp_data:
+            if "last_accessed" in timestamp_data:
                 self.timestamps.update_validation_timestamp(
-                    timestamp_data["last_validated"]
+                    timestamp_data["last_accessed"]
                 )
 
         # Update categorization
         if categorization_data:
-            if "tags" in categorization_data:
-                self.categorization.add_tags(categorization_data["tags"])
-            if "categories" in categorization_data:
-                self.categorization.add_categories(categorization_data["categories"])
+            if "technical_tags" in categorization_data:
+                self.categorization.add_tags(categorization_data["technical_tags"])
+            if "business_tags" in categorization_data:
+                self.categorization.add_tags(categorization_data["business_tags"])
 
         # Update quality
         if quality_data:
@@ -472,14 +500,32 @@
                 key in performance_data
                 for key in ["usage_count", "success_rate", "error_rate"]
             ):
+                usage_value = performance_data.get(
+                    "usage_count", self.performance.usage_count
+                )
+                success_value = performance_data.get(
+                    "success_rate", self.performance.success_rate
+                )
+                error_value = performance_data.get(
+                    "error_rate", self.performance.error_rate
+                )
+
                 self.performance.update_usage_metrics(
-                    int(
-                        performance_data.get(
-                            "usage_count", self.performance.usage_count
-                        )
+                    (
+                        int(usage_value)
+                        if isinstance(usage_value, (int, str))
+                        else self.performance.usage_count
                     ),
-                    performance_data.get("success_rate", self.performance.success_rate),
-                    performance_data.get("error_rate", self.performance.error_rate),
+                    (
+                        float(success_value)
+                        if isinstance(success_value, (int, float, str))
+                        else self.performance.success_rate
+                    ),
+                    (
+                        float(error_value)
+                        if isinstance(error_value, (int, float, str))
+                        else self.performance.error_rate
+                    ),
                 )
             if any(
                 key in performance_data
@@ -575,13 +621,18 @@
         timestamps = ModelNodeTimestamps.create_new()
         return cls(core=core, timestamps=timestamps)
 
-<<<<<<< HEAD
+    model_config = {
+        "extra": "ignore",
+        "use_enum_values": False,
+        "validate_assignment": True,
+    }
+
     # Export the model
 
     # Protocol method implementations
 
     def get_metadata(self) -> dict[str, Any]:
-        """Get metadata as dictionary (MetadataProvider protocol)."""
+        """Get metadata as dictionary (ProtocolMetadataProvider protocol)."""
         metadata = {}
         # Include common metadata fields
         for field in ["name", "description", "version", "tags", "metadata"]:
@@ -594,7 +645,7 @@
         return metadata
 
     def set_metadata(self, metadata: dict[str, Any]) -> bool:
-        """Set metadata from dictionary (MetadataProvider protocol)."""
+        """Set metadata from dictionary (ProtocolMetadataProvider protocol)."""
         try:
             for key, value in metadata.items():
                 if hasattr(self, key):
@@ -608,20 +659,13 @@
         return self.model_dump(exclude_none=False, by_alias=True)
 
     def validate_instance(self) -> bool:
-        """Validate instance integrity (Validatable protocol)."""
+        """Validate instance integrity (ProtocolValidatable protocol)."""
         try:
             # Basic validation - ensure required fields exist
             # Override in specific models for custom validation
             return True
         except Exception:
             return False
-=======
-    model_config = {
-        "extra": "ignore",
-        "use_enum_values": False,
-        "validate_assignment": True,
-    }
->>>>>>> fb191b47
 
 
 __all__ = ["ModelNodeInfoSummary"]