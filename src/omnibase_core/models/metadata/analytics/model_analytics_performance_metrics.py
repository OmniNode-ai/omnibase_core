"""
Analytics Performance Metrics Model.

Performance and execution metrics for analytics collections.
Follows ONEX one-model-per-file architecture.
"""

from __future__ import annotations

from typing import Any

from pydantic import BaseModel, Field

from omnibase_core.core.type_constraints import (
    MetadataProvider,
    Serializable,
    Validatable,
)

from .model_analytics_performance_summary import ModelAnalyticsPerformanceSummary


class ModelAnalyticsPerformanceMetrics(BaseModel):
    """
    Performance and execution metrics for analytics collections.

    Focused on timing, memory usage, and invocation tracking.
    Implements omnibase_spi protocols:
    - MetadataProvider: Metadata management capabilities
    - Serializable: Data serialization/deserialization
    - Validatable: Validation and verification
    """

    # Performance metrics
    average_execution_time_ms: float = Field(
        default=0.0,
        description="Average execution time in milliseconds",
    )

    peak_memory_usage_mb: float = Field(
        default=0.0,
        description="Peak memory usage in MB",
    )

    total_invocations: int = Field(default=0, description="Total number of invocations")

    @property
    def average_execution_time_seconds(self) -> float:
        """Get average execution time in seconds."""
        return self.average_execution_time_ms / 1000.0

    @property
    def has_performance_data(self) -> bool:
        """Check if performance data is available."""
        return self.total_invocations > 0

    def is_fast_execution(self, threshold_ms: float = 100.0) -> bool:
        """Check if execution time is below threshold."""
        return self.average_execution_time_ms <= threshold_ms

    def is_memory_efficient(self, threshold_mb: float = 100.0) -> bool:
        """Check if memory usage is below threshold."""
        return self.peak_memory_usage_mb <= threshold_mb

    def get_performance_level(self) -> str:
        """Get descriptive performance level."""
        if self.average_execution_time_ms <= 50.0:
            return "Excellent"
        elif self.average_execution_time_ms <= 100.0:
            return "Good"
        elif self.average_execution_time_ms <= 250.0:
            return "Fair"
        elif self.average_execution_time_ms <= 500.0:
            return "Poor"
        else:
            return "Critical"

    def get_memory_usage_level(self) -> str:
        """Get descriptive memory usage level."""
        if self.peak_memory_usage_mb <= 50.0:
            return "Low"
        elif self.peak_memory_usage_mb <= 100.0:
            return "Moderate"
        elif self.peak_memory_usage_mb <= 250.0:
            return "High"
        else:
            return "Very High"

    def calculate_throughput_per_second(self, time_window_seconds: float) -> float:
        """Calculate throughput (invocations per second)."""
        if time_window_seconds <= 0:
            return 0.0
        return self.total_invocations / time_window_seconds

    def calculate_performance_score(self) -> float:
        """Calculate composite performance score (0-100)."""
        # Score based on execution time (lower is better)
        if self.average_execution_time_ms <= 50.0:
            time_score = 100.0
        elif self.average_execution_time_ms <= 100.0:
            time_score = 85.0
        elif self.average_execution_time_ms <= 250.0:
            time_score = 70.0
        elif self.average_execution_time_ms <= 500.0:
            time_score = 50.0
        else:
            time_score = 25.0

        # Score based on memory usage (lower is better)
        if self.peak_memory_usage_mb <= 50.0:
            memory_score = 100.0
        elif self.peak_memory_usage_mb <= 100.0:
            memory_score = 85.0
        elif self.peak_memory_usage_mb <= 250.0:
            memory_score = 70.0
        else:
            memory_score = 50.0

        # Weighted average (execution time is more important)
        return (time_score * 0.7) + (memory_score * 0.3)

    def needs_optimization(self) -> bool:
        """Check if performance metrics indicate optimization is needed."""
        return (
            self.average_execution_time_ms > 200.0 or self.peak_memory_usage_mb > 200.0
        )

    def update_performance_metrics(
        self,
        avg_execution_time_ms: float,
        peak_memory_mb: float,
        total_invocations: int,
    ) -> None:
        """Update all performance metrics."""
        self.average_execution_time_ms = max(0.0, avg_execution_time_ms)
        self.peak_memory_usage_mb = max(0.0, peak_memory_mb)
        self.total_invocations = max(0, total_invocations)

    def add_execution_sample(
        self,
        execution_time_ms: float,
        memory_usage_mb: float = 0.0,
    ) -> None:
        """Add a new execution sample and update averages."""
        if self.total_invocations == 0:
            self.average_execution_time_ms = execution_time_ms
        else:
            # Update running average
            total_time = self.average_execution_time_ms * self.total_invocations
            total_time += execution_time_ms
            self.average_execution_time_ms = total_time / (self.total_invocations + 1)

        # Update peak memory usage
        if memory_usage_mb > self.peak_memory_usage_mb:
            self.peak_memory_usage_mb = memory_usage_mb

        self.total_invocations += 1

    def get_performance_summary(self) -> ModelAnalyticsPerformanceSummary:
        """Get comprehensive performance summary."""
        return ModelAnalyticsPerformanceSummary.create_summary(
            average_execution_time_ms=self.average_execution_time_ms,
            average_execution_time_seconds=self.average_execution_time_seconds,
            peak_memory_usage_mb=self.peak_memory_usage_mb,
            total_invocations=self.total_invocations,
            performance_level=self.get_performance_level(),
            memory_usage_level=self.get_memory_usage_level(),
            performance_score=self.calculate_performance_score(),
            needs_optimization=self.needs_optimization(),
        )

    @classmethod
    def create_fast(cls) -> ModelAnalyticsPerformanceMetrics:
        """Create performance metrics with fast execution."""
        return cls(
            average_execution_time_ms=25.0,
            peak_memory_usage_mb=30.0,
            total_invocations=1000,
        )

    @classmethod
    def create_slow(cls) -> ModelAnalyticsPerformanceMetrics:
        """Create performance metrics with slow execution."""
        return cls(
            average_execution_time_ms=750.0,
            peak_memory_usage_mb=300.0,
            total_invocations=100,
        )

    @classmethod
    def create_with_metrics(
        cls,
        avg_execution_time_ms: float,
        peak_memory_mb: float,
        total_invocations: int,
    ) -> ModelAnalyticsPerformanceMetrics:
        """Create performance metrics with specified values."""
        return cls(
            average_execution_time_ms=avg_execution_time_ms,
            peak_memory_usage_mb=peak_memory_mb,
            total_invocations=total_invocations,
        )

<<<<<<< HEAD
    # Protocol method implementations

    def get_metadata(self) -> dict[str, Any]:
        """Get metadata as dictionary (MetadataProvider protocol)."""
        metadata = {}
        # Include common metadata fields
        for field in ["name", "description", "version", "tags", "metadata"]:
            if hasattr(self, field):
                value = getattr(self, field)
                if value is not None:
                    metadata[field] = (
                        str(value) if not isinstance(value, (dict, list)) else value
                    )
        return metadata

    def set_metadata(self, metadata: dict[str, Any]) -> bool:
        """Set metadata from dictionary (MetadataProvider protocol)."""
        try:
            for key, value in metadata.items():
                if hasattr(self, key):
                    setattr(self, key, value)
            return True
        except Exception:
            return False

    def serialize(self) -> dict[str, Any]:
        """Serialize to dictionary (Serializable protocol)."""
        return self.model_dump(exclude_none=False, by_alias=True)

    def validate_instance(self) -> bool:
        """Validate instance integrity (Validatable protocol)."""
        try:
            # Basic validation - ensure required fields exist
            # Override in specific models for custom validation
            return True
        except Exception:
            return False
=======
    model_config = {
        "extra": "ignore",
        "use_enum_values": False,
        "validate_assignment": True,
    }
>>>>>>> fb191b47


# Export for use
__all__ = ["ModelAnalyticsPerformanceMetrics"]<|MERGE_RESOLUTION|>--- conflicted
+++ resolved
@@ -12,9 +12,9 @@
 from pydantic import BaseModel, Field
 
 from omnibase_core.core.type_constraints import (
-    MetadataProvider,
+    ProtocolMetadataProvider,
+    ProtocolValidatable,
     Serializable,
-    Validatable,
 )
 
 from .model_analytics_performance_summary import ModelAnalyticsPerformanceSummary
@@ -26,7 +26,7 @@
 
     Focused on timing, memory usage, and invocation tracking.
     Implements omnibase_spi protocols:
-    - MetadataProvider: Metadata management capabilities
+    - ProtocolMetadataProvider: Metadata management capabilities
     - Serializable: Data serialization/deserialization
     - Validatable: Validation and verification
     """
@@ -201,11 +201,16 @@
             total_invocations=total_invocations,
         )
 
-<<<<<<< HEAD
+    model_config = {
+        "extra": "ignore",
+        "use_enum_values": False,
+        "validate_assignment": True,
+    }
+
     # Protocol method implementations
 
     def get_metadata(self) -> dict[str, Any]:
-        """Get metadata as dictionary (MetadataProvider protocol)."""
+        """Get metadata as dictionary (ProtocolMetadataProvider protocol)."""
         metadata = {}
         # Include common metadata fields
         for field in ["name", "description", "version", "tags", "metadata"]:
@@ -218,7 +223,7 @@
         return metadata
 
     def set_metadata(self, metadata: dict[str, Any]) -> bool:
-        """Set metadata from dictionary (MetadataProvider protocol)."""
+        """Set metadata from dictionary (ProtocolMetadataProvider protocol)."""
         try:
             for key, value in metadata.items():
                 if hasattr(self, key):
@@ -232,20 +237,13 @@
         return self.model_dump(exclude_none=False, by_alias=True)
 
     def validate_instance(self) -> bool:
-        """Validate instance integrity (Validatable protocol)."""
+        """Validate instance integrity (ProtocolValidatable protocol)."""
         try:
             # Basic validation - ensure required fields exist
             # Override in specific models for custom validation
             return True
         except Exception:
             return False
-=======
-    model_config = {
-        "extra": "ignore",
-        "use_enum_values": False,
-        "validate_assignment": True,
-    }
->>>>>>> fb191b47
 
 
 # Export for use
