"""
Analytics Core Model.

Core collection information and basic node counts for analytics.
Follows ONEX one-model-per-file architecture.
"""

from __future__ import annotations

from typing import Any
from uuid import UUID

from pydantic import BaseModel, Field

from omnibase_core.core.type_constraints import (
    MetadataProvider,
    Serializable,
    Validatable,
)
from omnibase_core.utils.uuid_utilities import uuid_from_string


class ModelAnalyticsCore(BaseModel):
    """
    Core analytics information with collection details and basic counts.

    Focused on fundamental collection identification and node counts.
    Implements omnibase_spi protocols:
    - MetadataProvider: Metadata management capabilities
    - Serializable: Data serialization/deserialization
    - Validatable: Validation and verification
    """

    # Core collection info - UUID-based entity references
    collection_id: UUID = Field(
        default_factory=lambda: uuid_from_string("default", "collection"),
        description="Unique identifier for the collection",
    )
    collection_display_name: str | None = Field(
        None,
        description="Human-readable collection name",
    )

    # Node counts
    total_nodes: int = Field(default=0, description="Total number of nodes")
    active_nodes: int = Field(default=0, description="Number of active nodes")
    deprecated_nodes: int = Field(default=0, description="Number of deprecated nodes")
    disabled_nodes: int = Field(default=0, description="Number of disabled nodes")

    @property
    def collection_name(self) -> str | None:
        """Get collection name with fallback."""
        return self.collection_display_name

    @property
    def active_node_ratio(self) -> float:
        """Get ratio of active nodes to total nodes."""
        if self.total_nodes == 0:
            return 0.0
        return self.active_nodes / self.total_nodes

    @property
    def deprecated_node_ratio(self) -> float:
        """Get ratio of deprecated nodes to total nodes."""
        if self.total_nodes == 0:
            return 0.0
        return self.deprecated_nodes / self.total_nodes

    @property
    def disabled_node_ratio(self) -> float:
        """Get ratio of disabled nodes to total nodes."""
        if self.total_nodes == 0:
            return 0.0
        return self.disabled_nodes / self.total_nodes

    def has_nodes(self) -> bool:
        """Check if collection has any nodes."""
        return self.total_nodes > 0

    def has_active_nodes(self) -> bool:
        """Check if collection has active nodes."""
        return self.active_nodes > 0

    def has_issues(self) -> bool:
        """Check if collection has deprecated or disabled nodes."""
        return self.deprecated_nodes > 0 or self.disabled_nodes > 0

    def update_node_counts(
        self,
        total: int,
        active: int,
        deprecated: int,
        disabled: int,
    ) -> None:
        """Update all node counts."""
        self.total_nodes = max(0, total)
        self.active_nodes = max(0, active)
        self.deprecated_nodes = max(0, deprecated)
        self.disabled_nodes = max(0, disabled)

    def add_nodes(
        self,
        total: int = 0,
        active: int = 0,
        deprecated: int = 0,
        disabled: int = 0,
    ) -> None:
        """Add to existing node counts."""
        self.total_nodes += max(0, total)
        self.active_nodes += max(0, active)
        self.deprecated_nodes += max(0, deprecated)
        self.disabled_nodes += max(0, disabled)

    @classmethod
    def create_for_collection(
        cls,
        collection_id: UUID,
        collection_name: str,
    ) -> ModelAnalyticsCore:
        """Create analytics core for specific collection."""
        return cls(
            collection_id=collection_id,
            collection_display_name=collection_name,
        )

    @classmethod
    def create_with_counts(
        cls,
        collection_name: str,
        total_nodes: int,
        active_nodes: int,
        deprecated_nodes: int = 0,
        disabled_nodes: int = 0,
    ) -> ModelAnalyticsCore:
        """Create analytics core with initial node counts."""
        return cls(
            collection_id=uuid_from_string(collection_name, "collection"),
            collection_display_name=collection_name,
            total_nodes=total_nodes,
            active_nodes=active_nodes,
            deprecated_nodes=deprecated_nodes,
            disabled_nodes=disabled_nodes,
        )

<<<<<<< HEAD
    # Protocol method implementations

    def get_metadata(self) -> dict[str, Any]:
        """Get metadata as dictionary (MetadataProvider protocol)."""
        metadata = {}
        # Include common metadata fields
        for field in ["name", "description", "version", "tags", "metadata"]:
            if hasattr(self, field):
                value = getattr(self, field)
                if value is not None:
                    metadata[field] = (
                        str(value) if not isinstance(value, (dict, list)) else value
                    )
        return metadata

    def set_metadata(self, metadata: dict[str, Any]) -> bool:
        """Set metadata from dictionary (MetadataProvider protocol)."""
        try:
            for key, value in metadata.items():
                if hasattr(self, key):
                    setattr(self, key, value)
            return True
        except Exception:
            return False

    def serialize(self) -> dict[str, Any]:
        """Serialize to dictionary (Serializable protocol)."""
        return self.model_dump(exclude_none=False, by_alias=True)

    def validate_instance(self) -> bool:
        """Validate instance integrity (Validatable protocol)."""
        try:
            # Basic validation - ensure required fields exist
            # Override in specific models for custom validation
            return True
        except Exception:
            return False
=======
    model_config = {
        "extra": "ignore",
        "use_enum_values": False,
        "validate_assignment": True,
    }
>>>>>>> fb191b47


# Export for use
__all__ = ["ModelAnalyticsCore"]<|MERGE_RESOLUTION|>--- conflicted
+++ resolved
@@ -13,9 +13,9 @@
 from pydantic import BaseModel, Field
 
 from omnibase_core.core.type_constraints import (
-    MetadataProvider,
+    ProtocolMetadataProvider,
+    ProtocolValidatable,
     Serializable,
-    Validatable,
 )
 from omnibase_core.utils.uuid_utilities import uuid_from_string
 
@@ -26,7 +26,7 @@
 
     Focused on fundamental collection identification and node counts.
     Implements omnibase_spi protocols:
-    - MetadataProvider: Metadata management capabilities
+    - ProtocolMetadataProvider: Metadata management capabilities
     - Serializable: Data serialization/deserialization
     - Validatable: Validation and verification
     """
@@ -142,11 +142,16 @@
             disabled_nodes=disabled_nodes,
         )
 
-<<<<<<< HEAD
+    model_config = {
+        "extra": "ignore",
+        "use_enum_values": False,
+        "validate_assignment": True,
+    }
+
     # Protocol method implementations
 
     def get_metadata(self) -> dict[str, Any]:
-        """Get metadata as dictionary (MetadataProvider protocol)."""
+        """Get metadata as dictionary (ProtocolMetadataProvider protocol)."""
         metadata = {}
         # Include common metadata fields
         for field in ["name", "description", "version", "tags", "metadata"]:
@@ -159,7 +164,7 @@
         return metadata
 
     def set_metadata(self, metadata: dict[str, Any]) -> bool:
-        """Set metadata from dictionary (MetadataProvider protocol)."""
+        """Set metadata from dictionary (ProtocolMetadataProvider protocol)."""
         try:
             for key, value in metadata.items():
                 if hasattr(self, key):
@@ -173,20 +178,13 @@
         return self.model_dump(exclude_none=False, by_alias=True)
 
     def validate_instance(self) -> bool:
-        """Validate instance integrity (Validatable protocol)."""
+        """Validate instance integrity (ProtocolValidatable protocol)."""
         try:
             # Basic validation - ensure required fields exist
             # Override in specific models for custom validation
             return True
         except Exception:
             return False
-=======
-    model_config = {
-        "extra": "ignore",
-        "use_enum_values": False,
-        "validate_assignment": True,
-    }
->>>>>>> fb191b47
 
 
 # Export for use
