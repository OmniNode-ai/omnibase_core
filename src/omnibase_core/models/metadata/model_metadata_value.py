--- conflicted
+++ resolved
@@ -7,12 +7,14 @@
 
 from __future__ import annotations
 
+from typing import Any
+
 from pydantic import BaseModel, Field, ValidationInfo, field_validator
 
 from omnibase_core.core.type_constraints import (
-    MetadataProvider,
+    ProtocolMetadataProvider,
+    ProtocolValidatable,
     Serializable,
-    Validatable,
 )
 from omnibase_core.enums.enum_cli_value_type import EnumCliValueType
 from omnibase_core.enums.enum_core_error_code import EnumCoreErrorCode
@@ -31,7 +33,7 @@
     Replaces Union[str, int, float, bool] with structured value storage
     that maintains type information for metadata fields.
     Implements omnibase_spi protocols:
-    - MetadataProvider: Metadata management capabilities
+    - ProtocolMetadataProvider: Metadata management capabilities
     - Serializable: Data serialization/deserialization
     - Validatable: Validation and verification
     """
@@ -299,14 +301,19 @@
         """Get the underlying Python value."""
         return self.value
 
-<<<<<<< HEAD
+    model_config = {
+        "extra": "ignore",
+        "use_enum_values": False,
+        "validate_assignment": True,
+    }
+
     # Export the model
 
     # Protocol method implementations
 
-    def get_metadata(self) -> dict[str, Any]:
-        """Get metadata as dictionary (MetadataProvider protocol)."""
-        metadata = {}
+    def get_metadata(self) -> dict[str, object]:
+        """Get metadata as dictionary (ProtocolMetadataProvider protocol)."""
+        metadata: dict[str, object] = {}
         # Include common metadata fields
         for field in ["name", "description", "version", "tags", "metadata"]:
             if hasattr(self, field):
@@ -317,35 +324,31 @@
                     )
         return metadata
 
-    def set_metadata(self, metadata: dict[str, Any]) -> bool:
-        """Set metadata from dictionary (MetadataProvider protocol)."""
+    def set_metadata(self, metadata: dict[str, object]) -> bool:
+        """Set metadata from dictionary (ProtocolMetadataProvider protocol)."""
         try:
+            # Set metadata with runtime validation for type safety
             for key, value in metadata.items():
-                if hasattr(self, key):
+                if hasattr(self, key) and isinstance(
+                    value, (str, int, float, bool, dict, list)
+                ):
                     setattr(self, key, value)
             return True
         except Exception:
             return False
 
-    def serialize(self) -> dict[str, Any]:
+    def serialize(self) -> dict[str, object]:
         """Serialize to dictionary (Serializable protocol)."""
         return self.model_dump(exclude_none=False, by_alias=True)
 
     def validate_instance(self) -> bool:
-        """Validate instance integrity (Validatable protocol)."""
+        """Validate instance integrity (ProtocolValidatable protocol)."""
         try:
             # Basic validation - ensure required fields exist
             # Override in specific models for custom validation
             return True
         except Exception:
             return False
-=======
-    model_config = {
-        "extra": "ignore",
-        "use_enum_values": False,
-        "validate_assignment": True,
-    }
->>>>>>> fb191b47
 
 
 __all__ = ["ModelMetadataValue"]