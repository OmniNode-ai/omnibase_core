"""
Strongly-typed FSM transition model.

Replaces dict[str, Any] usage in FSM transition operations with structured typing.
Follows ONEX strong typing principles and one-model-per-file architecture.

Deep Immutability:
    This model uses frozen=True for Pydantic immutability, and also uses
    immutable types (tuple instead of list) for deep immutability. This
    ensures that nested collections cannot be modified after construction.
"""

from __future__ import annotations

from typing import Any

from pydantic import BaseModel, ConfigDict, Field, field_validator


class ModelFsmTransition(BaseModel):
    """
    Strongly-typed FSM transition with deep immutability.

    Implements Core protocols:
    - Executable: Execution management capabilities
    - Serializable: Data serialization/deserialization
    - Validatable: Validation and verification

    Deep Immutability:
        All collection fields use immutable types:
        - conditions: tuple[str, ...] instead of list[str]
        - actions: tuple[str, ...] instead of list[str]

        Validators automatically convert incoming lists to frozen tuples
        for convenience during model construction.
    """

    from_state: str = Field(
        default=..., min_length=1, description="Source state of transition"
    )
    to_state: str = Field(
        default=..., min_length=1, description="Target state of transition"
    )
    trigger: str = Field(
        default=..., min_length=1, description="Event that triggers the transition"
    )
    conditions: tuple[str, ...] = Field(
        default=(), description="Conditions for transition"
    )
    actions: tuple[str, ...] = Field(
        default=(), description="Actions to execute on transition"
    )

    @field_validator("conditions", mode="before")
    @classmethod
    def _convert_conditions_to_tuple(
        cls, v: list[Any] | tuple[Any, ...] | Any
    ) -> tuple[str, ...]:
        """Convert list of conditions to tuple for deep immutability."""
        if isinstance(v, list):
            return tuple(v)
        return v

    @field_validator("actions", mode="before")
    @classmethod
    def _convert_actions_to_tuple(
        cls, v: list[Any] | tuple[Any, ...] | Any
    ) -> tuple[str, ...]:
        """Convert list of actions to tuple for deep immutability."""
        if isinstance(v, list):
            return tuple(v)
        return v

    model_config = ConfigDict(
        extra="ignore",
        use_enum_values=False,
        frozen=True,
    )

    # Protocol method implementations

    def execute(self, **kwargs: object) -> bool:
        """Execute or update execution status (Executable protocol).

        Note: In v1.0, this method returns True without modification.
        The model is frozen (immutable) for thread safety.
        """
        # v1.0: Model is frozen, so setattr is not allowed
        _ = kwargs  # Explicitly mark as unused
        return True

    def serialize(self) -> dict[str, object]:
        """Serialize to dictionary (Serializable protocol)."""
        return self.model_dump(exclude_none=False, by_alias=True)

    def validate_instance(self) -> bool:
        """Validate instance integrity (ProtocolValidatable protocol).

<<<<<<< HEAD
        Returns:
            True if validation passes

        Note:
            Override in subclasses for custom validation logic.
=======
        Validates that required fields have valid values:
        - from_state must be a non-whitespace string (min_length enforced by Pydantic)
        - to_state must be a non-whitespace string (min_length enforced by Pydantic)
        - trigger must be a non-whitespace string (min_length enforced by Pydantic)

        Returns:
            bool: True if validation passed, False otherwise
>>>>>>> 605976f5
        """
        # Validate from_state is not whitespace-only
        if not self.from_state.strip():
            return False
        # Validate to_state is not whitespace-only
        if not self.to_state.strip():
            return False
        # Validate trigger is not whitespace-only
        if not self.trigger.strip():
            return False
        return True


# Export for use
__all__ = ["ModelFsmTransition"]<|MERGE_RESOLUTION|>--- conflicted
+++ resolved
@@ -96,13 +96,6 @@
     def validate_instance(self) -> bool:
         """Validate instance integrity (ProtocolValidatable protocol).
 
-<<<<<<< HEAD
-        Returns:
-            True if validation passes
-
-        Note:
-            Override in subclasses for custom validation logic.
-=======
         Validates that required fields have valid values:
         - from_state must be a non-whitespace string (min_length enforced by Pydantic)
         - to_state must be a non-whitespace string (min_length enforced by Pydantic)
@@ -110,7 +103,6 @@
 
         Returns:
             bool: True if validation passed, False otherwise
->>>>>>> 605976f5
         """
         # Validate from_state is not whitespace-only
         if not self.from_state.strip():
