# SPDX-FileCopyrightText: 2025 OmniNode Team <info@omninode.ai>
#
# SPDX-License-Identifier: Apache-2.0
"""
Provider Descriptor Model.

Describes a concrete provider instance registered in the registry. Providers
are instances that offer specific capabilities, and resolution matches
capability requirements to available providers.

This module provides:
    - :class:`ModelProviderDescriptor`: Pydantic model describing a provider instance
    - Validation for capability naming patterns and connection references

Core Principle:
    "Providers are instances registered in the registry.
    Resolution matches capabilities to providers."

Feature Resolution Precedence:
    observed_features completely replaces declared_features when non-empty
    (the two are NOT merged). Observed features represent runtime-probed
    reality, while declared features are static claims that may become stale.

Capability Naming Convention:
    Capabilities follow a hierarchical dotted notation using lowercase
    alphanumeric characters. Examples:
        - "database.relational"
        - "cache.redis"
        - "storage.s3"
        - "messaging.kafka"

Example Usage:
    >>> from uuid import uuid4
    >>> from omnibase_core.models.providers import ModelProviderDescriptor
    >>>
    >>> # Create a provider descriptor
    >>> descriptor = ModelProviderDescriptor(
    ...     provider_id=uuid4(),
    ...     capabilities=["database.relational", "database.postgresql"],
    ...     adapter="omnibase_infra.adapters.PostgresAdapter",
    ...     connection_ref="secrets://postgres/primary",
    ...     attributes={"version": "15.4", "region": "us-east-1"},
    ...     tags=["production", "primary"],
    ... )
    >>>
    >>> # Get effective features (observed takes precedence)
    >>> features = descriptor.get_effective_features()

See Also:
    - :class:`~omnibase_core.models.health.model_health_status.ModelHealthStatus`:
      Rich health status for providers
    - :class:`~omnibase_core.models.providers.model_capability_requirement.ModelCapabilityRequirement`:
      Capability requirements for resolution

.. versionadded:: 0.4.0
    Initial implementation as part of OMN-1153 provider registry models.
"""

import fnmatch
import re
from typing import TYPE_CHECKING, Any
from uuid import UUID

from pydantic import BaseModel, ConfigDict, Field, field_validator

from omnibase_core.enums.enum_core_error_code import EnumCoreErrorCode
from omnibase_core.models.errors.model_onex_error import ModelOnexError
<<<<<<< HEAD
# JsonValue is a semantic alias for JsonType in this module.
# JsonType is defined as the recursive PEP 695 type:
#   type JsonType = JsonPrimitive | list[JsonType] | dict[str, JsonType]
# where JsonPrimitive = str | int | float | bool | None
#
# The alias provides clarity: "JsonValue" describes what the type represents
# in the context of provider attributes and features - any JSON-serializable value.
from omnibase_core.types.json_types import JsonType as JsonValue
=======
from omnibase_core.types.json_types import JsonType
>>>>>>> f81786f9

if TYPE_CHECKING:
    from omnibase_core.models.health.model_health_status import ModelHealthStatus

    # Type alias for health field - uses ModelHealthStatus for type checking
    HealthStatusType = ModelHealthStatus | None
else:
    # At runtime, use Any to avoid circular import issues
    HealthStatusType = Any

# Capability naming pattern: lowercase alphanumeric with dots, at least one dot
# Examples: "database.relational", "cache.redis", "storage.s3"
_CAPABILITY_PATTERN = re.compile(r"^[a-z0-9]+(\.[a-z0-9]+)+$")

# Python identifier pattern: starts with letter or underscore, followed by
# alphanumeric or underscores. Used for validating adapter import paths.
# Examples: "MyClass", "_private", "module_name", "Class123"
_PYTHON_IDENTIFIER_PATTERN = re.compile(r"^[a-zA-Z_][a-zA-Z0-9_]*$")

# Connection reference scheme pattern: lowercase alphanumeric, must start with letter
# Examples: "secrets", "env", "vault", "file", "http", "https", "s3"
_SCHEME_PATTERN = re.compile(r"^[a-z][a-z0-9]*$")


class ModelProviderDescriptor(BaseModel):
    """Describes a concrete provider instance registered in the registry.

    Providers are instances that offer specific capabilities. Resolution
    matches capability requirements to available providers.

    Core Principle:
        "Providers are instances registered in the registry.
        Resolution matches capabilities to providers."

    Feature Resolution Precedence:
        observed_features completely replaces declared_features when non-empty
        (the two are NOT merged). Observed features represent runtime-probed
        reality, while declared features are static claims that may become stale.

    Attributes:
        provider_id: Unique UUID identifier for this provider instance.
        capabilities: List of capability identifiers this provider offers.
            Each capability must follow the dotted notation pattern
            (e.g., "database.relational", "cache.redis").
        adapter: Python import path for the adapter class
            (e.g., "omnibase_infra.adapters.PostgresAdapter").
        connection_ref: Reference to connection configuration. Must contain
            a scheme separator "://" (e.g., "secrets://postgres/primary").
        attributes: Static attributes describing the provider (version, region,
            deployment tier, etc.). Immutable after registration.
        declared_features: Features the adapter claims to support. Static
            declaration that may become stale over time.
        observed_features: Runtime-probed capabilities that reflect the
            actual state of the provider. Takes precedence over declared_features.
        tags: Tags for filtering and categorization
            (e.g., "production", "us-east", "primary").
        health: Current health status of this provider. Updated by health
            probes and monitoring systems. Uses ModelHealthStatus for rich
            health tracking including scores, metrics, and issue tracking.

    Examples:
        Create a database provider descriptor:

        >>> from uuid import uuid4
        >>> descriptor = ModelProviderDescriptor(
        ...     provider_id=uuid4(),
        ...     capabilities=["database.relational", "database.postgresql"],
        ...     adapter="omnibase_infra.adapters.PostgresAdapter",
        ...     connection_ref="secrets://postgres/primary",
        ...     attributes={"version": "15.4", "max_connections": 100},
        ...     declared_features={"supports_json": True, "supports_arrays": True},
        ...     tags=["production", "us-east-1"],
        ... )

        Get effective features with precedence:

        >>> # When observed_features is empty, declared_features is used
        >>> descriptor.get_effective_features()
        {'supports_json': True, 'supports_arrays': True}
        >>>
        >>> # When observed_features has data, it takes precedence
        >>> # (even if declared_features also has data)

    Note:
        **Why from_attributes=True is Required**

        This model uses ``from_attributes=True`` in its ConfigDict to ensure
        pytest-xdist compatibility. The technical reason involves Python's class
        identity behavior in parallel test execution:

        1. **Parallel Worker Isolation**: When running tests with pytest-xdist
           (e.g., ``pytest -n4``), each worker process runs in its own Python
           interpreter with its own module imports.

        2. **Class Identity Mismatch**: Each worker imports
           ``ModelProviderDescriptor`` independently, creating separate class
           objects. While these classes are functionally identical, Python's
           ``isinstance()`` check and Pydantic's default validation fail
           because ``WorkerA.ModelProviderDescriptor is not WorkerB.ModelProviderDescriptor``.

        3. **from_attributes=True Solution**: This flag enables Pydantic's
           "duck typing" mode for model construction. Instead of requiring exact
           class identity, Pydantic checks if the source object has matching
           attribute names and constructs a new instance from those values.
           This allows fixtures created in one worker to be validated in another.

        **Example of the Problem (without from_attributes=True)**::

            # Worker A creates: descriptor = ModelProviderDescriptor(...)
            # Worker B receives descriptor via pytest fixture
            # Worker B's Pydantic rejects it: "expected ModelProviderDescriptor,
            # got <models.providers.model_provider_descriptor.ModelProviderDescriptor>"

        See CLAUDE.md "Pydantic from_attributes=True for Value Objects" section
        for the project convention and additional models using this pattern.

        **Thread Safety**: This model is frozen (immutable) after creation,
        making it thread-safe for concurrent read access from multiple threads
        or async tasks. Use ``model_copy()`` to create modified copies when
        needed.
    """

    # from_attributes=True enables pytest-xdist compatibility (class identity across workers)
    model_config = ConfigDict(frozen=True, extra="forbid", from_attributes=True)

    provider_id: UUID = Field(
        ...,
        description="Unique identifier for this provider instance",
    )

    capabilities: list[str] = Field(
        ...,
        description=(
            "Capability identifiers this provider offers. Each capability must "
            "follow the dotted notation pattern (e.g., 'database.relational'). "
            "At least one capability is required."
        ),
        min_length=1,
    )

    adapter: str = Field(
        ...,
        description=(
            "Python import path for the adapter class "
            "(e.g., 'omnibase_infra.adapters.PostgresAdapter')"
        ),
        min_length=1,
    )

    connection_ref: str = Field(
        ...,
        description=(
            "Reference to connection configuration. Must contain a scheme "
            "separator '://' (e.g., 'secrets://postgres/primary')"
        ),
        min_length=1,
    )

    attributes: dict[str, JsonType] = Field(
        default_factory=dict,
        description="Static attributes (version, region, deployment tier, etc.)",
    )

    declared_features: dict[str, JsonType] = Field(
        default_factory=dict,
        description=(
            "Features the adapter claims to support (static declaration). "
            "Completely replaced by observed_features when non-empty (NOT merged)."
        ),
    )

    observed_features: dict[str, JsonType] = Field(
        default_factory=dict,
        description=(
            "Runtime-probed capabilities. When non-empty, completely replaces "
            "declared_features (the two are NOT merged)."
        ),
    )

    tags: list[str] = Field(
        default_factory=list,
        description="Tags for filtering (e.g., 'production', 'us-east', 'primary')",
    )

    health: HealthStatusType = Field(
        default=None,
        description="Current health status of this provider",
    )

    @field_validator("capabilities", mode="before")
    @classmethod
    def validate_capabilities(cls, v: list[str]) -> list[str]:
        """Validate and normalize capability identifiers.

        Validates that each capability follows the dotted notation pattern
        (lowercase alphanumeric with dots, at least one dot). Also strips
        whitespace, deduplicates, rejects empty strings, and returns a
        sorted unique list.

        Args:
            v: List of capability strings to validate.

        Returns:
            Sorted list of unique, validated capability strings.

        Raises:
            ModelOnexError: If any capability is empty, contains only whitespace,
                or does not match the required pattern. Error code is VALIDATION_ERROR.

        Examples:
            Valid capabilities: ["database.relational", "cache.redis"]
            Invalid capabilities: ["DATABASE.RELATIONAL", "noDot", "", "  "]
        """
        if not v:
            raise ModelOnexError(
                error_code=EnumCoreErrorCode.VALIDATION_ERROR,
                message="At least one capability is required",
                context={"capabilities": v},
            )

        validated: set[str] = set()
        for cap in v:
            if not isinstance(cap, str):
                raise ModelOnexError(
                    error_code=EnumCoreErrorCode.VALIDATION_ERROR,
                    message=f"Capability must be a string, got {type(cap).__name__}",
                    context={
                        "capability": cap,
                        "capability_type": type(cap).__name__,
                        "all_capabilities": v,
                    },
                )

            stripped = cap.strip()
            if not stripped:
                raise ModelOnexError(
                    error_code=EnumCoreErrorCode.VALIDATION_ERROR,
                    message="Capability cannot be empty or whitespace-only",
                    context={"capability": cap, "all_capabilities": v},
                )

            if not _CAPABILITY_PATTERN.match(stripped):
                raise ModelOnexError(
                    error_code=EnumCoreErrorCode.VALIDATION_ERROR,
                    message=(
                        f"Invalid capability '{stripped}': must be lowercase "
                        "alphanumeric with dots, containing at least one dot "
                        "(e.g., 'database.relational', 'cache.redis')"
                    ),
                    context={"capability": stripped, "all_capabilities": v},
                )

            validated.add(stripped)

        return sorted(validated)

    @field_validator("tags", mode="before")
    @classmethod
    def validate_tags(cls, v: list[str]) -> list[str]:
        """Validate and normalize tags.

        Strips whitespace, deduplicates, rejects empty strings, and returns
        a sorted list.

        Args:
            v: List of tag strings to validate.

        Returns:
            Sorted list of unique, validated tag strings.

        Raises:
            ModelOnexError: If any tag is empty or contains only whitespace.
                Error code is VALIDATION_ERROR.

        Examples:
            Valid: ["production", "us-east", "primary"]
            Invalid: ["", "  "]
        """
        if not v:
            return []

        validated: set[str] = set()
        for tag in v:
            if not isinstance(tag, str):
                raise ModelOnexError(
                    error_code=EnumCoreErrorCode.VALIDATION_ERROR,
                    message=f"Tag must be a string, got {type(tag).__name__}",
                    context={
                        "tag": tag,
                        "tag_type": type(tag).__name__,
                        "all_tags": v,
                    },
                )

            stripped = tag.strip()
            if not stripped:
                raise ModelOnexError(
                    error_code=EnumCoreErrorCode.VALIDATION_ERROR,
                    message="Tag cannot be empty or whitespace-only",
                    context={"tag": tag, "all_tags": v},
                )

            validated.add(stripped)

        return sorted(validated)

    @field_validator("connection_ref")
    @classmethod
    def validate_connection_ref(cls, v: str) -> str:
        """Validate connection reference format.

        Connection references must follow the pattern: scheme://path

        The scheme must be lowercase alphanumeric (starting with a letter),
        and the path must be non-empty.

        Common Supported Schemes:
            - secrets:// - Secret management (e.g., secrets://postgres/primary)
            - env:// - Environment variables (e.g., env://DATABASE_URL)
            - vault:// - HashiCorp Vault (e.g., vault://secret/data/db)
            - file:// - File system paths (e.g., file:///etc/config.yaml)
            - http:// / https:// - HTTP endpoints
            - s3:// - S3 bucket references

        Custom schemes are also accepted as long as they follow the
        lowercase alphanumeric pattern (starting with a letter).

        Args:
            v: Connection reference string to validate.

        Returns:
            The validated connection reference (unchanged if valid).

        Raises:
            ModelOnexError: If the connection reference format is invalid.
                This includes: missing "://" separator, empty scheme,
                scheme not matching the lowercase alphanumeric pattern,
                or empty path. Error code is VALIDATION_ERROR.

        Examples:
            Valid: "secrets://postgres/primary", "env://DB_URL", "s3://bucket/key"
            Invalid: "://no-scheme", "SECRETS://path", "secrets://"
        """
        if "://" not in v:
            raise ModelOnexError(
                error_code=EnumCoreErrorCode.VALIDATION_ERROR,
                message=(
                    f"Invalid connection_ref '{v}': must contain scheme separator "
                    "'://' (e.g., 'secrets://postgres/primary', 'env://DB_URL')"
                ),
                context={"connection_ref": v},
            )

        # Split on first occurrence of "://" to get scheme and path
        scheme, path = v.split("://", 1)

        # Validate scheme is non-empty and matches pattern
        if not scheme:
            raise ModelOnexError(
                error_code=EnumCoreErrorCode.VALIDATION_ERROR,
                message=(
                    f"Invalid connection_ref '{v}': scheme cannot be empty. "
                    "Must start with a valid scheme "
                    "(e.g., 'secrets://path', 'env://VAR')"
                ),
                context={"connection_ref": v, "scheme": scheme, "path": path},
            )

        if not _SCHEME_PATTERN.match(scheme):
            raise ModelOnexError(
                error_code=EnumCoreErrorCode.VALIDATION_ERROR,
                message=(
                    f"Invalid connection_ref '{v}': scheme '{scheme}' must be "
                    "lowercase alphanumeric, starting with a letter "
                    "(e.g., 'secrets', 'env', 'vault', 'file', 'http', 's3')"
                ),
                context={"connection_ref": v, "scheme": scheme, "path": path},
            )

        # Validate path is non-empty
        if not path:
            raise ModelOnexError(
                error_code=EnumCoreErrorCode.VALIDATION_ERROR,
                message=(
                    f"Invalid connection_ref '{v}': path cannot be empty. "
                    "Must have content after '://' "
                    "(e.g., 'secrets://postgres/primary', 'env://DB_URL')"
                ),
                context={"connection_ref": v, "scheme": scheme, "path": path},
            )

        return v

    @field_validator("adapter")
    @classmethod
    def validate_adapter(cls, v: str) -> str:
        """Validate adapter is a valid Python import path.

        Adapter paths must look like valid Python module import paths,
        containing at least one dot and having each segment be a valid
        Python identifier (alphanumeric + underscore, not starting with number).

        Args:
            v: Adapter import path string to validate.

        Returns:
            The validated adapter path (unchanged if valid).

        Raises:
            ModelOnexError: If the adapter path does not contain at least one
                dot, or if any segment is not a valid Python identifier.
                Error code is VALIDATION_ERROR.

        Examples:
            Valid: "omnibase_infra.adapters.PostgresAdapter", "test.Adapter",
                   "my_module.sub.Class", "_private.Module"
            Invalid: "NoDotsHere", "123.invalid", "has spaces.invalid"
        """
        if "." not in v:
            raise ModelOnexError(
                error_code=EnumCoreErrorCode.VALIDATION_ERROR,
                message=(
                    f"Invalid adapter '{v}': must be a valid Python import path "
                    "containing at least one dot "
                    "(e.g., 'omnibase_infra.adapters.PostgresAdapter', 'test.Adapter')"
                ),
                context={"adapter": v},
            )

        parts = v.split(".")
        for part in parts:
            if not _PYTHON_IDENTIFIER_PATTERN.match(part):
                raise ModelOnexError(
                    error_code=EnumCoreErrorCode.VALIDATION_ERROR,
                    message=(
                        f"Invalid adapter '{v}': segment '{part}' is not a valid "
                        "Python identifier. Each segment must start with a letter "
                        "or underscore and contain only alphanumeric characters "
                        "or underscores."
                    ),
                    context={"adapter": v, "invalid_segment": part},
                )

        return v

    def get_effective_features(self) -> dict[str, JsonType]:
        """Get effective features with observed completely replacing declared.

        Returns observed_features if non-empty, otherwise returns declared_features.
        This implements full replacement semantics: the two dictionaries are NOT
        merged. When observed_features has any entries, declared_features is
        completely ignored. This prevents stale declared features from polluting
        fresh observed data.

        Returns:
            Dictionary of effective features. Returns observed_features if it
            contains any entries (completely replacing declared_features),
            otherwise returns declared_features.

        Examples:
            >>> from uuid import uuid4
            >>> # With observed features
            >>> desc = ModelProviderDescriptor(
            ...     provider_id=uuid4(),
            ...     capabilities=["db.sql"],
            ...     adapter="test.Adapter",
            ...     connection_ref="env://TEST",
            ...     declared_features={"feature_a": True},
            ...     observed_features={"feature_b": True},
            ... )
            >>> desc.get_effective_features()
            {'feature_b': True}
            >>>
            >>> # Without observed features, falls back to declared
            >>> desc2 = ModelProviderDescriptor(
            ...     provider_id=uuid4(),
            ...     capabilities=["db.sql"],
            ...     adapter="test.Adapter",
            ...     connection_ref="env://TEST",
            ...     declared_features={"feature_a": True},
            ... )
            >>> desc2.get_effective_features()
            {'feature_a': True}
        """
        if self.observed_features:
            return self.observed_features
        return self.declared_features

    def has_capability(self, capability: str) -> bool:
        """Check if provider has a specific capability.

        Performs an exact match against the provider's capability list.

        Args:
            capability: Exact capability identifier to check.

        Returns:
            True if the provider has this exact capability, False otherwise.

        Examples:
            >>> from uuid import uuid4
            >>> desc = ModelProviderDescriptor(
            ...     provider_id=uuid4(),
            ...     capabilities=["database.relational", "database.postgresql"],
            ...     adapter="test.Adapter",
            ...     connection_ref="env://TEST",
            ... )
            >>> desc.has_capability("database.relational")
            True
            >>> desc.has_capability("cache.redis")
            False
        """
        return capability in self.capabilities

    def matches_any_capability(self, patterns: list[str]) -> bool:
        """Check if provider matches any capability pattern.

        Supports glob-style patterns with '*' wildcard for flexible matching.
        This is useful for capability requirement resolution where consumers
        may specify patterns like "database.*" to match any database provider.

        Args:
            patterns: List of capability patterns to match against.
                Supports glob wildcards (e.g., "database.*" matches
                "database.relational", "database.postgresql").

        Returns:
            True if any pattern matches any capability, False otherwise.
            Returns False if patterns list is empty.

        Examples:
            >>> from uuid import uuid4
            >>> desc = ModelProviderDescriptor(
            ...     provider_id=uuid4(),
            ...     capabilities=["database.relational", "database.postgresql"],
            ...     adapter="test.Adapter",
            ...     connection_ref="env://TEST",
            ... )
            >>> desc.matches_any_capability(["database.*"])
            True
            >>> desc.matches_any_capability(["cache.*"])
            False
            >>> desc.matches_any_capability(["database.relational"])
            True
            >>> desc.matches_any_capability([])
            False
        """
        return any(
            fnmatch.fnmatch(cap, pattern)
            for pattern in patterns
            for cap in self.capabilities
        )

    def __repr__(self) -> str:
        """Return a concise representation for debugging.

        Returns:
            String representation showing provider_id and capabilities count.

        Examples:
            >>> from uuid import UUID
            >>> desc = ModelProviderDescriptor(
            ...     provider_id=UUID("12345678-1234-5678-1234-567812345678"),
            ...     capabilities=["database.relational", "database.postgresql"],
            ...     adapter="omnibase_infra.adapters.PostgresAdapter",
            ...     connection_ref="secrets://postgres/primary",
            ... )
            >>> repr(desc)
            "ModelProviderDescriptor(provider_id=UUID('12345678-1234-5678-1234-567812345678'), capabilities=2)"
        """
        return (
            f"ModelProviderDescriptor("
            f"provider_id={self.provider_id!r}, "
            f"capabilities={len(self.capabilities)})"
        )


__all__ = ["ModelProviderDescriptor"]<|MERGE_RESOLUTION|>--- conflicted
+++ resolved
@@ -65,18 +65,7 @@
 
 from omnibase_core.enums.enum_core_error_code import EnumCoreErrorCode
 from omnibase_core.models.errors.model_onex_error import ModelOnexError
-<<<<<<< HEAD
-# JsonValue is a semantic alias for JsonType in this module.
-# JsonType is defined as the recursive PEP 695 type:
-#   type JsonType = JsonPrimitive | list[JsonType] | dict[str, JsonType]
-# where JsonPrimitive = str | int | float | bool | None
-#
-# The alias provides clarity: "JsonValue" describes what the type represents
-# in the context of provider attributes and features - any JSON-serializable value.
-from omnibase_core.types.json_types import JsonType as JsonValue
-=======
 from omnibase_core.types.json_types import JsonType
->>>>>>> f81786f9
 
 if TYPE_CHECKING:
     from omnibase_core.models.health.model_health_status import ModelHealthStatus
