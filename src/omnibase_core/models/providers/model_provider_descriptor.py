--- conflicted
+++ resolved
@@ -67,14 +67,12 @@
 from omnibase_core.models.errors.model_onex_error import ModelOnexError
 from omnibase_core.types.json_types import JsonType
 
-<<<<<<< HEAD
-=======
 # Note: ModelHealthStatus cannot be imported here due to circular import issues.
 # The health field uses Any type annotation at runtime but accepts ModelHealthStatus
 # instances. See OMN-1191 for tracking the circular import refactoring.
 # Type: omnibase_core.models.health.model_health_status.ModelHealthStatus | None
 
->>>>>>> 0e17cd40
+
 # Capability naming pattern: lowercase alphanumeric with dots, at least one dot
 # Examples: "database.relational", "cache.redis", "storage.s3"
 _CAPABILITY_PATTERN = re.compile(r"^[a-z0-9]+(\.[a-z0-9]+)+$")
@@ -249,20 +247,11 @@
         description="Tags for filtering (e.g., 'production', 'us-east', 'primary')",
     )
 
-<<<<<<< HEAD
-    # NOTE: Uses Any to avoid circular import with ModelHealthStatus.
-    # Type checking is preserved via TYPE_CHECKING import above.
-    # Runtime validation is performed in validate_health validator below.
-    health: Any = Field(
-        default=None,
-        description="Current health status of this provider (ModelHealthStatus or None)",
-=======
     # Note: Type is ModelHealthStatus | None but uses Any due to circular import.
     # See module-level comment for OMN-1191 tracking issue.
     health: Any = Field(
         default=None,
         description="Current health status of this provider (ModelHealthStatus | None)",
->>>>>>> 0e17cd40
     )
 
     @field_validator("health", mode="before")
