<<<<<<< HEAD
from typing import cast

from pydantic import BaseModel, Field

=======
>>>>>>> f9ea60f5
"""
ModelSecurityPolicyData: Security policy data container.

This model represents the serialized data structure for security policies.
Now uses strongly-typed values instead of Union types for better type safety.
"""

from typing import cast

from pydantic import BaseModel, Field

from omnibase_core.models.common.model_typed_value import ModelTypedMapping
<<<<<<< HEAD
from omnibase_core.types.json_types import JsonValue
=======
from omnibase_core.types.type_serializable_value import SerializableValue, SerializedDict
>>>>>>> f9ea60f5


class ModelSecurityPolicyData(BaseModel):
    """Security policy data container with strong typing."""

    # Using ModelTypedMapping for type-safe policy data
    typed_data: ModelTypedMapping = Field(
        default_factory=ModelTypedMapping,
        description="Strongly-typed policy data fields",
    )

    # Current standards property
    @property
<<<<<<< HEAD
    def data(self) -> dict[str, JsonValue]:
        """Get policy data as a regular dictionary for current standards."""
        return cast(
            "dict[str, JsonValue]",
=======
    def data(
        self,
    ) -> SerializedDict:
        """Get policy data as a regular dictionary for current standards."""
        return cast(
            SerializedDict,
>>>>>>> f9ea60f5
            self.typed_data.to_python_dict(),
        )

    def set_policy_value(
        self,
        key: str,
<<<<<<< HEAD
        value: JsonValue,
=======
        value: SerializableValue,
>>>>>>> f9ea60f5
    ) -> None:
        """
        Set a policy value with automatic type conversion.

        Args:
            key: Policy key
            value: Policy value (will be automatically typed)
        """
        self.typed_data.set_value(key, value)

    def get_policy_value(
        self,
        key: str,
<<<<<<< HEAD
        default: JsonValue = None,
    ) -> JsonValue:
=======
        default: SerializableValue = None,
    ) -> SerializableValue:
>>>>>>> f9ea60f5
        """
        Get a policy value.

        Args:
            key: Policy key
            default: Default value if key not found

        Returns:
            The policy value or default
        """

        return cast(
<<<<<<< HEAD
            JsonValue,
=======
            SerializableValue,
>>>>>>> f9ea60f5
            self.typed_data.get_value(key, default),
        )

    @classmethod
    def from_dict(
        cls,
<<<<<<< HEAD
        data: dict[str, JsonValue],
=======
        data: SerializedDict,
>>>>>>> f9ea60f5
    ) -> "ModelSecurityPolicyData":
        """
        Create from a regular dictionary using ONEX-compatible patterns.

        Args:
            data: Dictionary of policy data

        Returns:
            ModelSecurityPolicyData with typed values
        """
        # ONEX-compatible approach: Create empty mapping and populate through methods
        typed_mapping = ModelTypedMapping()
        for key, value in data.items():
            typed_mapping.set_value(key, value)
        return cls(typed_data=typed_mapping)<|MERGE_RESOLUTION|>--- conflicted
+++ resolved
@@ -1,10 +1,3 @@
-<<<<<<< HEAD
-from typing import cast
-
-from pydantic import BaseModel, Field
-
-=======
->>>>>>> f9ea60f5
 """
 ModelSecurityPolicyData: Security policy data container.
 
@@ -17,11 +10,7 @@
 from pydantic import BaseModel, Field
 
 from omnibase_core.models.common.model_typed_value import ModelTypedMapping
-<<<<<<< HEAD
 from omnibase_core.types.json_types import JsonValue
-=======
-from omnibase_core.types.type_serializable_value import SerializableValue, SerializedDict
->>>>>>> f9ea60f5
 
 
 class ModelSecurityPolicyData(BaseModel):
@@ -35,30 +24,17 @@
 
     # Current standards property
     @property
-<<<<<<< HEAD
     def data(self) -> dict[str, JsonValue]:
         """Get policy data as a regular dictionary for current standards."""
         return cast(
             "dict[str, JsonValue]",
-=======
-    def data(
-        self,
-    ) -> SerializedDict:
-        """Get policy data as a regular dictionary for current standards."""
-        return cast(
-            SerializedDict,
->>>>>>> f9ea60f5
             self.typed_data.to_python_dict(),
         )
 
     def set_policy_value(
         self,
         key: str,
-<<<<<<< HEAD
         value: JsonValue,
-=======
-        value: SerializableValue,
->>>>>>> f9ea60f5
     ) -> None:
         """
         Set a policy value with automatic type conversion.
@@ -72,13 +48,8 @@
     def get_policy_value(
         self,
         key: str,
-<<<<<<< HEAD
         default: JsonValue = None,
     ) -> JsonValue:
-=======
-        default: SerializableValue = None,
-    ) -> SerializableValue:
->>>>>>> f9ea60f5
         """
         Get a policy value.
 
@@ -91,22 +62,14 @@
         """
 
         return cast(
-<<<<<<< HEAD
             JsonValue,
-=======
-            SerializableValue,
->>>>>>> f9ea60f5
             self.typed_data.get_value(key, default),
         )
 
     @classmethod
     def from_dict(
         cls,
-<<<<<<< HEAD
         data: dict[str, JsonValue],
-=======
-        data: SerializedDict,
->>>>>>> f9ea60f5
     ) -> "ModelSecurityPolicyData":
         """
         Create from a regular dictionary using ONEX-compatible patterns.
