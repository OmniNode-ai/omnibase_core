import logging
from pathlib import Path
from typing import TYPE_CHECKING, TypeVar, cast

from pydantic import BaseModel, Field

from omnibase_core.enums.enum_core_error_code import EnumCoreErrorCode
from omnibase_core.models.errors.model_onex_error import ModelOnexError
from omnibase_core.types.type_serializable_value import SerializedDict

from .model_configuration_summary import ModelConfigurationSummary
from .model_credentials_analysis import ModelCredentialsAnalysis, ModelManagerAssessment
from .model_mask_data import ModelMaskData
from .model_secret_config import ModelSecretConfig
from .model_secure_credentials import ModelSecureCredentials

if TYPE_CHECKING:
    from omnibase_core.models.configuration.model_database_secure_config import (
        ModelDatabaseSecureConfig,
    )
    from omnibase_core.models.core.model_health_check_result import (
        ModelHealthCheckResult,
    )

try:
    from dotenv import load_dotenv

    DOTENV_AVAILABLE = True
except ImportError:
    DOTENV_AVAILABLE = False

T = TypeVar("T", bound=ModelSecureCredentials)

# Exclude T from wildcard imports
__all__ = [
    "ModelSecretManager",
    "get_secret_manager",
    "init_secret_manager",
    "init_secret_manager_from_manager",
]


class ModelSecretManager(BaseModel):
    """
    Enterprise-grade centralized secret management for ONEX with comprehensive
    backend support, validation, and operational monitoring.

    Features:
    - Multi-backend secret management (environment, dotenv, vault, kubernetes, file)
    - Credential validation and strength assessment
    - Fallback and recovery mechanisms
    - Health checks and troubleshooting
    """

    config: ModelSecretConfig = Field(
        default_factory=ModelSecretConfig,
        description="Secret management configuration",
    )

    audit_enabled: bool = Field(
        default=True,
        description="Enable audit logging for security monitoring",
    )

    fallback_enabled: bool = Field(
        default=True,
        description="Enable fallback to secondary backends on failure",
    )

    def model_post_init(self, __context: object | None = None) -> None:
        """Initialize secret manager after model creation."""
        self._initialize_environment()

    def _initialize_environment(self) -> None:
        """Initialize environment based on configuration."""
        from omnibase_core.enums.enum_backend_type import EnumBackendType

        try:
            if self.config.backend.backend_type == EnumBackendType.DOTENV:
                self._load_dotenv_environment()
        except OSError as e:
            logging.exception(f"Failed to initialize secret manager: {e}")

    def _load_dotenv_environment(self) -> None:
        """Load environment variables from .env file if configured."""
        if not self.config.auto_load_dotenv or not DOTENV_AVAILABLE:
            return

        # Use configured path or look for common locations
        env_paths = []
        if self.config.dotenv_path:
            env_paths.append(self.config.dotenv_path)
        else:
            env_paths.extend(
                [
                    Path(".env"),
                    Path(".env.local"),
                    Path("config/.env"),
                    Path(".env.development"),
                ],
            )

        for env_path in env_paths:
            if env_path.exists():
                load_dotenv(env_path)
                logging.info(f"Loaded environment variables from {env_path}")
                break

    # === Core Secret Management ===

    def get_database_config(
        self,
        env_prefix: str = "ONEX_DB_",
    ) -> "ModelDatabaseSecureConfig":
        """Get secure database configuration with validation."""
        from omnibase_core.models.configuration.model_database_secure_config import (
            ModelDatabaseSecureConfig,
        )

        config = self._load_with_fallback(ModelDatabaseSecureConfig, env_prefix)

        # Validate configuration
        validation = config.validate_credentials()
        if not validation.is_valid:
            msg = f"Invalid database configuration: {validation.errors}"
            raise ModelOnexError(
                error_code=EnumCoreErrorCode.VALIDATION_ERROR,
                message=msg,
            )

<<<<<<< HEAD
        return config
=======
        except (
            Exception
        ):  # fallback-ok: re-raise to preserve original exception context
            raise
>>>>>>> 5299ac74

    def _load_with_fallback(self, config_class: type[T], env_prefix: str) -> T:
        """Load configuration with fallback support."""
        try:
            # Try primary backend
            return config_class.load_from_env(env_prefix)

<<<<<<< HEAD
        except (KeyError, ValueError, ModelOnexError, OSError):
=======
        except (
            Exception
        ):  # fallback-ok: primary backend failure triggers fallback chain
>>>>>>> 5299ac74
            if not self.fallback_enabled or not self.config.fallback_backends:
                raise

            # Try fallback backends
            for fallback_backend in self.config.fallback_backends:
                try:
                    # Temporarily switch to fallback backend
                    original_backend = self.config.backend
                    self.config.backend = fallback_backend

                    config = config_class.load_from_env(env_prefix)

                    # Restore original backend
                    self.config.backend = original_backend

                    return config

<<<<<<< HEAD
                except (KeyError, ValueError, ModelOnexError, OSError):
=======
                except Exception:  # fallback-ok: try next backend in chain
>>>>>>> 5299ac74
                    continue

                finally:
                    # Ensure original backend is restored
                    self.config.backend = original_backend

            # All fallbacks failed
            raise

    # === Credential Analysis ===

    def mask_sensitive_data(
        self,
        data: ModelMaskData,
        mask_level: str = "standard",
    ) -> ModelMaskData:
        """Enhanced sensitive data masking with multiple security levels."""
        sensitive_keys = {
            "password",
            "token",
            "key",
            "secret",
            "credential",
            "api_key",
            "bearer_token",
            "sasl_password",
            "ssl_password",
            "ssl_key_password",
            "private_key",
            "auth",
            "authorization",
        }

        def mask_value(value: str, level: str) -> str:
            if level == "minimal":
                # Show first and last 2 characters for debugging
                if len(value) <= 4:
                    return "*" * len(value)
                return f"{value[:2]}{'*' * (len(value) - 4)}{value[-2:]}"
            if level == "aggressive":
                return "***REDACTED***"
            # standard
            return "***MASKED***"

        # union-ok: mask_recursive - domain-specific union includes ModelMaskData, not pure JsonValue
        def mask_recursive(
            obj: str | int | bool | list[object] | SerializedDict | ModelMaskData,
        ) -> str | int | bool | list[object] | SerializedDict | ModelMaskData:
            if isinstance(obj, dict):
                return {
                    key: (
                        mask_recursive(value)
                        if not any(
                            sensitive in key.lower() for sensitive in sensitive_keys
                        )
                        else mask_value(str(value), mask_level)
                    )
                    for key, value in obj.items()
                }
            if isinstance(obj, list):
                return [mask_recursive(item) for item in obj]  # type: ignore[arg-type]
            return obj

        # Parameter is typed as ModelMaskData, no need to check
        masked_dict = mask_recursive(data.to_dict())
        return (
            ModelMaskData.from_dict(masked_dict)
            if isinstance(masked_dict, dict)
            else data
        )

    def analyze_credentials_strength(
        self,
        credentials: ModelSecureCredentials,
    ) -> ModelCredentialsAnalysis:
        """Comprehensive credential strength analysis."""
        base_analysis = credentials.get_credential_strength_assessment()

        # Create manager-specific assessment
        security_profile = self.config.backend.get_security_profile()
        manager_assessment = ModelManagerAssessment(
            backend_security_level=security_profile.security_level.value,
            audit_compliance="compliant" if self.audit_enabled else "non_compliant",
            fallback_resilience=(
                "high"
                if self.fallback_enabled and self.config.fallback_backends
                else "low"
            ),
        )

        # Combine base analysis with manager assessment
        return ModelCredentialsAnalysis(
            strength_score=base_analysis.strength_score,
            password_entropy=base_analysis.password_entropy,
            common_patterns=base_analysis.common_patterns,
            security_issues=base_analysis.security_issues,
            recommendations=base_analysis.recommendations,
            compliance_status=base_analysis.compliance_status,
            risk_level=base_analysis.risk_level,
            manager_assessment=manager_assessment,
        )

    # === Health Monitoring ===

    def health_check(self) -> "ModelHealthCheckResult":
        """Comprehensive health check of secret management system."""
        from omnibase_core.models.core.model_health_check_result import (
            HealthCheckComponent,
            ModelHealthCheckResult,
        )

        components = []
        warnings = []
        status = "healthy"

        try:
            # Check backend health
            backend_health = self.config.health_check()

            # Create component for backend
            backend_component = HealthCheckComponent(
                name="secret_backend",
                status="healthy" if backend_health.healthy else "unhealthy",
                message=(
                    "Backend health check completed"
                    if backend_health.healthy
                    else f"Backend unhealthy: {', '.join(backend_health.issues)}"
                ),
            )
            components.append(backend_component)

            if not backend_health.healthy:
                status = "unhealthy"
                warnings.extend(backend_health.issues)

        except (ModelOnexError, RuntimeError, AttributeError) as e:
            status = "unhealthy"
            components.append(
                HealthCheckComponent(
                    name="secret_backend",
                    status="unhealthy",
                    message=f"Health check failed: {e}",
                ),
            )
            warnings.append(f"Health check failed: {e}")

        return ModelHealthCheckResult(
            status=status,
            service_name="secret_manager",
            components=components,
            warnings=warnings,
            checks_passed=len([c for c in components if c.status == "healthy"]),
            checks_failed=len([c for c in components if c.status == "unhealthy"]),
        )

    # === Configuration Management ===

    def get_configuration_summary(self) -> ModelConfigurationSummary:
        """Get summary of current configuration."""
        # Get models
        backend_capabilities = self.config.backend.get_backend_capabilities()
        security_profile = self.config.backend.get_security_profile()
        performance_profile = self.config.backend.get_performance_profile()

        # Convert to dicts/strings as expected by ModelConfigurationSummary
        return ModelConfigurationSummary(
            backend_type=self.config.backend.backend_type.value,
            backend_capabilities=backend_capabilities.model_dump(),
            security_profile=security_profile.model_dump(),
            performance_profile=performance_profile.model_dump(),
            audit_enabled=self.audit_enabled,
            fallback_enabled=self.fallback_enabled,
            fallback_backends=[
                fb.backend_type.value for fb in self.config.fallback_backends
            ],
            environment_type=self.config.backend.detect_environment_type(),
            production_ready=self.config.backend.is_production_ready(),
        )

    # === Factory Methods ===

    @classmethod
    def create_for_development(
        cls,
        dotenv_path: str | None = None,
    ) -> "ModelSecretManager":
        """Create secret manager optimized for development environment."""
        config = ModelSecretConfig.create_for_development(dotenv_path)

        return cls(config=config, audit_enabled=True)

    @classmethod
    def create_for_production(cls, backend_type: str = "vault") -> "ModelSecretManager":
        """Create secret manager optimized for production environment."""
        from omnibase_core.enums.enum_backend_type import EnumBackendType

        # Convert string to enum
        backend_enum = (
            EnumBackendType.from_string(backend_type)
            if isinstance(backend_type, str)
            else backend_type
        )
        config = ModelSecretConfig.create_for_production(backend_enum)

        return cls(config=config, audit_enabled=True, fallback_enabled=True)

    @classmethod
    def create_for_kubernetes(
        cls,
        namespace: str = "default",
        secret_name: str = "onex-secrets",
    ) -> "ModelSecretManager":
        """Create secret manager for Kubernetes environment."""
        config = ModelSecretConfig.create_for_kubernetes(namespace, secret_name)

        return cls(config=config, audit_enabled=True, fallback_enabled=True)

    @classmethod
    def create_auto_configured(cls) -> "ModelSecretManager":
        """Create automatically configured secret manager based on environment detection."""
        config = ModelSecretConfig.create_auto_configured()

        return cls(config=config, audit_enabled=True, fallback_enabled=True)


def get_secret_manager() -> ModelSecretManager:
    """Get the secret manager from DI container.

    Raises:
        ModelOnexError: If DI container is not initialized
    """
    from omnibase_core.models.container.model_onex_container import (
        get_model_onex_container_sync,
    )

    try:
        container = get_model_onex_container_sync()
        return cast("ModelSecretManager", container.secret_manager())
    except (ModelOnexError, AttributeError, RuntimeError) as e:
        raise ModelOnexError(
            message="DI container not initialized - cannot get secret manager. "
            "Call init_secret_manager() first.",
            error_code=EnumCoreErrorCode.CONFIGURATION_ERROR,
        ) from e


def init_secret_manager(config: ModelSecretConfig) -> ModelSecretManager:
    """Initialize global secret manager with custom config via DI container.

    Args:
        config: The secret management configuration

    Returns:
        The initialized ModelSecretManager instance

    Raises:
        ModelOnexError: If DI container is not initialized
    """
    from omnibase_core.models.container.model_onex_container import (
        get_model_onex_container_sync,
    )

    # Create the manager instance (for validation and potential future use)
    _ = ModelSecretManager(config=config)

    try:
        container = get_model_onex_container_sync()
        return cast("ModelSecretManager", container.secret_manager())
    except (ModelOnexError, AttributeError, RuntimeError) as e:
        raise ModelOnexError(
            message="DI container not initialized - cannot initialize secret manager.",
            error_code=EnumCoreErrorCode.CONFIGURATION_ERROR,
        ) from e


def init_secret_manager_from_manager(manager: ModelSecretManager) -> ModelSecretManager:
    """Initialize global secret manager from existing manager instance via DI container.

    Note: The provided manager is validated but the DI container manages its own singleton.
    The container's secret_manager instance is returned.

    Args:
        manager: An existing ModelSecretManager instance (used for validation)

    Returns:
        The DI container's ModelSecretManager instance

    Raises:
        ModelOnexError: If DI container is not initialized
    """
    from omnibase_core.models.container.model_onex_container import (
        get_model_onex_container_sync,
    )

    # Validate the manager by accessing it (ensures it's a valid instance)
    _ = manager.config

    try:
        container = get_model_onex_container_sync()
        return cast("ModelSecretManager", container.secret_manager())
    except (ModelOnexError, AttributeError, RuntimeError) as e:
        raise ModelOnexError(
            message="DI container not initialized - cannot initialize secret manager.",
            error_code=EnumCoreErrorCode.CONFIGURATION_ERROR,
        ) from e<|MERGE_RESOLUTION|>--- conflicted
+++ resolved
@@ -128,14 +128,7 @@
                 message=msg,
             )
 
-<<<<<<< HEAD
         return config
-=======
-        except (
-            Exception
-        ):  # fallback-ok: re-raise to preserve original exception context
-            raise
->>>>>>> 5299ac74
 
     def _load_with_fallback(self, config_class: type[T], env_prefix: str) -> T:
         """Load configuration with fallback support."""
@@ -143,13 +136,9 @@
             # Try primary backend
             return config_class.load_from_env(env_prefix)
 
-<<<<<<< HEAD
-        except (KeyError, ValueError, ModelOnexError, OSError):
-=======
         except (
             Exception
         ):  # fallback-ok: primary backend failure triggers fallback chain
->>>>>>> 5299ac74
             if not self.fallback_enabled or not self.config.fallback_backends:
                 raise
 
@@ -167,11 +156,7 @@
 
                     return config
 
-<<<<<<< HEAD
-                except (KeyError, ValueError, ModelOnexError, OSError):
-=======
                 except Exception:  # fallback-ok: try next backend in chain
->>>>>>> 5299ac74
                     continue
 
                 finally:
