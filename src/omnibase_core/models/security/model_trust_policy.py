"""Trust Policy re-exports.

<<<<<<< HEAD
This module re-exports ModelTrustPolicy and ModelPolicyRule for public API surface.
=======
This module re-exports ModelTrustPolicy and ModelPolicyRule for API consistency.
>>>>>>> 0927e86b
"""

from .model_policy_rule import ModelPolicyRule
from .model_trustpolicy import ModelTrustPolicy

__all__ = [
    "ModelPolicyRule",
    "ModelTrustPolicy",
]<|MERGE_RESOLUTION|>--- conflicted
+++ resolved
@@ -1,10 +1,6 @@
 """Trust Policy re-exports.
 
-<<<<<<< HEAD
-This module re-exports ModelTrustPolicy and ModelPolicyRule for public API surface.
-=======
 This module re-exports ModelTrustPolicy and ModelPolicyRule for API consistency.
->>>>>>> 0927e86b
 """
 
 from .model_policy_rule import ModelPolicyRule
