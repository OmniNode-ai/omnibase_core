--- conflicted
+++ resolved
@@ -90,7 +90,6 @@
 from omnibase_core.models.orchestrator.model_orchestrator_input_metadata import (
     ModelOrchestratorInputMetadata,
 )
-from omnibase_core.validation.workflow_constants import MAX_TIMEOUT_MS
 
 
 class ModelOrchestratorInput(BaseModel):
@@ -189,12 +188,8 @@
     )
     global_timeout_ms: int = Field(
         default=TIMEOUT_LONG_MS,
-<<<<<<< HEAD
         ge=100,  # v1.0.3: Minimum timeout validation for consistency with per-step timeouts
         le=MAX_TIMEOUT_MS,  # Max 24 hours - prevents DoS via excessively long timeouts
-=======
-        le=MAX_TIMEOUT_MS,
->>>>>>> 416600e4
         description="Global workflow timeout (5 minutes default)",
     )
     failure_strategy: str = Field(
