# SPDX-FileCopyrightText: 2025 OmniNode Team
# SPDX-License-Identifier: Apache-2.0
"""
Input model for NodeOrchestrator operations.

This module provides the ModelOrchestratorInput class that wraps workflow
coordination operations with comprehensive configuration for execution modes,
parallelism, timeouts, and failure handling strategies.

v1.0.2 Normative:
    Steps MUST arrive as typed ModelWorkflowStep instances. YAML is compiled
    into typed Pydantic models upstream during contract load by SPI/Infra.
    Core receives fully typed models. Core does NOT parse YAML. Core does NOT
    coerce dicts into models.

Thread Safety:
    ModelOrchestratorInput itself is frozen (frozen=True), meaning top-level
    fields cannot be reassigned after creation. However, the `metadata` field
    contains a mutable ModelOrchestratorInputMetadata object that can be
    modified in place. If thread safety is required, either:
    (a) Do not mutate metadata after creation, or
    (b) Use appropriate synchronization when accessing metadata across threads.

Key Features:
    - Multiple execution modes (SEQUENTIAL, PARALLEL, CONDITIONAL)
    - Configurable parallelism with max concurrent steps
    - Global timeout with per-step override support
    - Failure strategies (fail_fast, continue_on_error, retry)
    - Load balancing integration for distributed execution
    - Automatic dependency resolution between steps

Example:
    >>> from uuid import uuid4
    >>> from omnibase_core.models.orchestrator import ModelOrchestratorInput
    >>> from omnibase_core.models.contracts.model_workflow_step import ModelWorkflowStep
    >>> from omnibase_core.enums.enum_workflow_execution import EnumExecutionMode
    >>>
    >>> # Define step IDs for dependency tracking
    >>> step1_id = uuid4()
    >>> step2_id = uuid4()
    >>> step3_id = uuid4()
    >>>
    >>> # Simple sequential workflow with typed steps (v1.0.2 compliant)
    >>> workflow = ModelOrchestratorInput(
    ...     workflow_id=uuid4(),
    ...     steps=[
    ...         ModelWorkflowStep(
    ...             step_id=step1_id,
    ...             step_name="validate",
    ...             step_type="compute",
    ...         ),
    ...         ModelWorkflowStep(
    ...             step_id=step2_id,
    ...             step_name="process",
    ...             step_type="compute",
    ...             depends_on=[step1_id],
    ...         ),
    ...         ModelWorkflowStep(
    ...             step_id=step3_id,
    ...             step_name="persist",
    ...             step_type="effect",
    ...             depends_on=[step2_id],
    ...         ),
    ...     ],
    ...     execution_mode=EnumExecutionMode.SEQUENTIAL,
    ... )

See Also:
    - omnibase_core.models.orchestrator.model_orchestrator_output: Output model
    - omnibase_core.nodes.node_orchestrator: NodeOrchestrator implementation
    - docs/guides/node-building/06_ORCHESTRATOR_NODE_TUTORIAL.md: Tutorial
"""

from datetime import datetime
from uuid import UUID, uuid4

from pydantic import BaseModel, ConfigDict, Field

from omnibase_core.constants import TIMEOUT_LONG_MS
from omnibase_core.enums.enum_workflow_execution import EnumExecutionMode
from omnibase_core.models.contracts.model_workflow_step import ModelWorkflowStep
from omnibase_core.models.orchestrator.model_orchestrator_input_metadata import (
    ModelOrchestratorInputMetadata,
)


class ModelOrchestratorInput(BaseModel):
    """
    Input model for NodeOrchestrator operations.

    Strongly typed input wrapper for workflow coordination with comprehensive
    configuration for execution modes, parallelism, timeouts, and failure
    handling. Used by NodeOrchestrator to coordinate multi-step workflows.

    v1.0.2 Normative:
        Steps MUST be typed ModelWorkflowStep instances. Dict coercion is NOT
        supported. YAML is compiled into typed Pydantic models upstream during
        contract load by SPI/Infra. Core receives fully typed models. Core does
        NOT parse YAML. Core does NOT coerce dicts into models.

    Thread Safety:
        This model is top-level frozen (frozen=True), meaning you cannot reassign
        fields after creation. However, the `metadata` field contains a mutable
        ModelOrchestratorInputMetadata object that CAN be modified in place.

        Warning:
            Do NOT mutate nested metadata across threads without synchronization.
            If thread safety is required, either:
            (a) Treat metadata as read-only after creation, or
            (b) Use explicit locks when accessing metadata across threads, or
            (c) Create new instances using `model_copy(update={"metadata": ...})`

    Attributes:
        workflow_id: Unique identifier for this workflow instance.
        steps: List of typed ModelWorkflowStep instances. Each step contains
            step_id, step_name, step_type, timeout_ms, depends_on, and other
            execution configuration. Steps MUST be typed - no dict coercion.
        operation_id: Unique identifier for tracking this operation.
            Auto-generated UUID by default.
        execution_mode: How steps should be executed (SEQUENTIAL, PARALLEL,
            CONDITIONAL). Defaults to SEQUENTIAL.
        max_parallel_steps: Maximum number of steps to run concurrently when
            using PARALLEL execution mode. Defaults to 5.
        global_timeout_ms: Maximum time for entire workflow completion in
            milliseconds. Defaults to TIMEOUT_LONG_MS (5 minutes).
            See omnibase_core.constants for timeout constant values.
        failure_strategy: How to handle step failures. Options: 'fail_fast'
            (stop immediately), 'continue_on_error', 'retry'. Defaults to 'fail_fast'.
        load_balancing_enabled: Whether to use load balancer for distributing
            operations. Defaults to False.
        dependency_resolution_enabled: Whether to automatically resolve step
            dependencies based on declared inputs/outputs. Defaults to True.
        metadata: Typed workflow metadata for observability, FSM control, and persistence.
        timestamp: When this input was created. Auto-generated to current time.

    Example:
        >>> from uuid import uuid4
        >>> from omnibase_core.models.contracts.model_workflow_step import ModelWorkflowStep
        >>>
        >>> # Workflow with typed steps and dependencies (v1.0.2 compliant)
        >>> fetch_id = uuid4()
        >>> validate_id = uuid4()
        >>> workflow = ModelOrchestratorInput(
        ...     workflow_id=uuid4(),
        ...     steps=[
        ...         ModelWorkflowStep(
        ...             step_id=fetch_id,
        ...             step_name="fetch",
        ...             step_type="effect",
        ...         ),
        ...         ModelWorkflowStep(
        ...             step_id=validate_id,
        ...             step_name="validate",
        ...             step_type="compute",
        ...             depends_on=[fetch_id],
        ...         ),
        ...     ],
        ...     dependency_resolution_enabled=True,
        ... )
        >>>
        >>> # To "update" a frozen model, use model_copy
        >>> original = ModelOrchestratorInput(workflow_id=uuid4(), steps=[])
        >>> new_meta = ModelOrchestratorInputMetadata(source="updated")
        >>> updated = original.model_copy(update={"metadata": new_meta})
    """

    workflow_id: UUID = Field(..., description="Unique workflow identifier")
    steps: list[ModelWorkflowStep] = Field(
        ...,
        description="Typed ModelWorkflowStep instances. Steps MUST be typed - no dict coercion.",
    )
    operation_id: UUID = Field(
        default_factory=uuid4, description="Unique operation identifier"
    )
    execution_mode: EnumExecutionMode = Field(
        default=EnumExecutionMode.SEQUENTIAL, description="Execution mode for workflow"
    )
    max_parallel_steps: int = Field(
        default=5, description="Maximum number of parallel steps"
    )
    global_timeout_ms: int = Field(
<<<<<<< HEAD
        default=300000,
        ge=100,  # v1.0.3: Minimum timeout validation for consistency with per-step timeouts
=======
        default=TIMEOUT_LONG_MS,
>>>>>>> 79b7a5a1
        description="Global workflow timeout (5 minutes default)",
    )
    failure_strategy: str = Field(
        default="fail_fast", description="Strategy for handling failures"
    )
    load_balancing_enabled: bool = Field(
        default=False, description="Enable load balancing for operations"
    )
    dependency_resolution_enabled: bool = Field(
        default=True, description="Enable automatic dependency resolution"
    )
    metadata: ModelOrchestratorInputMetadata = Field(
        default_factory=ModelOrchestratorInputMetadata,
        description="Typed workflow metadata for observability, FSM control, and persistence",
    )
    timestamp: datetime = Field(
        default_factory=datetime.now, description="Workflow creation timestamp"
    )

    model_config = ConfigDict(
        # v1.0.2: Steps are now typed ModelWorkflowStep instances (not dicts),
        # so arbitrary_types_allowed is no longer needed for heterogeneous structures.
        use_enum_values=False,
        frozen=True,
        extra="forbid",
        from_attributes=True,
    )


__all__ = ["ModelOrchestratorInput"]<|MERGE_RESOLUTION|>--- conflicted
+++ resolved
@@ -179,12 +179,8 @@
         default=5, description="Maximum number of parallel steps"
     )
     global_timeout_ms: int = Field(
-<<<<<<< HEAD
-        default=300000,
+        default=TIMEOUT_LONG_MS,
         ge=100,  # v1.0.3: Minimum timeout validation for consistency with per-step timeouts
-=======
-        default=TIMEOUT_LONG_MS,
->>>>>>> 79b7a5a1
         description="Global workflow timeout (5 minutes default)",
     )
     failure_strategy: str = Field(
