--- conflicted
+++ resolved
@@ -36,16 +36,13 @@
     ModelWiringErrorInfo,
     ModelWiringResultEvent,
 )
-<<<<<<< HEAD
+from omnibase_core.models.events.model_topic_config import ModelTopicConfig
+from omnibase_core.models.events.model_topic_manifest import ModelTopicManifest
 from omnibase_core.models.events.model_topic_naming import (
     ModelTopicNaming,
     get_topic_category,
     validate_topic_matches_category,
 )
-=======
-from omnibase_core.models.events.model_topic_config import ModelTopicConfig
-from omnibase_core.models.events.model_topic_manifest import ModelTopicManifest
->>>>>>> 6cdded06
 
 __all__ = [
     # Intent events
