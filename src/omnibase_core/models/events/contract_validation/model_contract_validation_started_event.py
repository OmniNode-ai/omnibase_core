# SPDX-FileCopyrightText: 2025 OmniNode Team <info@omninode.ai>
#
# SPDX-License-Identifier: Apache-2.0
"""
Contract validation started event model.

This module provides the event model for when contract validation begins.
This event marks the start of a validation lifecycle and should be followed
by either a passed or failed event with the same run_id.

Location:
    ``omnibase_core.models.events.contract_validation.model_contract_validation_started_event``

Import Example:
    .. code-block:: python

        from omnibase_core.models.events.contract_validation import (
            ModelContractValidationStartedEvent,
            ModelContractValidationContext,
        )

Event Type:
    ``onex.contract.validation.started``

See Also:
    - :class:`ModelContractValidationPassedEvent`: Emitted when validation passes
    - :class:`ModelContractValidationFailedEvent`: Emitted when validation fails

.. versionadded:: 0.4.0
    Initial implementation as part of OMN-1146 contract validation events.
"""

from uuid import UUID

from pydantic import Field, field_validator

from omnibase_core.models.events.contract_validation.model_contract_ref import (
    ModelContractRef,
)
from omnibase_core.models.events.contract_validation.model_contract_validation_context import (
<<<<<<< HEAD
    ModelValidationContext,  # Backwards compat alias
=======
    ModelContractValidationContext,
>>>>>>> 54b5f6ac
)
from omnibase_core.models.events.contract_validation.model_contract_validation_event_base import (
    ModelContractValidationEventBase,
)

__all__ = ["ModelContractValidationStartedEvent", "CONTRACT_VALIDATION_STARTED_EVENT"]

CONTRACT_VALIDATION_STARTED_EVENT = "onex.contract.validation.started"


class ModelContractValidationStartedEvent(ModelContractValidationEventBase):
    """
    Event emitted when contract validation begins.

    This event marks the start of a validation lifecycle. The ``run_id`` from
    this event should be used in subsequent passed/failed events to maintain
    lifecycle correlation.

    The model is immutable (frozen) to ensure event integrity after creation.

    Attributes:
        event_type: Event type identifier (onex.contract.validation.started).
        validator_set_name: Optional identifier of the validator set being used.
        context: Validation context with field-level details about what is
            being validated.

    Example:
        >>> from uuid import uuid4
        >>> from omnibase_core.models.events.contract_validation import (
        ...     ModelContractValidationStartedEvent,
        ...     ModelContractValidationContext,
        ... )
        >>>
        >>> event = ModelContractValidationStartedEvent(
        ...     contract_name="runtime-host-contract",
        ...     run_id=uuid4(),
<<<<<<< HEAD
        ...     context=ModelValidationContext(),
        ...     validator_set_name="standard-v1",
=======
        ...     context=ModelContractValidationContext(),
        ...     validator_set_id="standard-v1",
>>>>>>> 54b5f6ac
        ... )
        >>> event.event_type
        'onex.contract.validation.started'

    Note:
        The ``context`` field provides configuration for validation behavior,
        including the validation mode (STRICT, PERMISSIVE) and custom flags.

    .. versionadded:: 0.4.0
    """

    event_type: str = Field(
        default=CONTRACT_VALIDATION_STARTED_EVENT,
        description="Event type identifier.",
    )

    validator_set_name: str | None = Field(
        default=None,
        description="Optional identifier of the validator set being used for validation.",
    )

    context: ModelContractValidationContext = Field(
        ...,
        description="Validation context with field-level details about what is "
        "being validated.",
    )

    @field_validator("event_type")
    @classmethod
    def validate_event_type(cls, v: str) -> str:
        """Validate that event_type matches the expected constant."""
        if v != CONTRACT_VALIDATION_STARTED_EVENT:
            raise ValueError(
                f"event_type must be '{CONTRACT_VALIDATION_STARTED_EVENT}', got '{v}'"
            )
        return v

    @classmethod
    def create(
        cls,
        contract_name: str,
        run_id: UUID,
        context: ModelContractValidationContext,
        *,
        validator_set_name: str | None = None,
        actor: UUID | None = None,
        contract_ref: ModelContractRef | None = None,
        correlation_id: UUID | None = None,
    ) -> "ModelContractValidationStartedEvent":
        """
        Factory method for creating a contract validation started event.

        Args:
            contract_name: Identifier of the contract being validated.
            run_id: Unique identifier for this validation run.
            context: Validation context with field-level details.
            validator_set_name: Optional identifier of the validator set.
            actor: Optional UUID of the triggering node/service.
            contract_ref: Optional full contract reference.
            correlation_id: Optional correlation ID for tracing.

        Returns:
            A new ModelContractValidationStartedEvent instance.
        """
        return cls(
            contract_name=contract_name,
            run_id=run_id,
            context=context,
            validator_set_name=validator_set_name,
            actor=actor,
            contract_ref=contract_ref,
            correlation_id=correlation_id,
        )<|MERGE_RESOLUTION|>--- conflicted
+++ resolved
@@ -38,11 +38,7 @@
     ModelContractRef,
 )
 from omnibase_core.models.events.contract_validation.model_contract_validation_context import (
-<<<<<<< HEAD
-    ModelValidationContext,  # Backwards compat alias
-=======
     ModelContractValidationContext,
->>>>>>> 54b5f6ac
 )
 from omnibase_core.models.events.contract_validation.model_contract_validation_event_base import (
     ModelContractValidationEventBase,
@@ -79,13 +75,8 @@
         >>> event = ModelContractValidationStartedEvent(
         ...     contract_name="runtime-host-contract",
         ...     run_id=uuid4(),
-<<<<<<< HEAD
-        ...     context=ModelValidationContext(),
-        ...     validator_set_name="standard-v1",
-=======
         ...     context=ModelContractValidationContext(),
         ...     validator_set_id="standard-v1",
->>>>>>> 54b5f6ac
         ... )
         >>> event.event_type
         'onex.contract.validation.started'
