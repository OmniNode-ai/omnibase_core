--- conflicted
+++ resolved
@@ -31,10 +31,6 @@
             # Base and reference models
             ModelContractRef,
             ModelContractValidationContext,
-<<<<<<< HEAD
-            ModelValidationContext,
-=======
->>>>>>> 54b5f6ac
             ModelContractValidationEventBase,
             # Validation events
             ModelContractValidationStartedEvent,
@@ -99,10 +95,6 @@
 )
 from omnibase_core.models.events.contract_validation.model_contract_validation_context import (
     ModelContractValidationContext,
-<<<<<<< HEAD
-    ModelValidationContext,
-=======
->>>>>>> 54b5f6ac
 )
 from omnibase_core.models.events.contract_validation.model_contract_validation_event_base import (
     ModelContractValidationEventBase,
@@ -124,10 +116,6 @@
     # Base and reference models
     "ModelContractRef",
     "ModelContractValidationContext",
-<<<<<<< HEAD
-    "ModelValidationContext",
-=======
->>>>>>> 54b5f6ac
     "ModelContractValidationEventBase",
     # Validation event models
     "ModelContractValidationStartedEvent",
