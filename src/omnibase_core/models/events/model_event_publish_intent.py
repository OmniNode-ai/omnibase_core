--- conflicted
+++ resolved
@@ -8,32 +8,25 @@
     Node (builds intent) -> Kafka (intent topic) -> IntentExecutor -> Kafka (domain topic)
 
 Example:
-<<<<<<< HEAD
     # Reducer publishes intent instead of direct event (typed payload)
     from uuid import uuid4
-=======
-    # Reducer publishes intent instead of direct event
+
     from omnibase_core.constants import (
         DOMAIN_METRICS,
         TOPIC_EVENT_PUBLISH_INTENT,
+        TOPIC_REGISTRATION_EVENTS,
         TOPIC_TYPE_EVENTS,
         topic_name,
-    )
-
-    # Generate topic name using taxonomy function
-    metrics_topic = topic_name(DOMAIN_METRICS, TOPIC_TYPE_EVENTS)
->>>>>>> 6f7556f8
-
-    from omnibase_core.constants import (
-        TOPIC_EVENT_PUBLISH_INTENT,
-        TOPIC_REGISTRATION_EVENTS,
     )
     from omnibase_core.enums.enum_node_kind import EnumNodeKind
     from omnibase_core.models.events.model_node_registered_event import (
         ModelNodeRegisteredEvent,
     )
 
-    # Create typed payload with all required fields
+    # Example 1: Using topic_name() for dynamic topic generation
+    metrics_topic = topic_name(DOMAIN_METRICS, TOPIC_TYPE_EVENTS)
+
+    # Example 2: Create typed payload with all required fields
     node_id = uuid4()
     payload = ModelNodeRegisteredEvent(
         node_id=node_id,
@@ -44,34 +37,20 @@
     # Build intent with typed payload (recommended over dict[str, Any])
     intent = ModelEventPublishIntent(
         correlation_id=uuid4(),
-<<<<<<< HEAD
         created_by="my_reducer_v1_0_0",
         target_topic=TOPIC_REGISTRATION_EVENTS,
         target_key=str(node_id),
         target_event_type="NODE_REGISTERED",
         target_event_payload=payload,
-=======
-        created_by="metrics_reducer_v1_0_0",
-        target_topic=metrics_topic,  # "onex.metrics.events"
-        target_key="metrics-123",
-        target_event_type="GENERATION_METRICS_RECORDED",
-        target_event_payload={"metric": "value"},
->>>>>>> 6f7556f8
     )
 
     # Publish to intent topic for execution by IntentExecutor
     await publish_to_kafka(TOPIC_EVENT_PUBLISH_INTENT, intent)
 
 Note:
-<<<<<<< HEAD
     TOPIC_EVENT_PUBLISH_INTENT and TOPIC_REGISTRATION_EVENTS are defined in
     constants_topic_taxonomy.py and should be imported from omnibase_core.constants.
-
-=======
-    TOPIC_EVENT_PUBLISH_INTENT is now defined in constants_topic_taxonomy.py
-    and should be imported from omnibase_core.constants. Use topic_name()
-    to generate domain-specific topic names dynamically.
->>>>>>> 6f7556f8
+    Use topic_name() to generate domain-specific topic names dynamically.
 """
 
 from __future__ import annotations
@@ -133,7 +112,6 @@
     """
 
     model_config = ConfigDict(extra="forbid", from_attributes=True)
-<<<<<<< HEAD
 
     def __init_subclass__(cls, **kwargs: Any) -> None:
         """
@@ -158,8 +136,6 @@
             # RuntimeError: Module manipulation issues
             # If rebuild fails, Pydantic will lazily resolve on first use
             pass
-=======
->>>>>>> 6f7556f8
 
     # Intent metadata
     intent_id: UUID = Field(
