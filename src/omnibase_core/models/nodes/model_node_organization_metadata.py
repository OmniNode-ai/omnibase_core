--- conflicted
+++ resolved
@@ -14,9 +14,9 @@
 
 from omnibase_core.core.type_constraints import (
     Identifiable,
-    MetadataProvider,
+    ProtocolMetadataProvider,
+    ProtocolValidatable,
     Serializable,
-    Validatable,
 )
 from omnibase_core.enums.enum_category import EnumCategory
 from omnibase_core.models.core.model_custom_properties import ModelCustomProperties
@@ -33,7 +33,7 @@
     - Custom metadata
     Implements omnibase_spi protocols:
     - Identifiable: UUID-based identification
-    - MetadataProvider: Metadata management capabilities
+    - ProtocolMetadataProvider: Metadata management capabilities
     - Serializable: Data serialization/deserialization
     - Validatable: Validation and verification
     """
@@ -146,7 +146,12 @@
             author=author,
         )
 
-<<<<<<< HEAD
+    model_config = {
+        "extra": "ignore",
+        "use_enum_values": False,
+        "validate_assignment": True,
+    }
+
     # Protocol method implementations
 
     def get_id(self) -> str:
@@ -167,7 +172,7 @@
         return f"{self.__class__.__name__}_{id(self)}"
 
     def get_metadata(self) -> dict[str, Any]:
-        """Get metadata as dictionary (MetadataProvider protocol)."""
+        """Get metadata as dictionary (ProtocolMetadataProvider protocol)."""
         metadata = {}
         # Include common metadata fields
         for field in ["name", "description", "version", "tags", "metadata"]:
@@ -180,7 +185,7 @@
         return metadata
 
     def set_metadata(self, metadata: dict[str, Any]) -> bool:
-        """Set metadata from dictionary (MetadataProvider protocol)."""
+        """Set metadata from dictionary (ProtocolMetadataProvider protocol)."""
         try:
             for key, value in metadata.items():
                 if hasattr(self, key):
@@ -194,20 +199,13 @@
         return self.model_dump(exclude_none=False, by_alias=True)
 
     def validate_instance(self) -> bool:
-        """Validate instance integrity (Validatable protocol)."""
+        """Validate instance integrity (ProtocolValidatable protocol)."""
         try:
             # Basic validation - ensure required fields exist
             # Override in specific models for custom validation
             return True
         except Exception:
             return False
-=======
-    model_config = {
-        "extra": "ignore",
-        "use_enum_values": False,
-        "validate_assignment": True,
-    }
->>>>>>> fb191b47
 
 
 # Export for use
