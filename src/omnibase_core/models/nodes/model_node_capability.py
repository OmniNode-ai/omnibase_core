--- conflicted
+++ resolved
@@ -14,15 +14,19 @@
 
 from omnibase_core.core.type_constraints import (
     Identifiable,
-    MetadataProvider,
+    ProtocolMetadataProvider,
+    ProtocolValidatable,
     Serializable,
-    Validatable,
 )
 from omnibase_core.enums.enum_performance_impact import EnumPerformanceImpact
 from omnibase_core.models.metadata.model_semver import ModelSemVer
 from omnibase_core.utils.uuid_utilities import uuid_from_string
 
-from .model_node_configuration_value import ModelNodeConfigurationValue
+from .model_node_configuration_value import (
+    ModelNodeConfigurationValue,
+)
+from .model_node_configuration_value import from_int as config_from_int
+from .model_node_configuration_value import from_string as config_from_string
 
 
 class ModelNodeCapability(BaseModel):
@@ -33,7 +37,7 @@
     about each node capability including dependencies and configuration.
     Implements omnibase_spi protocols:
     - Identifiable: UUID-based identification
-    - MetadataProvider: Metadata management capabilities
+    - ProtocolMetadataProvider: Metadata management capabilities
     - Serializable: Data serialization/deserialization
     - Validatable: Validation and verification
     """
@@ -133,8 +137,8 @@
             configuration_required=True,
             performance_impact=EnumPerformanceImpact.MEDIUM,
             example_config={
-                "batch_size": ModelNodeConfigurationValue.from_int(100),
-                "parallel_workers": ModelNodeConfigurationValue.from_int(4),
+                "batch_size": config_from_int(100),
+                "parallel_workers": config_from_int(4),
             },
         )
 
@@ -164,7 +168,7 @@
             configuration_required=True,
             performance_impact=EnumPerformanceImpact.LOW,
             example_config={
-                "telemetry_endpoint": ModelNodeConfigurationValue.from_string(
+                "telemetry_endpoint": config_from_string(
                     "http://telemetry.example.com",
                 ),
             },
@@ -196,8 +200,8 @@
             performance_impact=EnumPerformanceImpact.MEDIUM,
             dependencies=[uuid_from_string("SUPPORTS_CORRELATION_ID", "capability")],
             example_config={
-                "event_bus_type": ModelNodeConfigurationValue.from_string("kafka"),
-                "topic": ModelNodeConfigurationValue.from_string("node-events"),
+                "event_bus_type": config_from_string("kafka"),
+                "topic": config_from_string("node-events"),
             },
         )
 
@@ -226,8 +230,8 @@
             configuration_required=True,
             performance_impact=EnumPerformanceImpact.MEDIUM,
             example_config={
-                "max_retries": ModelNodeConfigurationValue.from_int(3),
-                "backoff_strategy": ModelNodeConfigurationValue.from_string(
+                "max_retries": config_from_int(3),
+                "backoff_strategy": config_from_string(
                     "exponential",
                 ),
             },
@@ -294,7 +298,12 @@
         """Check if this capability is available in a given ONEX version."""
         return self.version_introduced <= version
 
-<<<<<<< HEAD
+    model_config = {
+        "extra": "ignore",
+        "use_enum_values": False,
+        "validate_assignment": True,
+    }
+
     # Protocol method implementations
 
     def get_id(self) -> str:
@@ -315,7 +324,7 @@
         return f"{self.__class__.__name__}_{id(self)}"
 
     def get_metadata(self) -> dict[str, Any]:
-        """Get metadata as dictionary (MetadataProvider protocol)."""
+        """Get metadata as dictionary (ProtocolMetadataProvider protocol)."""
         metadata = {}
         # Include common metadata fields
         for field in ["name", "description", "version", "tags", "metadata"]:
@@ -328,7 +337,7 @@
         return metadata
 
     def set_metadata(self, metadata: dict[str, Any]) -> bool:
-        """Set metadata from dictionary (MetadataProvider protocol)."""
+        """Set metadata from dictionary (ProtocolMetadataProvider protocol)."""
         try:
             for key, value in metadata.items():
                 if hasattr(self, key):
@@ -342,17 +351,10 @@
         return self.model_dump(exclude_none=False, by_alias=True)
 
     def validate_instance(self) -> bool:
-        """Validate instance integrity (Validatable protocol)."""
+        """Validate instance integrity (ProtocolValidatable protocol)."""
         try:
             # Basic validation - ensure required fields exist
             # Override in specific models for custom validation
             return True
         except Exception:
-            return False
-=======
-    model_config = {
-        "extra": "ignore",
-        "use_enum_values": False,
-        "validate_assignment": True,
-    }
->>>>>>> fb191b47
+            return False