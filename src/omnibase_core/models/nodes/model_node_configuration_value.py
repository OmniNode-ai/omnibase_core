"""
Node configuration value model.

Type-safe configuration value container that replaces str | int unions
with structured validation and proper type handling for node configurations.
"""

from __future__ import annotations

from typing import Union, cast

from pydantic import BaseModel, Field

from omnibase_core.core.type_constraints import (
    Identifiable,
    MetadataProvider,
    Serializable,
    Validatable,
)
from omnibase_core.enums.enum_core_error_code import EnumCoreErrorCode
from omnibase_core.exceptions.onex_error import OnexError
from omnibase_core.models.common.model_error_context import ModelErrorContext
from omnibase_core.models.common.model_numeric_value import ModelNumericValue
from omnibase_core.models.common.model_schema_value import ModelSchemaValue


class ModelNodeConfigurationValue(BaseModel):
    """
    Type-safe configuration value container for node capabilities.

    Replaces str | int unions with structured value storage
    that maintains type information for configuration validation.
    Implements omnibase_spi protocols:
    - Identifiable: UUID-based identification
    - MetadataProvider: Metadata management capabilities
    - Serializable: Data serialization/deserialization
    - Validatable: Validation and verification
    """

    # Value storage (one will be set)
    string_value: str | None = Field(None, description="String configuration value")
    numeric_value: ModelNumericValue | None = Field(
        None,
        description="Numeric configuration value",
    )

    # Type indicator
    value_type: str = Field(
        ...,
        description="Type of the configuration value: string or numeric",
    )

    @classmethod
    def from_string(cls, value: str) -> ModelNodeConfigurationValue:
        """Create configuration value from string."""
        return cls(
            string_value=value,
            numeric_value=None,
            value_type="string",
        )

    @classmethod
    def from_int(cls, value: int) -> ModelNodeConfigurationValue:
        """Create configuration value from integer."""
        return cls(
            string_value=None,
            numeric_value=ModelNumericValue.from_int(value),
            value_type="numeric",
        )

    @classmethod
    def from_numeric(cls, value: ModelNumericValue) -> ModelNodeConfigurationValue:
        """Create configuration value from numeric value."""
        # Value is already ModelNumericValue type
        return cls(
            string_value=None,
            numeric_value=value,
            value_type="numeric",
        )

    @classmethod
    def from_value(cls, value: object) -> ModelNodeConfigurationValue:
        """Create configuration value from any supported type.

        Args:
            value: Input value (str, int, float, bool, or other types)

        Returns:
            ModelNodeConfigurationValue with appropriate type discrimination
        """
        if isinstance(value, str):
            return cls.from_string(value)
        if isinstance(value, int):
            return cls.from_int(value)
        if isinstance(value, float):
            return cls.from_numeric(ModelNumericValue.from_float(value))
        # Fallback to string representation for bool and other types
        return cls.from_string(str(value))

    def to_python_value(self) -> Union[str, int, float]:
        """Get the underlying Python value as the original type.

        Returns:
            str for string values, int/float for numeric values
        """
        if self.value_type == "string" and self.string_value is not None:
            return self.string_value
        if self.value_type == "numeric" and self.numeric_value is not None:
            return self.numeric_value.to_python_value()
        raise OnexError(
            code=EnumCoreErrorCode.VALIDATION_ERROR,
            message=f"Invalid configuration value state: {self.value_type}",
            details=ModelErrorContext.with_context(
                {
                    "value_type": ModelSchemaValue.from_value(str(self.value_type)),
                    "string_value": ModelSchemaValue.from_value(str(self.string_value)),
                    "numeric_value": ModelSchemaValue.from_value(
                        str(self.numeric_value)
                    ),
                }
            ),
        )

    def as_numeric(self) -> Union[int, float]:
        """Get value as numeric type.

        Returns:
            int or float depending on the stored numeric value
        """
        if self.value_type == "numeric" and self.numeric_value is not None:
            return self.numeric_value.to_python_value()
        raise OnexError(
            code=EnumCoreErrorCode.VALIDATION_ERROR,
            message="Configuration value is not numeric",
            details=ModelErrorContext.with_context(
                {
                    "value_type": ModelSchemaValue.from_value(str(self.value_type)),
                    "method": ModelSchemaValue.from_value("as_numeric"),
                }
            ),
        )

    def as_string(self) -> str:
        """Get configuration value as string."""
        if self.string_value is not None:
            return self.string_value
        if self.numeric_value is not None:
            return str(self.numeric_value.to_python_value())
        raise OnexError(
            code=EnumCoreErrorCode.VALIDATION_ERROR,
            message="No value set in configuration",
            details=ModelErrorContext.with_context(
                {
                    "method": ModelSchemaValue.from_value("as_string"),
                    "string_value": ModelSchemaValue.from_value(str(self.string_value)),
                    "numeric_value": ModelSchemaValue.from_value(
                        str(self.numeric_value)
                    ),
                }
            ),
        )

    def as_int(self) -> int:
        """Get configuration value as integer (if numeric)."""
        if self.numeric_value is not None:
            return self.numeric_value.as_int()
        if self.string_value is not None:
            try:
                return int(self.string_value)
            except ValueError as e:
                raise OnexError(
                    code=EnumCoreErrorCode.CONVERSION_ERROR,
                    message=f"Cannot convert string '{self.string_value}' to int",
                    details=ModelErrorContext.with_context(
                        {
                            "string_value": ModelSchemaValue.from_value(
                                str(self.string_value)
                            ),
                            "target_type": ModelSchemaValue.from_value("int"),
                            "original_error": ModelSchemaValue.from_value(str(e)),
                        }
                    ),
                ) from e
        else:
            raise OnexError(
                code=EnumCoreErrorCode.VALIDATION_ERROR,
                message="No value set in configuration",
                details=ModelErrorContext.with_context(
                    {
                        "method": ModelSchemaValue.from_value("as_int"),
                        "string_value": ModelSchemaValue.from_value(
                            str(self.string_value)
                        ),
                        "numeric_value": ModelSchemaValue.from_value(
                            str(self.numeric_value)
                        ),
                    }
                ),
            )

    def __eq__(self, other: object) -> bool:
        """Equality comparison."""
        if isinstance(other, ModelNodeConfigurationValue):
            return (
                self.string_value == other.string_value
                and self.numeric_value == other.numeric_value
            )
        # Allow comparison with raw values
        try:
            return self.to_python_value() == other
        except (ValueError, TypeError):
            return False

<<<<<<< HEAD
    # Export the model

    # Protocol method implementations

    def get_id(self) -> str:
        """Get unique identifier (Identifiable protocol)."""
        # Try common ID field patterns
        for field in [
            "id",
            "uuid",
            "identifier",
            "node_id",
            "execution_id",
            "metadata_id",
        ]:
            if hasattr(self, field):
                value = getattr(self, field)
                if value is not None:
                    return str(value)
        return f"{self.__class__.__name__}_{id(self)}"

    def get_metadata(self) -> dict[str, Any]:
        """Get metadata as dictionary (MetadataProvider protocol)."""
        metadata = {}
        # Include common metadata fields
        for field in ["name", "description", "version", "tags", "metadata"]:
            if hasattr(self, field):
                value = getattr(self, field)
                if value is not None:
                    metadata[field] = (
                        str(value) if not isinstance(value, (dict, list)) else value
                    )
        return metadata

    def set_metadata(self, metadata: dict[str, Any]) -> bool:
        """Set metadata from dictionary (MetadataProvider protocol)."""
        try:
            for key, value in metadata.items():
                if hasattr(self, key):
                    setattr(self, key, value)
            return True
        except Exception:
            return False

    def serialize(self) -> dict[str, Any]:
        """Serialize to dictionary (Serializable protocol)."""
        return self.model_dump(exclude_none=False, by_alias=True)

    def validate_instance(self) -> bool:
        """Validate instance integrity (Validatable protocol)."""
        try:
            # Basic validation - ensure required fields exist
            # Override in specific models for custom validation
            return True
        except Exception:
            return False
=======
    model_config = {
        "extra": "ignore",
        "use_enum_values": False,
        "validate_assignment": True,
    }
>>>>>>> fb191b47


__all__ = ["ModelNodeConfigurationValue"]<|MERGE_RESOLUTION|>--- conflicted
+++ resolved
@@ -1,280 +1,146 @@
 """
 Node configuration value model.
 
-Type-safe configuration value container that replaces str | int unions
-with structured validation and proper type handling for node configurations.
+Type-safe configuration value container using Pydantic discriminated unions
+for proper type safety and validation of node configurations.
 """
 
 from __future__ import annotations
 
-from typing import Union, cast
+from typing import Any, Literal, Union
 
-from pydantic import BaseModel, Field
+from pydantic import BaseModel, Discriminator, Field, Tag
 
 from omnibase_core.core.type_constraints import (
     Identifiable,
-    MetadataProvider,
+    ProtocolMetadataProvider,
+    ProtocolValidatable,
     Serializable,
-    Validatable,
 )
-from omnibase_core.enums.enum_core_error_code import EnumCoreErrorCode
-from omnibase_core.exceptions.onex_error import OnexError
-from omnibase_core.models.common.model_error_context import ModelErrorContext
 from omnibase_core.models.common.model_numeric_value import ModelNumericValue
-from omnibase_core.models.common.model_schema_value import ModelSchemaValue
 
 
-class ModelNodeConfigurationValue(BaseModel):
-    """
-    Type-safe configuration value container for node capabilities.
+class ModelNodeConfigurationStringValue(BaseModel):
+    """String configuration value with discriminated union support."""
 
-    Replaces str | int unions with structured value storage
-    that maintains type information for configuration validation.
-    Implements omnibase_spi protocols:
-    - Identifiable: UUID-based identification
-    - MetadataProvider: Metadata management capabilities
-    - Serializable: Data serialization/deserialization
-    - Validatable: Validation and verification
-    """
+    value_type: Literal["string"] = Field(
+        default="string", description="Type discriminator for string values"
+    )
+    value: str = Field(..., description="String configuration value")
 
-    # Value storage (one will be set)
-    string_value: str | None = Field(None, description="String configuration value")
-    numeric_value: ModelNumericValue | None = Field(
-        None,
-        description="Numeric configuration value",
-    )
-
-    # Type indicator
-    value_type: str = Field(
-        ...,
-        description="Type of the configuration value: string or numeric",
-    )
-
-    @classmethod
-    def from_string(cls, value: str) -> ModelNodeConfigurationValue:
-        """Create configuration value from string."""
-        return cls(
-            string_value=value,
-            numeric_value=None,
-            value_type="string",
-        )
-
-    @classmethod
-    def from_int(cls, value: int) -> ModelNodeConfigurationValue:
-        """Create configuration value from integer."""
-        return cls(
-            string_value=None,
-            numeric_value=ModelNumericValue.from_int(value),
-            value_type="numeric",
-        )
-
-    @classmethod
-    def from_numeric(cls, value: ModelNumericValue) -> ModelNodeConfigurationValue:
-        """Create configuration value from numeric value."""
-        # Value is already ModelNumericValue type
-        return cls(
-            string_value=None,
-            numeric_value=value,
-            value_type="numeric",
-        )
-
-    @classmethod
-    def from_value(cls, value: object) -> ModelNodeConfigurationValue:
-        """Create configuration value from any supported type.
-
-        Args:
-            value: Input value (str, int, float, bool, or other types)
-
-        Returns:
-            ModelNodeConfigurationValue with appropriate type discrimination
-        """
-        if isinstance(value, str):
-            return cls.from_string(value)
-        if isinstance(value, int):
-            return cls.from_int(value)
-        if isinstance(value, float):
-            return cls.from_numeric(ModelNumericValue.from_float(value))
-        # Fallback to string representation for bool and other types
-        return cls.from_string(str(value))
-
-    def to_python_value(self) -> Union[str, int, float]:
-        """Get the underlying Python value as the original type.
-
-        Returns:
-            str for string values, int/float for numeric values
-        """
-        if self.value_type == "string" and self.string_value is not None:
-            return self.string_value
-        if self.value_type == "numeric" and self.numeric_value is not None:
-            return self.numeric_value.to_python_value()
-        raise OnexError(
-            code=EnumCoreErrorCode.VALIDATION_ERROR,
-            message=f"Invalid configuration value state: {self.value_type}",
-            details=ModelErrorContext.with_context(
-                {
-                    "value_type": ModelSchemaValue.from_value(str(self.value_type)),
-                    "string_value": ModelSchemaValue.from_value(str(self.string_value)),
-                    "numeric_value": ModelSchemaValue.from_value(
-                        str(self.numeric_value)
-                    ),
-                }
-            ),
-        )
-
-    def as_numeric(self) -> Union[int, float]:
-        """Get value as numeric type.
-
-        Returns:
-            int or float depending on the stored numeric value
-        """
-        if self.value_type == "numeric" and self.numeric_value is not None:
-            return self.numeric_value.to_python_value()
-        raise OnexError(
-            code=EnumCoreErrorCode.VALIDATION_ERROR,
-            message="Configuration value is not numeric",
-            details=ModelErrorContext.with_context(
-                {
-                    "value_type": ModelSchemaValue.from_value(str(self.value_type)),
-                    "method": ModelSchemaValue.from_value("as_numeric"),
-                }
-            ),
-        )
+    def to_python_value(self) -> str:
+        """Get the underlying Python value."""
+        return self.value
 
     def as_string(self) -> str:
         """Get configuration value as string."""
-        if self.string_value is not None:
-            return self.string_value
-        if self.numeric_value is not None:
-            return str(self.numeric_value.to_python_value())
-        raise OnexError(
-            code=EnumCoreErrorCode.VALIDATION_ERROR,
-            message="No value set in configuration",
-            details=ModelErrorContext.with_context(
-                {
-                    "method": ModelSchemaValue.from_value("as_string"),
-                    "string_value": ModelSchemaValue.from_value(str(self.string_value)),
-                    "numeric_value": ModelSchemaValue.from_value(
-                        str(self.numeric_value)
-                    ),
-                }
-            ),
-        )
+        return self.value
 
     def as_int(self) -> int:
-        """Get configuration value as integer (if numeric)."""
-        if self.numeric_value is not None:
-            return self.numeric_value.as_int()
-        if self.string_value is not None:
-            try:
-                return int(self.string_value)
-            except ValueError as e:
-                raise OnexError(
-                    code=EnumCoreErrorCode.CONVERSION_ERROR,
-                    message=f"Cannot convert string '{self.string_value}' to int",
-                    details=ModelErrorContext.with_context(
-                        {
-                            "string_value": ModelSchemaValue.from_value(
-                                str(self.string_value)
-                            ),
-                            "target_type": ModelSchemaValue.from_value("int"),
-                            "original_error": ModelSchemaValue.from_value(str(e)),
-                        }
-                    ),
-                ) from e
-        else:
-            raise OnexError(
-                code=EnumCoreErrorCode.VALIDATION_ERROR,
-                message="No value set in configuration",
-                details=ModelErrorContext.with_context(
-                    {
-                        "method": ModelSchemaValue.from_value("as_int"),
-                        "string_value": ModelSchemaValue.from_value(
-                            str(self.string_value)
-                        ),
-                        "numeric_value": ModelSchemaValue.from_value(
-                            str(self.numeric_value)
-                        ),
-                    }
-                ),
-            )
-
-    def __eq__(self, other: object) -> bool:
-        """Equality comparison."""
-        if isinstance(other, ModelNodeConfigurationValue):
-            return (
-                self.string_value == other.string_value
-                and self.numeric_value == other.numeric_value
-            )
-        # Allow comparison with raw values
+        """Get configuration value as integer (convert from string)."""
         try:
-            return self.to_python_value() == other
-        except (ValueError, TypeError):
-            return False
-
-<<<<<<< HEAD
-    # Export the model
-
-    # Protocol method implementations
-
-    def get_id(self) -> str:
-        """Get unique identifier (Identifiable protocol)."""
-        # Try common ID field patterns
-        for field in [
-            "id",
-            "uuid",
-            "identifier",
-            "node_id",
-            "execution_id",
-            "metadata_id",
-        ]:
-            if hasattr(self, field):
-                value = getattr(self, field)
-                if value is not None:
-                    return str(value)
-        return f"{self.__class__.__name__}_{id(self)}"
-
-    def get_metadata(self) -> dict[str, Any]:
-        """Get metadata as dictionary (MetadataProvider protocol)."""
-        metadata = {}
-        # Include common metadata fields
-        for field in ["name", "description", "version", "tags", "metadata"]:
-            if hasattr(self, field):
-                value = getattr(self, field)
-                if value is not None:
-                    metadata[field] = (
-                        str(value) if not isinstance(value, (dict, list)) else value
-                    )
-        return metadata
-
-    def set_metadata(self, metadata: dict[str, Any]) -> bool:
-        """Set metadata from dictionary (MetadataProvider protocol)."""
-        try:
-            for key, value in metadata.items():
-                if hasattr(self, key):
-                    setattr(self, key, value)
-            return True
-        except Exception:
-            return False
-
-    def serialize(self) -> dict[str, Any]:
-        """Serialize to dictionary (Serializable protocol)."""
-        return self.model_dump(exclude_none=False, by_alias=True)
-
-    def validate_instance(self) -> bool:
-        """Validate instance integrity (Validatable protocol)."""
-        try:
-            # Basic validation - ensure required fields exist
-            # Override in specific models for custom validation
-            return True
-        except Exception:
-            return False
-=======
-    model_config = {
-        "extra": "ignore",
-        "use_enum_values": False,
-        "validate_assignment": True,
-    }
->>>>>>> fb191b47
+            return int(self.value)
+        except ValueError as e:
+            raise ValueError(f"Cannot convert string '{self.value}' to int") from e
 
 
-__all__ = ["ModelNodeConfigurationValue"]+class ModelNodeConfigurationNumericValue(BaseModel):
+    """Numeric configuration value with discriminated union support."""
+
+    value_type: Literal["numeric"] = Field(
+        default="numeric", description="Type discriminator for numeric values"
+    )
+    value: ModelNumericValue = Field(..., description="Numeric configuration value")
+
+    def to_python_value(self) -> int | float:
+        """Get the underlying Python value."""
+        return self.value.to_python_value()
+
+    def as_string(self) -> str:
+        """Get configuration value as string."""
+        return str(self.value.to_python_value())
+
+    def as_int(self) -> int:
+        """Get configuration value as integer."""
+        return self.value.as_int()
+
+    def as_numeric(self) -> int | float:
+        """Get value as numeric type."""
+        return self.value.to_python_value()
+
+
+def get_discriminator_value(v: Any) -> str:
+    """Extract discriminator value for configuration values."""
+    if isinstance(v, dict):
+        value_type = v.get("value_type", "string")
+        return str(value_type)  # Ensure string type
+    return str(getattr(v, "value_type", "string"))  # Ensure string type
+
+
+# Discriminated union type for configuration values
+ModelNodeConfigurationValue = Union[
+    ModelNodeConfigurationStringValue,
+    ModelNodeConfigurationNumericValue,
+]
+
+
+# Type alias with discriminator annotation for proper Pydantic support
+ModelNodeConfigurationValueUnion = Discriminator(
+    get_discriminator_value,
+    custom_error_type="value_discriminator",
+    custom_error_message="Invalid configuration value type",
+    custom_error_context={"discriminator": "value_type"},
+)
+
+
+# Factory functions for creating discriminated union instances
+def from_string(value: str) -> ModelNodeConfigurationStringValue:
+    """Create configuration value from string."""
+    return ModelNodeConfigurationStringValue(value=value)
+
+
+def from_int(value: int) -> ModelNodeConfigurationNumericValue:
+    """Create configuration value from integer."""
+    return ModelNodeConfigurationNumericValue(value=ModelNumericValue.from_int(value))
+
+
+def from_float(value: float) -> ModelNodeConfigurationNumericValue:
+    """Create configuration value from float."""
+    return ModelNodeConfigurationNumericValue(value=ModelNumericValue.from_float(value))
+
+
+def from_numeric(value: ModelNumericValue) -> ModelNodeConfigurationNumericValue:
+    """Create configuration value from numeric value."""
+    return ModelNodeConfigurationNumericValue(value=value)
+
+
+def from_value(value: object) -> ModelNodeConfigurationValue:
+    """Create configuration value from any supported type.
+
+    Args:
+        value: Input value (str, int, float, bool, or other types)
+
+    Returns:
+        ModelNodeConfigurationValue with appropriate type discrimination
+    """
+    if isinstance(value, str):
+        return from_string(value)
+    if isinstance(value, int):
+        return from_int(value)
+    if isinstance(value, float):
+        return from_float(value)
+    # Fallback to string representation for bool and other types
+    return from_string(str(value))
+
+
+__all__ = [
+    "ModelNodeConfigurationValue",
+    "ModelNodeConfigurationStringValue",
+    "ModelNodeConfigurationNumericValue",
+    "ModelNodeConfigurationValueUnion",
+    "from_string",
+    "from_int",
+    "from_float",
+    "from_numeric",
+    "from_value",
+]