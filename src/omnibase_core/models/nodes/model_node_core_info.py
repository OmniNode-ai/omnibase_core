"""
Node Core Information Model.

Core identification and metadata for nodes.
Part of the ModelNodeInformation restructuring.
"""

from __future__ import annotations

import uuid
from datetime import datetime
from typing import Any, TypedDict
from uuid import UUID

from pydantic import BaseModel, Field

from omnibase_core.core.type_constraints import (
    Identifiable,
    MetadataProvider,
    Serializable,
    Validatable,
)
from omnibase_core.enums.enum_metadata_node_status import EnumMetadataNodeStatus
from omnibase_core.enums.enum_metadata_node_type import EnumMetadataNodeType
from omnibase_core.enums.enum_registry_status import EnumRegistryStatus
from omnibase_core.models.metadata.model_semver import ModelSemVer


<<<<<<< HEAD
class TypedDictCoreSummary(TypedDict):
    """Type-safe dictionary for node core summary.
    Implements omnibase_spi protocols:
    - Identifiable: UUID-based identification
    - MetadataProvider: Metadata management capabilities
    - Serializable: Data serialization/deserialization
    - Validatable: Validation and verification
    """
=======
class ModelCoreSummary(TypedDict):
    """Type-safe dictionary for node core summary."""
>>>>>>> fb191b47

    node_id: UUID
    node_name: str
    node_type: str  # EnumMetadataNodeType.value
    node_version: ModelSemVer
    status: str  # EnumMetadataNodeStatus.value
    health: str  # EnumRegistryStatus.value
    is_active: bool
    is_healthy: bool
    has_description: bool
    has_author: bool


class ModelNodeCoreInfo(BaseModel):
    """
    Core node identification and metadata.

    Contains core node information:
    - Identity (ID, name, type, version)
    - Core metadata (description, author)
    - Status information
    - Timestamps
    """

    # Node identification (4 fields)
    node_id: UUID = Field(
        default_factory=uuid.uuid4,
        description="Node identifier",
    )
    node_display_name: str | None = Field(None, description="Human-readable node name")
    node_type: EnumMetadataNodeType = Field(..., description="Node type")
    node_version: ModelSemVer = Field(..., description="Node version")

    # Basic metadata (3 fields)
    description: str | None = Field(None, description="Node description")
    author_id: UUID | None = Field(None, description="UUID for node author")
    author_display_name: str | None = Field(
        None,
        description="Human-readable node author",
    )

    # Status information (2 fields)
    status: EnumMetadataNodeStatus = Field(
        default=EnumMetadataNodeStatus.ACTIVE,
        description="Node status",
    )
    health: EnumRegistryStatus = Field(
        default=EnumRegistryStatus.HEALTHY,
        description="Node health",
    )

    # Timestamps (2 fields)
    created_at: datetime | None = Field(None, description="Creation timestamp")
    updated_at: datetime | None = Field(None, description="Last update timestamp")

    def is_active(self) -> bool:
        """Check if node is active."""
        return self.status == EnumMetadataNodeStatus.ACTIVE

    def is_healthy(self) -> bool:
        """Check if node is healthy."""
        return self.health == EnumRegistryStatus.HEALTHY

    def has_description(self) -> bool:
        """Check if node has a description."""
        return bool(self.description)

    def has_author(self) -> bool:
        """Check if node has any author identifier or display name."""
        return bool(self.author_id or self.author_display_name)

    def get_core_summary(self) -> ModelCoreSummary:
        """Get core node information summary."""
        return {
            "node_id": self.node_id,
            "node_name": self.node_name,
            "node_type": self.node_type.value,
            "node_version": self.node_version,
            "status": self.status.value,
            "health": self.health.value,
            "is_active": self.is_active(),
            "is_healthy": self.is_healthy(),
            "has_description": self.has_description(),
            "has_author": self.has_author(),
        }

    @classmethod
    def create_streamlined(
        cls,
        node_name: str,
        node_type: EnumMetadataNodeType,
        node_version: ModelSemVer,
        description: str | None = None,
    ) -> ModelNodeCoreInfo:
        """Create streamlined node core info."""
        return cls(
            node_display_name=node_name,
            node_type=node_type,
            node_version=node_version,
            description=description,
            author_id=None,
            author_display_name=None,
            created_at=None,
            updated_at=None,
        )

    @property
    def node_name(self) -> str:
        """Get node name."""
        return self.node_display_name or f"node_{str(self.node_id)[:8]}"

    @property
    def author(self) -> str | None:
        """Get author name."""
        return self.author_display_name

<<<<<<< HEAD
    # Protocol method implementations

    def get_id(self) -> str:
        """Get unique identifier (Identifiable protocol)."""
        # Try common ID field patterns
        for field in [
            "id",
            "uuid",
            "identifier",
            "node_id",
            "execution_id",
            "metadata_id",
        ]:
            if hasattr(self, field):
                value = getattr(self, field)
                if value is not None:
                    return str(value)
        return f"{self.__class__.__name__}_{id(self)}"

    def get_metadata(self) -> dict[str, Any]:
        """Get metadata as dictionary (MetadataProvider protocol)."""
        metadata = {}
        # Include common metadata fields
        for field in ["name", "description", "version", "tags", "metadata"]:
            if hasattr(self, field):
                value = getattr(self, field)
                if value is not None:
                    metadata[field] = (
                        str(value) if not isinstance(value, (dict, list)) else value
                    )
        return metadata

    def set_metadata(self, metadata: dict[str, Any]) -> bool:
        """Set metadata from dictionary (MetadataProvider protocol)."""
        try:
            for key, value in metadata.items():
                if hasattr(self, key):
                    setattr(self, key, value)
            return True
        except Exception:
            return False

    def serialize(self) -> dict[str, Any]:
        """Serialize to dictionary (Serializable protocol)."""
        return self.model_dump(exclude_none=False, by_alias=True)

    def validate_instance(self) -> bool:
        """Validate instance integrity (Validatable protocol)."""
        try:
            # Basic validation - ensure required fields exist
            # Override in specific models for custom validation
            return True
        except Exception:
            return False
=======
    model_config = {
        "extra": "ignore",
        "use_enum_values": False,
        "validate_assignment": True,
    }
>>>>>>> fb191b47


# Export for use
__all__ = ["ModelNodeCoreInfo", "ModelCoreSummary"]<|MERGE_RESOLUTION|>--- conflicted
+++ resolved
@@ -16,9 +16,9 @@
 
 from omnibase_core.core.type_constraints import (
     Identifiable,
-    MetadataProvider,
+    ProtocolMetadataProvider,
+    ProtocolValidatable,
     Serializable,
-    Validatable,
 )
 from omnibase_core.enums.enum_metadata_node_status import EnumMetadataNodeStatus
 from omnibase_core.enums.enum_metadata_node_type import EnumMetadataNodeType
@@ -26,19 +26,8 @@
 from omnibase_core.models.metadata.model_semver import ModelSemVer
 
 
-<<<<<<< HEAD
-class TypedDictCoreSummary(TypedDict):
-    """Type-safe dictionary for node core summary.
-    Implements omnibase_spi protocols:
-    - Identifiable: UUID-based identification
-    - MetadataProvider: Metadata management capabilities
-    - Serializable: Data serialization/deserialization
-    - Validatable: Validation and verification
-    """
-=======
 class ModelCoreSummary(TypedDict):
     """Type-safe dictionary for node core summary."""
->>>>>>> fb191b47
 
     node_id: UUID
     node_name: str
@@ -155,7 +144,12 @@
         """Get author name."""
         return self.author_display_name
 
-<<<<<<< HEAD
+    model_config = {
+        "extra": "ignore",
+        "use_enum_values": False,
+        "validate_assignment": True,
+    }
+
     # Protocol method implementations
 
     def get_id(self) -> str:
@@ -176,7 +170,7 @@
         return f"{self.__class__.__name__}_{id(self)}"
 
     def get_metadata(self) -> dict[str, Any]:
-        """Get metadata as dictionary (MetadataProvider protocol)."""
+        """Get metadata as dictionary (ProtocolMetadataProvider protocol)."""
         metadata = {}
         # Include common metadata fields
         for field in ["name", "description", "version", "tags", "metadata"]:
@@ -189,7 +183,7 @@
         return metadata
 
     def set_metadata(self, metadata: dict[str, Any]) -> bool:
-        """Set metadata from dictionary (MetadataProvider protocol)."""
+        """Set metadata from dictionary (ProtocolMetadataProvider protocol)."""
         try:
             for key, value in metadata.items():
                 if hasattr(self, key):
@@ -203,20 +197,13 @@
         return self.model_dump(exclude_none=False, by_alias=True)
 
     def validate_instance(self) -> bool:
-        """Validate instance integrity (Validatable protocol)."""
+        """Validate instance integrity (ProtocolValidatable protocol)."""
         try:
             # Basic validation - ensure required fields exist
             # Override in specific models for custom validation
             return True
         except Exception:
             return False
-=======
-    model_config = {
-        "extra": "ignore",
-        "use_enum_values": False,
-        "validate_assignment": True,
-    }
->>>>>>> fb191b47
 
 
 # Export for use
