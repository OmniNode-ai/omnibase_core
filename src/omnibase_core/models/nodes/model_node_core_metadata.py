--- conflicted
+++ resolved
@@ -3,20 +3,22 @@
 
 Essential node identification and basic information.
 Part of the ModelNodeMetadataInfo restructuring.
+
+Demonstrates ONEX discriminated union patterns for type-safe modeling.
 """
 
 from __future__ import annotations
 
-from typing import Any
+from typing import Any, Literal, Union
 from uuid import UUID, uuid4
 
-from pydantic import BaseModel, Field
+from pydantic import BaseModel, Discriminator, Field
 
 from omnibase_core.core.type_constraints import (
     Identifiable,
-    MetadataProvider,
+    ProtocolMetadataProvider,
+    ProtocolValidatable,
     Serializable,
-    Validatable,
 )
 from omnibase_core.enums.enum_metadata_node_status import EnumMetadataNodeStatus
 from omnibase_core.enums.enum_metadata_node_type import EnumMetadataNodeType
@@ -35,7 +37,7 @@
     - Version information
     Implements omnibase_spi protocols:
     - Identifiable: UUID-based identification
-    - MetadataProvider: Metadata management capabilities
+    - ProtocolMetadataProvider: Metadata management capabilities
     - Serializable: Data serialization/deserialization
     - Validatable: Validation and verification
     """
@@ -100,7 +102,12 @@
             node_type=node_type,
         )
 
-<<<<<<< HEAD
+    model_config = {
+        "extra": "ignore",
+        "use_enum_values": False,
+        "validate_assignment": True,
+    }
+
     # Protocol method implementations
 
     def get_id(self) -> str:
@@ -121,7 +128,7 @@
         return f"{self.__class__.__name__}_{id(self)}"
 
     def get_metadata(self) -> dict[str, Any]:
-        """Get metadata as dictionary (MetadataProvider protocol)."""
+        """Get metadata as dictionary (ProtocolMetadataProvider protocol)."""
         metadata = {}
         # Include common metadata fields
         for field in ["name", "description", "version", "tags", "metadata"]:
@@ -134,7 +141,7 @@
         return metadata
 
     def set_metadata(self, metadata: dict[str, Any]) -> bool:
-        """Set metadata from dictionary (MetadataProvider protocol)."""
+        """Set metadata from dictionary (ProtocolMetadataProvider protocol)."""
         try:
             for key, value in metadata.items():
                 if hasattr(self, key):
@@ -148,21 +155,83 @@
         return self.model_dump(exclude_none=False, by_alias=True)
 
     def validate_instance(self) -> bool:
-        """Validate instance integrity (Validatable protocol)."""
+        """Validate instance integrity (ProtocolValidatable protocol)."""
         try:
             # Basic validation - ensure required fields exist
             # Override in specific models for custom validation
             return True
         except Exception:
             return False
-=======
-    model_config = {
-        "extra": "ignore",
-        "use_enum_values": False,
-        "validate_assignment": True,
-    }
->>>>>>> fb191b47
-
+
+
+# ONEX Discriminated Union Pattern Example
+# This demonstrates the ONEX standard for discriminated unions
+
+
+class ModelNodeStatusActive(BaseModel):
+    """Active node status with uptime tracking."""
+
+    status_type: Literal["active"] = Field(
+        default="active", description="Status discriminator"
+    )
+    uptime_seconds: int = Field(ge=0, description="Node uptime in seconds")
+    last_heartbeat: str = Field(description="ISO timestamp of last heartbeat")
+
+
+class ModelNodeStatusMaintenance(BaseModel):
+    """Maintenance node status with estimated completion."""
+
+    status_type: Literal["maintenance"] = Field(
+        default="maintenance", description="Status discriminator"
+    )
+    estimated_completion: str = Field(
+        description="ISO timestamp of estimated completion"
+    )
+    maintenance_reason: str = Field(description="Reason for maintenance")
+
+
+class ModelNodeStatusError(BaseModel):
+    """Error node status with error details."""
+
+    status_type: Literal["error"] = Field(
+        default="error", description="Status discriminator"
+    )
+    error_code: str = Field(description="Error classification code")
+    error_message: str = Field(description="Human-readable error description")
+    recovery_suggestion: str | None = Field(
+        None, description="Suggested recovery action"
+    )
+
+
+def get_node_status_discriminator(v: Any) -> str:
+    """Extract discriminator value for node status union."""
+    if isinstance(v, dict):
+        status_type = v.get("status_type", "active")
+        return str(status_type)  # Ensure string type
+    return str(getattr(v, "status_type", "active"))  # Ensure string type
+
+
+# ONEX Discriminated Union Type
+NodeStatusUnion = Union[
+    ModelNodeStatusActive,
+    ModelNodeStatusMaintenance,
+    ModelNodeStatusError,
+]
+
+# Type alias with discriminator for Pydantic validation
+NodeStatusDiscriminator = Discriminator(
+    get_node_status_discriminator,
+    custom_error_type="node_status_discriminator",
+    custom_error_message="Invalid node status type",
+    custom_error_context={"discriminator": "status_type"},
+)
 
 # Export for use
-__all__ = ["ModelNodeCoreMetadata"]+__all__ = [
+    "ModelNodeCoreMetadata",
+    "NodeStatusUnion",
+    "ModelNodeStatusActive",
+    "ModelNodeStatusMaintenance",
+    "ModelNodeStatusError",
+    "NodeStatusDiscriminator",
+]