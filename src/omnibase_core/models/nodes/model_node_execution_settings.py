--- conflicted
+++ resolved
@@ -11,18 +11,7 @@
 
 from pydantic import BaseModel, Field
 
-<<<<<<< HEAD
-from omnibase_core.core.type_constraints import (
-    Identifiable,
-    MetadataProvider,
-    Serializable,
-    Validatable,
-)
-
-from .model_types_node_execution_summary import NodeExecutionSummaryType
-=======
 from .model_types_node_execution_summary import ModelNodeExecutionSummaryType
->>>>>>> fb191b47
 
 
 class ModelNodeExecutionSettings(BaseModel):
@@ -35,7 +24,7 @@
     - Execution mode flags
     Implements omnibase_spi protocols:
     - Identifiable: UUID-based identification
-    - MetadataProvider: Metadata management capabilities
+    - ProtocolMetadataProvider: Metadata management capabilities
     - Serializable: Data serialization/deserialization
     - Validatable: Validation and verification
     """
@@ -86,7 +75,12 @@
             timeout_seconds=300,
         )
 
-<<<<<<< HEAD
+    model_config = {
+        "extra": "ignore",
+        "use_enum_values": False,
+        "validate_assignment": True,
+    }
+
     # Protocol method implementations
 
     def get_id(self) -> str:
@@ -107,7 +101,7 @@
         return f"{self.__class__.__name__}_{id(self)}"
 
     def get_metadata(self) -> dict[str, Any]:
-        """Get metadata as dictionary (MetadataProvider protocol)."""
+        """Get metadata as dictionary (ProtocolMetadataProvider protocol)."""
         metadata = {}
         # Include common metadata fields
         for field in ["name", "description", "version", "tags", "metadata"]:
@@ -120,7 +114,7 @@
         return metadata
 
     def set_metadata(self, metadata: dict[str, Any]) -> bool:
-        """Set metadata from dictionary (MetadataProvider protocol)."""
+        """Set metadata from dictionary (ProtocolMetadataProvider protocol)."""
         try:
             for key, value in metadata.items():
                 if hasattr(self, key):
@@ -134,20 +128,13 @@
         return self.model_dump(exclude_none=False, by_alias=True)
 
     def validate_instance(self) -> bool:
-        """Validate instance integrity (Validatable protocol)."""
+        """Validate instance integrity (ProtocolValidatable protocol)."""
         try:
             # Basic validation - ensure required fields exist
             # Override in specific models for custom validation
             return True
         except Exception:
             return False
-=======
-    model_config = {
-        "extra": "ignore",
-        "use_enum_values": False,
-        "validate_assignment": True,
-    }
->>>>>>> fb191b47
 
 
 # Export for use
