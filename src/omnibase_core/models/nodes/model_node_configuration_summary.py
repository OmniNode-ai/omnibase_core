--- conflicted
+++ resolved
@@ -13,9 +13,9 @@
 
 from omnibase_core.core.type_constraints import (
     Identifiable,
-    MetadataProvider,
+    ProtocolMetadataProvider,
+    ProtocolValidatable,
     Serializable,
-    Validatable,
 )
 from omnibase_core.models.common.model_numeric_value import ModelNumericValue
 from omnibase_core.models.metadata.model_metadata_value import ModelMetadataValue
@@ -25,7 +25,7 @@
     """Node configuration summary with strongly-typed values.
     Implements omnibase_spi protocols:
     - Identifiable: UUID-based identification
-    - MetadataProvider: Metadata management capabilities
+    - ProtocolMetadataProvider: Metadata management capabilities
     - Serializable: Data serialization/deserialization
     - Validatable: Validation and verification
     """
@@ -60,7 +60,12 @@
         description="Whether configuration has custom settings",
     )
 
-<<<<<<< HEAD
+    model_config = {
+        "extra": "ignore",
+        "use_enum_values": False,
+        "validate_assignment": True,
+    }
+
     # Export the model
 
     # Protocol method implementations
@@ -83,7 +88,7 @@
         return f"{self.__class__.__name__}_{id(self)}"
 
     def get_metadata(self) -> dict[str, Any]:
-        """Get metadata as dictionary (MetadataProvider protocol)."""
+        """Get metadata as dictionary (ProtocolMetadataProvider protocol)."""
         metadata = {}
         # Include common metadata fields
         for field in ["name", "description", "version", "tags", "metadata"]:
@@ -96,7 +101,7 @@
         return metadata
 
     def set_metadata(self, metadata: dict[str, Any]) -> bool:
-        """Set metadata from dictionary (MetadataProvider protocol)."""
+        """Set metadata from dictionary (ProtocolMetadataProvider protocol)."""
         try:
             for key, value in metadata.items():
                 if hasattr(self, key):
@@ -110,20 +115,13 @@
         return self.model_dump(exclude_none=False, by_alias=True)
 
     def validate_instance(self) -> bool:
-        """Validate instance integrity (Validatable protocol)."""
+        """Validate instance integrity (ProtocolValidatable protocol)."""
         try:
             # Basic validation - ensure required fields exist
             # Override in specific models for custom validation
             return True
         except Exception:
             return False
-=======
-    model_config = {
-        "extra": "ignore",
-        "use_enum_values": False,
-        "validate_assignment": True,
-    }
->>>>>>> fb191b47
 
 
 __all__ = ["ModelNodeConfigurationSummary"]