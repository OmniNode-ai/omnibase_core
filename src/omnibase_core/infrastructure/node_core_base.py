from __future__ import annotations

from pathlib import Path
from typing import TYPE_CHECKING

from omnibase_core.models.errors.model_onex_error import ModelOnexError
from omnibase_core.models.primitives.model_semver import ModelSemVer

if TYPE_CHECKING:
    from omnibase_core.types import (
        TypedDictComprehensiveHealth,
        TypedDictNodeCapabilities,
        TypedDictNodeIntrospection,
    )

"""
NodeCoreBase - Foundation for 4-Node ModelArchitecture.

Abstract foundation providing minimal essential functionality for the 4-node
architecture: NodeCompute, NodeEffect, NodeReducer, NodeOrchestrator.

This base class implements only the core functionality needed by all node types:
- Contract loading and validation
- Basic lifecycle management (initialize → process → complete → cleanup)
- Dependency injection through ModelONEXContainer
- Protocol compliance with duck typing
- Error handling with ModelOnexError exception chaining
- Event emission for lifecycle transitions
- Metadata tracking and introspection support

"""

import time
from abc import ABC, abstractmethod
from collections.abc import Mapping
from datetime import UTC, datetime
from typing import TYPE_CHECKING, Any
from uuid import UUID, uuid4

from omnibase_core.enums.enum_core_error_code import EnumCoreErrorCode

# Removed: EnumCoreErrorCode doesn't exist in enums module
from omnibase_core.enums.enum_log_level import EnumLogLevel as LogLevel
from omnibase_core.logging.structured import emit_log_event_sync as emit_log_event

# Deferred import to avoid circular dependency
if TYPE_CHECKING:
    from omnibase_core.models.container.model_onex_container import ModelONEXContainer


class NodeCoreBase(ABC):
    """
    Abstract foundation for 4-node architecture with ModelONEXContainer integration.

    Provides minimal essential functionality required by all specialized node types.
    Each node type inherits from this base and adds only the specific capabilities
    it needs for its architectural role.

    Strict typing is enforced - no Any types allowed in implementation.

    EnumLifecycle: initialize → process → complete → cleanup

    Core Capabilities:
    - Container-based dependency injection
    - Registry protocol resolution without isinstance checks
    - Event emission for lifecycle transitions
    - Metadata tracking and introspection support
    - Performance monitoring and metrics collection
    - Contract loading and validation
    - Version tracking and migration support
    """

    # Type annotations for attributes set via object.__setattr__()
    container: ModelONEXContainer
    node_id: UUID
    _node_id: UUID  # Alias for mixin compatibility
    created_at: datetime
    state: dict[str, str]
    metrics: dict[str, float]
    contract_data: object | None
    version: ModelSemVer

    def __init__(self, container: ModelONEXContainer) -> None:
        """
        Initialize NodeCoreBase with ModelONEXContainer dependency injection.

        Args:
            container: ONEX container for modern dependency injection

        Raises:
            ModelOnexError: If container is invalid or initialization fails
        """
        if container is None:
            raise ModelOnexError(
                error_code=EnumCoreErrorCode.VALIDATION_ERROR,
                message="Container cannot be None for NodeCoreBase initialization",
                context={"node_type": self.__class__.__name__},
            )

        # Call super().__init__() to continue the MRO chain (for Pydantic mixins)
        # This ensures BaseModel.__init__() is called if in the hierarchy
        super().__init__()

        # Use object.__setattr__() to bypass Pydantic validation for internal state
        # These are not Pydantic fields but internal node management attributes
        object.__setattr__(self, "container", container)
        node_id_value = uuid4()
        object.__setattr__(self, "node_id", node_id_value)
        object.__setattr__(
            self, "_node_id", node_id_value
        )  # Alias for mixin compatibility
        object.__setattr__(self, "created_at", datetime.now(UTC))

        # Core state tracking
        object.__setattr__(self, "state", {"status": "initialized"})
        object.__setattr__(
            self,
            "metrics",
            {
                "initialized_at_ms": 0.0,
                "initialization_duration_ms": 0.0,
                "total_operations": 0.0,
                "avg_processing_time_ms": 0.0,
                "error_count": 0.0,
                "success_count": 0.0,
            },
        )

        # Contract and configuration
        object.__setattr__(self, "contract_data", None)
        object.__setattr__(self, "version", ModelSemVer(major=1, minor=0, patch=0))

        # Initialize metrics - capture creation timestamp using perf_counter for accurate
        # duration measurements (monotonic, unaffected by system clock adjustments)
        self.metrics["initialized_at_ms"] = time.perf_counter() * 1000

    @abstractmethod
    async def process(self, input_data: Any) -> Any:
        """
        Core processing method - implementation varies by node type.

        This is the main entry point for node-specific business logic.
        Each specialized node type implements this according to its
        architectural role:

        - NodeCompute: Pure computation with input → transform → output
        - NodeEffect: Side effect execution with transaction management
        - NodeReducer: Data aggregation and state reduction
        - NodeOrchestrator: Workflow coordination and thunk emission

        Args:
            input_data: Node-specific input (strongly typed by each implementation)

        Returns:
            Node-specific output (strongly typed by each implementation)

        Raises:
            ModelOnexError: If processing fails or validation errors occur
        """
        msg = "Subclasses must implement process method"
        raise NotImplementedError(msg)  # stub-ok: abstract method

    async def initialize(self) -> None:
        """
        EnumLifecycle initialization with dependency resolution.

        Performs startup tasks common to all node types:
        - Validates container dependencies
        - Loads and validates contracts
        - Sets up performance monitoring
        - Initializes event emission capabilities

        Raises:
            ModelOnexError: If initialization fails or dependencies unavailable
        """
        try:
            # Use time.perf_counter() for accurate duration measurement
            start_time = time.perf_counter()

            # Validate container - use try/except to avoid hasattr() deadlock with Mock
            try:
                # Try to access get_service method - will raise AttributeError if missing
                _ = self.container.get_service
            except AttributeError:
                raise ModelOnexError(
                    error_code=EnumCoreErrorCode.DEPENDENCY_UNAVAILABLE,
                    message="Container does not implement get_service method",
                    context={
                        "node_id": self.node_id,
                        "container_type": type(self.container).__name__,
                    },
                )

            # Update state
            self.state["status"] = "initializing"

            # Load contract if path available
            await self._load_contract()

            # Initialize node-specific resources
            await self._initialize_node_resources()

            # Update metrics - record initialization duration
            initialization_time = (time.perf_counter() - start_time) * 1000
            self.metrics["initialization_duration_ms"] = initialization_time

            # Update state
            self.state["status"] = "ready"

            # Emit lifecycle event
            await self._emit_lifecycle_event(
                "node_initialized",
                {
                    "initialization_time_ms": initialization_time,
                    "node_type": self.__class__.__name__,
                },
            )

            emit_log_event(
                LogLevel.INFO,
                f"NodeCoreBase initialized: {self.__class__.__name__}",
                {
                    "node_id": self.node_id,
                    "initialization_time_ms": initialization_time,
                    "status": self.state["status"],
                },
            )

        except (
            AttributeError,
            ValueError,
            TypeError,
            RuntimeError,
            ModelOnexError,
        ) as e:
            self.state["status"] = "failed"
            self._increment_metric("error_count")

            raise ModelOnexError(
                error_code=EnumCoreErrorCode.OPERATION_FAILED,
                message=f"Node initialization failed: {e!s}",
                context={
                    "node_id": self.node_id,
                    "node_type": self.__class__.__name__,
                    "error": str(e),
                },
            ) from e

    async def cleanup(self) -> None:
        """
        Resource cleanup and metrics reporting.

        Performs cleanup tasks common to all node types:
        - Releases container resources
        - Reports final metrics
        - Emits completion events
        - Cleans up temporary state

        Should be called when node lifecycle is complete.
        """
        try:
            # Use time.perf_counter() for accurate duration measurement
            start_time = time.perf_counter()

            # Update state
            self.state["status"] = "cleaning_up"

            # Cleanup node-specific resources
            await self._cleanup_node_resources()

            # Calculate final metrics using perf_counter for accurate timing
            cleanup_time = (time.perf_counter() - start_time) * 1000
            total_lifetime = (time.perf_counter() * 1000) - self.metrics[
                "initialized_at_ms"
            ]

            # Emit final metrics
            final_metrics: dict[str, float | str] = {
                **self.metrics,
                "cleanup_time_ms": cleanup_time,
                "total_lifetime_ms": total_lifetime,
                "final_status": self.state["status"],
            }

            # Emit lifecycle event
            await self._emit_lifecycle_event("node_cleanup_complete", final_metrics)

            # Update final state
            self.state["status"] = "cleaned_up"

            emit_log_event(
                LogLevel.INFO,
                f"NodeCoreBase cleanup complete: {self.__class__.__name__}",
                {
                    "node_id": self.node_id,
                    "cleanup_time_ms": cleanup_time,
                    "total_lifetime_ms": total_lifetime,
                },
            )

        except (
            BaseException
        ) as e:  # catch-all-ok: cleanup must not raise to prevent resource leaks
            self.state["status"] = "cleanup_failed"

            emit_log_event(
                LogLevel.ERROR,
                f"Node cleanup failed: {e!s}",
                {
                    "node_id": self.node_id,
                    "node_type": self.__class__.__name__,
                    "error": str(e),
                },
            )

            # Don't raise exception in cleanup to prevent resource leaks

    async def get_performance_metrics(self) -> dict[str, float]:
        """
        Get node performance and quality metrics.

        Returns:
            Performance metrics dictionary with timing and success metrics
        """
        # Calculate derived metrics
        total_ops = self.metrics["total_operations"]
        if total_ops > 0:
            success_rate = self.metrics["success_count"] / total_ops
            error_rate = self.metrics["error_count"] / total_ops
        else:
            success_rate = 0.0
            error_rate = 0.0

        return {
            **self.metrics,
            "success_rate": success_rate,
            "error_rate": error_rate,
            # Use perf_counter for consistent uptime calculation (matches initialized_at_ms)
            "uptime_ms": (time.perf_counter() * 1000)
            - self.metrics["initialized_at_ms"],
            "node_health_score": max(0.0, 1.0 - error_rate),
        }

    async def get_introspection_data(self) -> TypedDictNodeIntrospection:
        """
        Get node introspection data for monitoring and debugging.

        Returns:
            Dictionary containing node state, metrics, and capabilities
        """
        return {
            "node_id": self.node_id,
            "node_type": self.__class__.__name__,
            "version": str(self.version),
            "created_at": self.created_at.isoformat(),
            "state": dict(self.state),
            "metrics": await self.get_performance_metrics(),
            "capabilities": self._get_node_capabilities(),
            "contract_loaded": self.contract_data is not None,
            "container_available": self.container is not None,
        }

    def get_node_id(self) -> UUID:
        """Get unique node identifier."""
        return self.node_id

    def get_node_type(self) -> str:
        """Get node type classification."""
        return self.__class__.__name__

    def get_version(self) -> ModelSemVer:
        """Get node version."""
        return self.version

    def get_state(self) -> dict[str, str]:
        """Get current node state."""
        return dict(self.state)

    async def _load_contract(self) -> None:
        """
        Load and validate contract configuration.

        Attempts to load contract data from container or environment.
        Contract loading is optional - nodes can operate without contracts.
        """
        try:
            # Try to get contract service from container
            contract_service: Any = None
            try:
                contract_service = self.container.get_service("contract_service")  # type: ignore[arg-type]
<<<<<<< HEAD
            except (KeyError, AttributeError):
                # Contract service not available - that's OK
=======
            except (
                Exception
            ):  # fallback-ok: contract service is optional for node operation
>>>>>>> 5299ac74
                contract_service = None

            # Check contract service - use try/except to avoid hasattr() deadlock with Mock
            if contract_service is not None:
                try:
                    # Load contract for this node type
                    contract_data_raw = contract_service.get_node_contract(
                        self.__class__.__name__,
                    )
                    if contract_data_raw:
                        # Store raw contract data (specialized nodes override with their own validation)
                        self.contract_data = contract_data_raw

                        # Extract version if present
                        if (
                            isinstance(contract_data_raw, dict)
                            and "version" in contract_data_raw
                        ):
                            version_value = contract_data_raw["version"]
                            if isinstance(version_value, str):
                                # Parse version string manually (no ModelSemVer.parse())
                                try:
                                    parts = version_value.split(".")
                                    if len(parts) >= 2:
                                        major = int(parts[0])
                                        minor = int(parts[1])
                                        patch = int(parts[2]) if len(parts) > 2 else 0
                                        object.__setattr__(
                                            self,
                                            "version",
                                            ModelSemVer(
                                                major=major, minor=minor, patch=patch
                                            ),
                                        )
                                    else:
                                        # Invalid version format, keep default
                                        emit_log_event(
                                            LogLevel.WARNING,
                                            f"Invalid version format: {version_value}",
                                            {"node_id": self.node_id},
                                        )
                                except (ValueError, IndexError) as e:
                                    # Parsing failed, keep default
                                    emit_log_event(
                                        LogLevel.WARNING,
                                        f"Failed to parse version: {version_value}: {e}",
                                        {"node_id": self.node_id},
                                    )
                            elif isinstance(version_value, ModelSemVer):
                                object.__setattr__(self, "version", version_value)
                            else:
                                # Invalid version type, keep default
                                emit_log_event(
                                    LogLevel.WARNING,
                                    f"Invalid version type: {type(version_value)}",
                                    {"node_id": self.node_id},
                                )

                        emit_log_event(
                            LogLevel.INFO,
                            f"Contract loaded for {self.__class__.__name__}",
                            {
                                "node_id": self.node_id,
                                "contract_keys": (
                                    list(contract_data_raw.keys())
                                    if isinstance(contract_data_raw, dict)
                                    else []
                                ),
                            },
                        )
                except AttributeError:
                    # Contract service doesn't have get_node_contract method - that's OK
                    pass

        except BaseException as e:  # catch-all-ok: contract loading failure is not fatal, graceful degradation
            # Contract loading failure is not fatal
            emit_log_event(
                LogLevel.WARNING,
                f"Contract loading failed (continuing without): {e!s}",
                {"node_id": self.node_id, "node_type": self.__class__.__name__},
            )

    async def _initialize_node_resources(self) -> None:
        """
        Initialize node-specific resources.

        Override in subclasses to add node-type-specific initialization.
        Base implementation does nothing.
        """

    async def _cleanup_node_resources(self) -> None:
        """
        Cleanup node-specific resources.

        Override in subclasses to add node-type-specific cleanup.
        Base implementation does nothing.
        """

    async def _emit_lifecycle_event(
        self,
        event_type: str,
        metadata: Mapping[str, float | str],
    ) -> None:
        """
        Emit lifecycle transition events.

        Args:
            event_type: Type of lifecycle event
            metadata: Additional event metadata (timing and status information)
        """
        try:
            # Try to get event bus from container
            event_bus: Any = None
            try:
                event_bus = self.container.get_service("event_bus")  # type: ignore[arg-type]
<<<<<<< HEAD
            except (KeyError, AttributeError):
                # Event bus not available - that's OK
=======
            except Exception:  # fallback-ok: event bus is optional for node operation
>>>>>>> 5299ac74
                event_bus = None

            # Check event bus - use try/except to avoid hasattr() deadlock with Mock
            if event_bus is not None:
                try:
                    # node_id is already a UUID, use it directly
                    correlation_id = self.node_id
                    event_data = {
                        "node_id": self.node_id,
                        "node_type": self.__class__.__name__,
                        "event_type": event_type,
                        "timestamp": datetime.now(UTC).isoformat(),
                        **metadata,
                    }

                    await event_bus.emit_event(
                        event_type=f"node.{event_type}",
                        payload=event_data,
                        correlation_id=correlation_id,
                    )
                except AttributeError:
                    # Event bus doesn't have emit_event method - that's OK
                    pass

        except BaseException as e:  # catch-all-ok: event emission failure is not fatal, graceful degradation
            # Event emission failure is not fatal
            emit_log_event(
                LogLevel.WARNING,
                f"Event emission failed: {e!s}",
                {"node_id": self.node_id, "event_type": event_type},
            )

    def _get_node_capabilities(self) -> TypedDictNodeCapabilities:
        """
        Get node capabilities for introspection.

        Returns:
            Dictionary of capability flags
        """
        return {
            "supports_async_processing": True,
            "supports_lifecycle_management": True,
            "supports_metrics_collection": True,
            "supports_event_emission": True,
            "supports_contract_loading": True,
            "supports_introspection": True,
            "supports_dependency_injection": True,
        }

    def _increment_metric(self, key: str, amount: float = 1.0) -> None:
        """
        Increment a metric value atomically.

        Args:
            key: Metric key to increment
            amount: Amount to add (default: 1.0)
        """
        self.metrics[key] = self.metrics.get(key, 0.0) + amount

    async def _update_processing_metrics(
        self,
        processing_time_ms: float,
        success: bool,
    ) -> None:
        """
        Update processing metrics after operation completion.

        Args:
            processing_time_ms: Time taken for processing
            success: Whether operation was successful
        """
        self._increment_metric("total_operations")
        self._increment_metric("success_count" if success else "error_count")

        # Update rolling average of processing time
        total_ops = self.metrics["total_operations"]
        current_avg = self.metrics["avg_processing_time_ms"]
        self.metrics["avg_processing_time_ms"] = (
            current_avg * (total_ops - 1) + processing_time_ms
        ) / total_ops

    def _validate_input_data(self, input_data: Any) -> None:
        """
        Validate input data for processing.

        Base implementation performs basic null checks.
        Override in subclasses for node-specific validation.

        Args:
            input_data: Input data to validate

        Raises:
            ModelOnexError: If validation fails
        """
        if input_data is None:
            raise ModelOnexError(
                error_code=EnumCoreErrorCode.VALIDATION_ERROR,
                message="Input data cannot be None",
                context={"node_id": self.node_id, "node_type": self.__class__.__name__},
            )

    # ========================================================================
    # ENHANCED BOILERPLATE METHODS - EXTRACTED FROM ARCHIVED NODE TYPES
    # Agent 1 Extraction: These methods eliminate ~600 lines of duplication
    # across node_effect.py, node_compute.py, node_orchestrator.py, node_reducer.py
    # ========================================================================

    def _find_contract_path(self) -> Path:
        """
        Find contract.yaml file using stack frame inspection.

        EXTRACTED BOILERPLATE: This method was duplicated across all 4 node types
        (Effect, Compute, Orchestrator, Reducer) with identical implementations.

        Uses Python inspect to traverse the call stack and locate the contract.yaml
        file in the same directory as the calling node class module.

        Returns:
            Path: Absolute path to contract.yaml file

        Raises:
            ModelOnexError: If contract file cannot be found
        """
        import inspect
        from pathlib import Path

        from omnibase_core.constants.contract_constants import CONTRACT_FILENAME

        try:
            # Traverse call stack to find the calling class module
            frame = inspect.currentframe()
            while frame:
                frame = frame.f_back
                if frame and "self" in frame.f_locals:
                    caller_self = frame.f_locals["self"]
                    if hasattr(caller_self, "__module__"):
                        module = inspect.getmodule(caller_self)
                        if module and hasattr(module, "__file__") and module.__file__:
                            module_path = Path(module.__file__)
                            contract_path = module_path.parent / CONTRACT_FILENAME
                            if contract_path.exists():
                                found_path: Path = contract_path
                                return found_path

            # Contract file not found in any stack frame
            raise ModelOnexError(
                error_code=EnumCoreErrorCode.VALIDATION_ERROR,
                message=f"Could not find {CONTRACT_FILENAME} for {self.__class__.__name__}",
                context={
                    "node_type": self.__class__.__name__,
                    "contract_filename": CONTRACT_FILENAME,
                },
            )

        except (AttributeError, OSError, ValueError, RuntimeError) as e:
            raise ModelOnexError(
                error_code=EnumCoreErrorCode.VALIDATION_ERROR,
                message=f"Error finding contract path: {e!s}",
                context={
                    "node_id": self.node_id,
                    "node_type": self.__class__.__name__,
                },
            ) from e

    def _resolve_contract_references(
        self,
        data: Any,
        base_path: Path,
        reference_resolver: Any,
    ) -> Any:
        """
        Recursively resolve all $ref references in contract data.

        EXTRACTED BOILERPLATE: This method was duplicated across all 4 node types
        with identical core logic for $ref resolution.

        Handles JSON Pointer-style references ($ref) in YAML contracts,
        supporting relative paths, absolute paths, and internal references.

        Args:
            data: Contract data structure (dict, list, or primitive)
            base_path: Base directory for resolving relative references
            reference_resolver: Reference resolver utility instance

        Returns:
            Resolved contract data with all $ref references loaded

        Raises:
            ModelOnexError: If reference resolution fails critically
        """
        from pathlib import Path

        try:
            if isinstance(data, dict):
                if "$ref" in data:
                    # Resolve reference to another file
                    ref_file = data["$ref"]
                    if ref_file.startswith(("./", "../")):
                        # Relative path reference
                        ref_path = (base_path / ref_file).resolve()
                    else:
                        # Absolute or root-relative reference
                        ref_path = Path(ref_file)

                    return reference_resolver.resolve_reference(
                        str(ref_path),
                        base_path,
                    )

                # Recursively resolve nested dictionaries
                return {
                    key: self._resolve_contract_references(
                        value,
                        base_path,
                        reference_resolver,
                    )
                    for key, value in data.items()
                }

            if isinstance(data, list):
                # Recursively resolve lists
                return [
                    self._resolve_contract_references(
                        item,
                        base_path,
                        reference_resolver,
                    )
                    for item in data
                ]

            # Return primitives as-is
            return data

        except (FileNotFoundError, OSError) as e:
            # fallback-ok: graceful degradation for missing/unreadable reference files
            emit_log_event(
                LogLevel.WARNING,
                f"Failed to resolve contract reference (file error): {e!s}",
                {
                    "node_id": self.node_id,
                    "error": str(e),
                    "error_type": type(e).__name__,
                    "ref_data": (
                        str(data) if isinstance(data, dict) and "$ref" in data else None
                    ),
                },
            )
            return data
        except (AttributeError, TypeError) as e:
            # fallback-ok: graceful degradation for resolver errors
            emit_log_event(
                LogLevel.WARNING,
                f"Failed to resolve contract reference (resolver error): {e!s}",
                {
                    "node_id": self.node_id,
                    "error": str(e),
                    "error_type": type(e).__name__,
                },
            )
            return data
        except RecursionError as e:
            # Circular reference detected - this is a contract authoring error
            emit_log_event(
                LogLevel.ERROR,
                f"Circular reference detected in contract: {e!s}",
                {
                    "node_id": self.node_id,
                    "error": str(e),
                },
            )
            raise ModelOnexError(
                error_code=EnumCoreErrorCode.VALIDATION_ERROR,
                message="Circular reference detected in contract",
                context={
                    "node_id": self.node_id,
                    "node_type": self.__class__.__name__,
                },
            ) from e

    def _update_specialized_metrics(
        self,
        metrics_dict: dict[str, dict[str, float]],
        metric_type: str,
        processing_time_ms: float,
        success: bool,
        items_count: int = 1,
    ) -> None:
        """
        Update specialized node-type metrics with rolling averages.

        EXTRACTED BOILERPLATE: This pattern was duplicated across all 4 node types
        (_update_effect_metrics, _update_computation_metrics, etc.)

        Maintains running statistics for each metric type including:
        - Total operations and success/error counts
        - Processing time statistics (avg, min, max)
        - Rolling average calculation
        - Items processed tracking

        Args:
            metrics_dict: Target metrics dictionary to update
            metric_type: Type key for this metric (e.g., "file_operation", "rsd_priority")
            processing_time_ms: Time taken for this operation
            success: Whether operation succeeded
            items_count: Number of items processed (default 1)
        """
        # Initialize metric structure if needed
        if metric_type not in metrics_dict:
            metrics_dict[metric_type] = {
                "total_operations": 0.0,
                "success_count": 0.0,
                "error_count": 0.0,
                "total_items_processed": 0.0,
                "avg_processing_time_ms": 0.0,
                "min_processing_time_ms": float("inf"),
                "max_processing_time_ms": 0.0,
            }

        metrics = metrics_dict[metric_type]
        metrics["total_operations"] += 1
        metrics["total_items_processed"] += items_count

        # Update success/error counters
        if success:
            metrics["success_count"] += 1
        else:
            metrics["error_count"] += 1

        # Update timing statistics
        metrics["min_processing_time_ms"] = min(
            metrics["min_processing_time_ms"],
            processing_time_ms,
        )
        metrics["max_processing_time_ms"] = max(
            metrics["max_processing_time_ms"],
            processing_time_ms,
        )

        # Calculate rolling average of processing time
        total_ops = metrics["total_operations"]
        current_avg = metrics["avg_processing_time_ms"]
        metrics["avg_processing_time_ms"] = (
            current_avg * (total_ops - 1) + processing_time_ms
        ) / total_ops

    def _get_health_status_comprehensive(
        self,
        health_checks: dict[str, bool],
    ) -> TypedDictComprehensiveHealth:
        """
        Aggregate health status from multiple component checks.

        EXTRACTED BOILERPLATE: This pattern was duplicated across all 4 node types
        with similar health aggregation logic.

        Args:
            health_checks: Dictionary of component names to health status

        Returns:
            Comprehensive health status with details
        """
        all_healthy = all(health_checks.values())
        failing_components = [
            component for component, healthy in health_checks.items() if not healthy
        ]

        return {
            "overall_status": "healthy" if all_healthy else "degraded",
            "component_checks": health_checks,
            "failing_components": failing_components,
            "healthy_count": sum(1 for h in health_checks.values() if h),
            "total_components": len(health_checks),
            "timestamp": datetime.now(UTC).isoformat(),
        }<|MERGE_RESOLUTION|>--- conflicted
+++ resolved
@@ -388,14 +388,9 @@
             contract_service: Any = None
             try:
                 contract_service = self.container.get_service("contract_service")  # type: ignore[arg-type]
-<<<<<<< HEAD
-            except (KeyError, AttributeError):
-                # Contract service not available - that's OK
-=======
             except (
                 Exception
             ):  # fallback-ok: contract service is optional for node operation
->>>>>>> 5299ac74
                 contract_service = None
 
             # Check contract service - use try/except to avoid hasattr() deadlock with Mock
@@ -511,12 +506,7 @@
             event_bus: Any = None
             try:
                 event_bus = self.container.get_service("event_bus")  # type: ignore[arg-type]
-<<<<<<< HEAD
-            except (KeyError, AttributeError):
-                # Event bus not available - that's OK
-=======
             except Exception:  # fallback-ok: event bus is optional for node operation
->>>>>>> 5299ac74
                 event_bus = None
 
             # Check event bus - use try/except to avoid hasattr() deadlock with Mock
