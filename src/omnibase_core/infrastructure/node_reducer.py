import uuid
from collections.abc import Callable
from typing import Dict, Generic, List, TypeVar

from pydantic import Field

from omnibase_core.errors.model_onex_error import ModelOnexError

"""
NodeReducer - Data Aggregation Node for 4-Node ModelArchitecture.

Specialized node type for data transformation and state reduction operations.
Focuses on streaming data processing, conflict resolution, and state aggregation.

Key Capabilities:
- State aggregation and data transformation
- Reduce operations (fold, accumulate, merge)
- Streaming support for large datasets
- Conflict resolution strategies
- RSD Data Processing (ticket metadata aggregation)
- Priority score normalization and ranking
- Graph dependency resolution and cycle detection
- Status consolidation across ticket collections

Author: ONEX Framework Team
"""

import time
from collections import defaultdict
from collections.abc import Callable as CallableABC
from collections.abc import Iterable as IterableABC
from datetime import datetime
from pathlib import Path
<<<<<<< HEAD
from typing import Any, Generic, TypeVar
from uuid import UUID, uuid4

from pydantic import BaseModel, ConfigDict, Field
=======
from typing import Any
from uuid import UUID
>>>>>>> 09123395

from omnibase_core.enums.enum_conflict_resolution import EnumConflictResolution
from omnibase_core.enums.enum_log_level import EnumLogLevel as LogLevel
from omnibase_core.enums.enum_reduction_type import EnumReductionType
from omnibase_core.enums.enum_streaming_mode import EnumStreamingMode
from omnibase_core.errors.error_codes import EnumCoreErrorCode
from omnibase_core.infrastructure.node_core_base import NodeCoreBase
from omnibase_core.logging.structured import emit_log_event_sync as emit_log_event
from omnibase_core.models.common.model_schema_value import ModelSchemaValue
from omnibase_core.models.container.model_onex_container import ModelONEXContainer

# Import contract model for reducer nodes
from omnibase_core.models.contracts.model_contract_reducer import ModelContractReducer

# Import extracted models
from omnibase_core.models.infrastructure.model_conflict_resolver import (
    ModelConflictResolver,
)
from omnibase_core.models.infrastructure.model_streaming_window import (
    ModelStreamingWindow,
)
from omnibase_core.models.operations.model_reducer_input import ModelReducerInput
from omnibase_core.models.operations.model_reducer_output import ModelReducerOutput

T_Input = TypeVar("T_Input")
T_Output = TypeVar("T_Output")
T_Accumulator = TypeVar("T_Accumulator")


<<<<<<< HEAD
class EnumReductionType(Enum):
    """Types of reduction operations supported."""

    FOLD = "fold"  # Reduce collection to single value
    ACCUMULATE = "accumulate"  # Build up result incrementally
    MERGE = "merge"  # Combine multiple datasets
    AGGREGATE = "aggregate"  # Statistical aggregation
    NORMALIZE = "normalize"  # Score normalization and ranking
    DEDUPLICATE = "deduplicate"  # Remove duplicates
    SORT = "sort"  # Sort and rank operations
    FILTER = "filter"  # Filter with conditions
    GROUP = "group"  # Group by criteria
    TRANSFORM = "transform"  # Data transformation


class ConflictResolution(Enum):
    """Strategies for resolving conflicts during reduction."""

    FIRST_WINS = "first_wins"  # Keep first encountered value
    LAST_WINS = "last_wins"  # Keep last encountered value
    MERGE = "merge"  # Attempt to merge values
    ERROR = "error"  # Raise error on conflict
    CUSTOM = "custom"  # Use custom resolution function


class StreamingMode(Enum):
    """Streaming processing modes."""

    BATCH = "batch"  # Process all data at once
    INCREMENTAL = "incremental"  # Process data incrementally
    WINDOWED = "windowed"  # Process in time windows
    REAL_TIME = "real_time"  # Process as data arrives


class ModelReducerInput(BaseModel, Generic[T_Input]):
    """
    Input model for NodeReducer operations.

    Strongly typed input wrapper for data reduction operations
    with streaming and conflict resolution configuration.
    """

    data: list[T_Input]  # Strongly typed data list
    reduction_type: EnumReductionType
    operation_id: UUID = Field(default_factory=uuid4)
    conflict_resolution: ConflictResolution = ConflictResolution.LAST_WINS
    streaming_mode: StreamingMode = StreamingMode.BATCH
    batch_size: int = 1000
    window_size_ms: int = 5000
    metadata: dict[str, ModelSchemaValue] | None = Field(default_factory=dict)
    timestamp: datetime = Field(default_factory=datetime.now)

    model_config = ConfigDict(arbitrary_types_allowed=True)


class ModelReducerOutput(BaseModel, Generic[T_Output]):
    """
    Output model for NodeReducer operations.

    Strongly typed output wrapper with reduction statistics
    and conflict resolution metadata.
    """

    result: T_Output
    operation_id: UUID
    reduction_type: EnumReductionType
    processing_time_ms: float
    items_processed: int
    conflicts_resolved: int = 0
    streaming_mode: StreamingMode = StreamingMode.BATCH
    batches_processed: int = 1
    metadata: dict[str, str] = Field(default_factory=dict)
    timestamp: datetime = Field(default_factory=datetime.now)

    model_config = ConfigDict(arbitrary_types_allowed=True)


class StreamingWindow:
    """
    Time-based window for streaming data processing.
    """

    def __init__(self, window_size_ms: int, overlap_ms: int = 0):
        self.window_size_ms = window_size_ms
        self.overlap_ms = overlap_ms
        self.buffer: deque[Any] = deque()
        self.window_start = datetime.now()

    def add_item(self, item: Any) -> bool:
        """Add item to window, returns True if window is full."""
        current_time = datetime.now()
        self.buffer.append((item, current_time))

        # Check if window is complete
        window_duration = (current_time - self.window_start).total_seconds() * 1000
        return window_duration >= self.window_size_ms

    def get_window_items(self) -> list[Any]:
        """Get all items in current window."""
        return [item for item, timestamp in self.buffer]

    def advance_window(self) -> None:
        """Advance to next window with optional overlap."""
        if self.overlap_ms > 0:
            # Keep overlapping items
            cutoff_time = self.window_start + timedelta(
                milliseconds=self.window_size_ms - self.overlap_ms,
            )
            self.buffer = deque(
                [
                    (item, timestamp)
                    for item, timestamp in self.buffer
                    if timestamp >= cutoff_time
                ],
            )
        else:
            # Clear all items
            self.buffer.clear()

        self.window_start = datetime.now()


class ConflictResolver:
    """
    Handles conflict resolution during data reduction.
    """

    def __init__(
        self,
        strategy: ConflictResolution,
        custom_resolver: Callable[..., Any] | None = None,
    ):
        self.strategy = strategy
        self.custom_resolver = custom_resolver
        self.conflicts_count = 0

    def resolve(
        self,
        existing_value: Any,
        new_value: Any,
        key: str | None = None,
    ) -> Any:
        """Resolve conflict between existing and new values."""
        self.conflicts_count += 1

        if self.strategy == ConflictResolution.FIRST_WINS:
            return existing_value
        if self.strategy == ConflictResolution.LAST_WINS:
            return new_value
        if self.strategy == ConflictResolution.MERGE:
            return self._merge_values(existing_value, new_value)
        if self.strategy == ConflictResolution.ERROR:
            raise OnexError(
                code=CoreErrorCode.VALIDATION_ERROR,
                message=f"Conflict detected for key: {key}",
                context={
                    "existing_value": str(existing_value),
                    "new_value": str(new_value),
                    "key": key,
                },
            )
        if self.strategy == ConflictResolution.CUSTOM and self.custom_resolver:
            return self.custom_resolver(existing_value, new_value, key)
        # Default to last wins
        return new_value

    def _merge_values(self, existing: Any, new: Any) -> Any:
        """Attempt to merge two values intelligently."""
        # Handle numeric values
        if isinstance(existing, int | float) and isinstance(new, int | float):
            return existing + new

        # Handle string concatenation
        if isinstance(existing, str) and isinstance(new, str):
            return f"{existing}, {new}"

        # Handle list merging
        if isinstance(existing, list) and isinstance(new, list):
            return existing + new

        # Handle dict merging
        if isinstance(existing, dict) and isinstance(new, dict):
            merged = existing.copy()
            merged.update(new)
            return merged

        # Default to new value if can't merge
        return new
=======
# Note: Enums and models have been extracted to separate modules
# - EnumReductionType → omnibase_core.enums.enum_reduction_type
# - EnumConflictResolution → omnibase_core.enums.enum_conflict_resolution
# - EnumStreamingMode → omnibase_core.enums.enum_streaming_mode
# - ModelReducerInput → omnibase_core.models.operations.model_reducer_input
# - ModelReducerOutput → omnibase_core.models.operations.model_reducer_output
# - StreamingWindow → omnibase_core.models.infrastructure.model_streaming_window
# - ConflictResolver → omnibase_core.models.infrastructure.model_conflict_resolver
>>>>>>> 09123395


class NodeReducer(NodeCoreBase):
    """
    Data aggregation and state reduction node.

    Implements reduce operations (fold, accumulate, merge) with streaming support
    for large datasets and intelligent conflict resolution. Optimized for RSD
    data processing including ticket metadata aggregation and priority normalization.

    Key Features:
    - Multiple reduction types (fold, accumulate, merge, aggregate)
    - Streaming support for large datasets with windowing
    - Conflict resolution strategies for data conflicts
    - Performance optimization for batch processing
    - Type-safe input/output handling
    - Memory-efficient processing

    RSD Data Processing:
    - Ticket metadata aggregation from multiple sources
    - Priority score normalization and ranking
    - Graph dependency resolution and cycle detection
    - Status consolidation across ticket collections
    """

    def __init__(self, container: ModelONEXContainer) -> None:
        """
        Initialize NodeReducer with ModelONEXContainer dependency injection.

        Args:
            container: ONEX container for dependency injection

        Raises:
            ModelOnexError: If container is invalid or initialization fails
        """
        super().__init__(container)

        # CANONICAL PATTERN: Load contract model for Reducer node type
        self.contract_model: ModelContractReducer = self._load_contract_model()

        # Reducer-specific configuration
        self.default_batch_size = 1000
        self.max_memory_usage_mb = 512
        self.streaming_buffer_size = 10000

        # Reduction function registry
        self.reduction_functions: dict[EnumReductionType, Callable[..., Any]] = {}

        # Performance tracking for reductions
        self.reduction_metrics: dict[str, dict[str, float]] = {}

        # Streaming windows for real-time processing
        self.active_windows: dict[str, ModelStreamingWindow] = {}

        # Register built-in reduction functions
        self._register_builtin_reducers()

    def _find_contract_path(self) -> Path:
        """
        Find the contract.yaml file for this reducer node.

        Uses inspection to find the module file and look for contract.yaml in the same directory.

        Returns:
            Path: Path to the contract.yaml file

        Raises:
            ModelOnexError: If contract file cannot be found
        """
        import inspect

        # Contract filename - standard ONEX pattern
        CONTRACT_FILENAME = "contract.yaml"

        try:
            # Get the module file for the calling class
            frame = inspect.currentframe()
            while frame:
                frame = frame.f_back
                if frame and "self" in frame.f_locals:
                    caller_self = frame.f_locals["self"]
                    if hasattr(caller_self, "__module__"):
                        module = inspect.getmodule(caller_self)
<<<<<<< HEAD
                        if module and hasattr(module, "__file__") and module.__file__:
                            module_path = Path(module.__file__)
=======
                        if module and hasattr(module, "__file__"):
                            module_path = Path(module.__file__ or "")
>>>>>>> 09123395
                            contract_path = module_path.parent / CONTRACT_FILENAME
                            if contract_path.exists():
                                return contract_path

            # Fallback: this shouldn't happen but provide error
            raise ModelOnexError(
                error_code=EnumCoreErrorCode.VALIDATION_ERROR,
                message="Could not find contract.yaml file for reducer node",
                details={"contract_filename": CONTRACT_FILENAME},
            )

        except Exception as e:
            raise ModelOnexError(
                error_code=EnumCoreErrorCode.VALIDATION_ERROR,
                message=f"Error finding contract path: {e!s}",
                cause=e,
            )

    def _resolve_contract_references(
        self,
        data: Any,
        base_path: Path,
        reference_resolver: Any,
    ) -> Any:
        """
        Recursively resolve all $ref references in contract data.

        Enhanced to properly handle FSM subcontracts with Pydantic model validation.

        Args:
            data: Contract data structure (dict[str, Any], list[Any], or primitive)
            base_path: Base directory path for resolving relative references
            reference_resolver: Reference resolver utility

        Returns:
            Contract data with all $ref references resolved and validated
        """
        if isinstance(data, dict):
            if "$ref" in data:
                # This is a reference - resolve it
                ref_path = data["$ref"]
                try:
                    # Handle different reference types
                    if ref_path.startswith("#/"):
                        # Internal reference - not implemented yet
                        return data  # Keep as-is for now
                    if "contracts/" in ref_path:
                        # Subcontract reference - load the referenced file
                        ref_parts = ref_path.split("#/")
                        ref_file = ref_parts[0]
                        ref_pointer = ref_parts[1] if len(ref_parts) > 1 else ""

                        # Build full path to referenced file
                        ref_full_path = base_path / ref_file
                        if ref_full_path.exists():
                            from omnibase_core.models.core.model_generic_yaml import (
                                ModelGenericYaml,
                            )
                            from omnibase_core.utils.safe_yaml_loader import (
                                load_and_validate_yaml_model,
                            )

                            # Load and validate YAML using Pydantic model
                            yaml_model = load_and_validate_yaml_model(
                                ref_full_path,
                                ModelGenericYaml,
                            )
                            ref_data = yaml_model.model_dump()

                            # Check if this is an FSM data file that needs validation
                            if self._is_fsm_data_reference(ref_file, ref_data):
                                # Validate FSM data using Pydantic models
                                validated_fsm = self._validate_fsm_data(
                                    ref_data,
                                    ref_file,
                                )
                                if validated_fsm:
                                    ref_data = validated_fsm.model_dump()

                                    emit_log_event(
                                        LogLevel.INFO,
                                        "FSM subcontract validated successfully",
                                        {
                                            "fsm_file": ref_file,
                                            "fsm_name": validated_fsm.state_machine_name,
                                            "state_count": len(validated_fsm.states),
                                            "transition_count": len(
                                                validated_fsm.transitions,
                                            ),
                                        },
                                    )

                            # Navigate to the specific part if pointer specified
                            if ref_pointer:
                                parts = ref_pointer.split("/")
                                result = ref_data
                                for part in parts:
                                    if (
                                        part
                                        and isinstance(result, dict)
                                        and part in result
                                    ):
                                        result = result[part]
                                    else:
                                        # Could not resolve - return original
                                        return data
                                return self._resolve_contract_references(
                                    result,
                                    base_path,
                                    reference_resolver,
                                )
                            return self._resolve_contract_references(
                                ref_data,
                                base_path,
                                reference_resolver,
                            )
                        # Referenced file doesn't exist - keep as-is
                        return data
                    # Other reference types - keep as-is for now
                    return data
                except (
                    Exception
                ) as e:  # fallback-ok: contract reference resolution is non-critical - return original data to allow contract loading to continue with unresolved references
                    emit_log_event(
                        LogLevel.ERROR,
                        "Failed to resolve contract reference",
                        {
                            "ref_path": ref_path,
                            "error": str(e),
                            "error_type": type(e).__name__,
                        },
                    )
                    # Reference resolution failed - keep original
                    return data
            else:
                # Regular dict[str, Any]- recursively resolve all values
                resolved_dict = {}
                for key, value in data.items():
                    resolved_dict[key] = self._resolve_contract_references(
                        value,
                        base_path,
                        reference_resolver,
                    )
                return resolved_dict
        elif isinstance(data, list):
            # List - recursively resolve all items
            return [
                self._resolve_contract_references(item, base_path, reference_resolver)
                for item in data
            ]
        else:
            # Primitive value - return as-is
            return data

    def _is_fsm_data_reference(self, ref_file: str, ref_data: Any) -> bool:
        """
        Check if a reference points to FSM data that needs validation.

        Args:
            ref_file: Referenced file path
            ref_data: Loaded reference data

        Returns:
            True if this is FSM data that needs validation
        """
        return (
            "fsm" in ref_file.lower()
            and isinstance(ref_data, dict)
            and "state_machine_name" in ref_data
            and "states" in ref_data
            and "transitions" in ref_data
        )

    def _validate_fsm_data(
        self,
        fsm_data: dict[str, Any],
        ref_file: str,
    ) -> Any | None:
        """
        Validate FSM data using Pydantic models.

        Args:
            fsm_data: Raw FSM data from YAML
            ref_file: Reference file name for error reporting

        Returns:
            Validated ModelFSMDefinition instance or None if validation fails
        """
        try:
            # Import FSM models dynamically to avoid circular imports
            import sys

            # Get the tool directory to import FSM models
            tool_dir = (
                Path(__file__).parent.parent
                / "tools"
                / "infrastructure"
                / "tool_infrastructure_reducer"
                / "v1_0_0"
            )
            if tool_dir.exists():
                models_dir = tool_dir / "models"
                if models_dir.exists():
                    sys.path.insert(0, str(tool_dir))
                    try:
                        from models.model_fsm_definition import ModelFSMDefinition

                        # Validate the FSM data
                        return ModelFSMDefinition(**fsm_data)

                    except ImportError as ie:
                        emit_log_event(
                            LogLevel.WARNING,
                            "Could not import FSM models for validation",
                            {
                                "ref_file": ref_file,
                                "models_dir": str(models_dir),
                                "import_error": str(ie),
                            },
                        )
                    except Exception as ve:
                        emit_log_event(
                            LogLevel.ERROR,
                            "FSM data validation failed",
                            {
                                "ref_file": ref_file,
                                "validation_error": str(ve),
                                "error_type": type(ve).__name__,
                            },
                        )
                    finally:
                        # Clean up sys.path
                        if str(tool_dir) in sys.path:
                            sys.path.remove(str(tool_dir))
        except Exception as e:
            emit_log_event(
                LogLevel.ERROR,
                "Error during FSM validation setup",
                {"ref_file": ref_file, "error": str(e), "error_type": type(e).__name__},
            )

        return None

    def _load_contract_model(self) -> ModelContractReducer:
        """
        Load and validate contract model for Reducer node type.

        CANONICAL PATTERN: Centralized contract loading for all Reducer nodes.
        Provides type-safe contract configuration with reduction operation validation.

        Returns:
            ModelContractReducer: Validated contract model for this node type

        Raises:
            ModelOnexError: If contract loading or validation fails
        """
        try:
            # Load actual contract from file with subcontract resolution

            from omnibase_core.models.core.model_generic_yaml import ModelGenericYaml
            from omnibase_core.utils.generation.utility_reference_resolver import (
                UtilityReferenceResolver,
            )
            from omnibase_core.utils.safe_yaml_loader import (
                load_and_validate_yaml_model,
            )

            # Get contract path - find the node.py file and look for contract.yaml
            contract_path = self._find_contract_path()

            # Load and resolve contract with subcontract support
            reference_resolver = UtilityReferenceResolver()

            # Load and validate YAML using Pydantic model
            yaml_model = load_and_validate_yaml_model(contract_path, ModelGenericYaml)
            contract_data = yaml_model.model_dump()

            # Resolve any $ref references in the contract
            resolved_contract = self._resolve_contract_references(
                contract_data,
                contract_path.parent,
                reference_resolver,
            )

            # Create ModelContractReducer from resolved contract data
            contract_model = ModelContractReducer(**resolved_contract)

            # CANONICAL PATTERN: Validate contract model consistency
            contract_model.validate_node_specific_config()

            emit_log_event(
                LogLevel.INFO,
                "Contract model loaded successfully for NodeReducer",
                {
                    "contract_type": "ModelContractReducer",
                    "node_type": contract_model.node_type,
                    "version": contract_model.version,
                },
            )

            return contract_model

        except Exception as e:
            # CANONICAL PATTERN: Wrap contract loading errors
            raise ModelOnexError(
                error_code=EnumCoreErrorCode.VALIDATION_ERROR,
                message=f"Contract model loading failed for NodeReducer: {e!s}",
                details={
                    "contract_model_type": "ModelContractReducer",
                    "error_type": type(e).__name__,
                },
                cause=e,
            )

    async def process(
        self,
        input_data: ModelReducerInput[T_Input],
    ) -> ModelReducerOutput[T_Output]:
        """
        Stream-based reduction with conflict resolution.

        Args:
            input_data: Strongly typed reduction input with configuration

        Returns:
            Strongly typed reduction output with processing statistics

        Raises:
            ModelOnexError: If reduction fails or memory limits exceeded
        """
        start_time = time.time()

        try:
            # Validate input
            self._validate_reducer_input(input_data)

            # Initialize conflict resolver
            conflict_resolver = ModelConflictResolver(
                input_data.conflict_resolution,
<<<<<<< HEAD
                (
                    input_data.reducer_function  # type: ignore[attr-defined]
                    if input_data.conflict_resolution == ConflictResolution.CUSTOM
                    else None
                ),
=======
                None,  # reducer_function is a string, not a callable
>>>>>>> 09123395
            )

            # Execute reduction based on streaming mode
            if input_data.streaming_mode == EnumStreamingMode.BATCH:
                result, items_processed = await self._process_batch(
                    input_data,
                    conflict_resolver,
                )
                batches_processed = 1
            elif input_data.streaming_mode == EnumStreamingMode.INCREMENTAL:
                (
                    result,
                    items_processed,
                    batches_processed,
                ) = await self._process_incremental(input_data, conflict_resolver)
            elif input_data.streaming_mode == EnumStreamingMode.WINDOWED:
                (
                    result,
                    items_processed,
                    batches_processed,
                ) = await self._process_windowed(input_data, conflict_resolver)
            else:
                result, items_processed = await self._process_batch(
                    input_data,
                    conflict_resolver,
                )
                batches_processed = 1

            processing_time = (time.time() - start_time) * 1000

            # Update metrics
            await self._update_reduction_metrics(
                input_data.reduction_type.value,
                processing_time,
                True,
                items_processed,
            )
            await self._update_processing_metrics(processing_time, True)

            # Create output
            output = ModelReducerOutput(
                result=result,
                operation_id=input_data.operation_id,
                reduction_type=input_data.reduction_type,
                processing_time_ms=processing_time,
                items_processed=items_processed,
                conflicts_resolved=conflict_resolver.conflicts_count,
                streaming_mode=input_data.streaming_mode,
                batches_processed=batches_processed,
<<<<<<< HEAD
                metadata={  # type: ignore[dict-item,arg-type]
=======
                metadata={
>>>>>>> 09123395
                    "batch_size": str(input_data.batch_size),
                    "window_size_ms": str(input_data.window_size_ms),
                    "conflict_strategy": input_data.conflict_resolution.value,
                },
            )

            emit_log_event(
                LogLevel.INFO,
                f"Reduction completed: {input_data.reduction_type.value}",
                {
                    "node_id": self.node_id,
                    "operation_id": str(input_data.operation_id),
                    "processing_time_ms": processing_time,
                    "items_processed": items_processed,
                    "conflicts_resolved": conflict_resolver.conflicts_count,
                    "batches_processed": batches_processed,
                },
            )

            return output

        except Exception as e:
            processing_time = (time.time() - start_time) * 1000

            # Update error metrics
            await self._update_reduction_metrics(
                input_data.reduction_type.value,
                processing_time,
                False,
                0,
            )
            await self._update_processing_metrics(processing_time, False)

            raise ModelOnexError(
                error_code=EnumCoreErrorCode.OPERATION_FAILED,
                message=f"Reduction failed: {e!s}",
                context={
                    "node_id": self.node_id,
                    "operation_id": str(input_data.operation_id),
                    "reduction_type": input_data.reduction_type.value,
                    "processing_time_ms": processing_time,
                    "error": str(e),
                },
            ) from e

    async def aggregate_rsd_tickets(
        self,
        tickets: list[dict[str, Any]],
        group_by: str = "status",
        aggregation_functions: dict[str, str] | None = None,
    ) -> dict[str, dict[str, Any]]:
        """
        Aggregate RSD ticket metadata from multiple sources.

        Groups tickets by specified criteria and applies aggregation functions
        to compute summary statistics for each group.

        Args:
            tickets: List of ticket dict[str, Any]ionaries
            group_by: Field to group tickets by
            aggregation_functions: Functions to apply (count, sum, avg, min, max)

        Returns:
            Grouped and aggregated ticket data

        Raises:
            ModelOnexError: If aggregation fails
        """
        if aggregation_functions is None:
            aggregation_functions = {
                "count": "count",
                "avg_priority": "avg",
                "max_age_days": "max",
                "total_dependencies": "sum",
            }

        # Prepare reduction input
        reduction_input = ModelReducerInput(
            data=tickets,
            reduction_type=EnumReductionType.AGGREGATE,
<<<<<<< HEAD
            group_key=lambda ticket: ticket.get(group_by, "unknown"),  # type: ignore[call-arg]
            metadata={  # type: ignore[dict-item,typeddict-item]
                "group_by": ModelSchemaValue.from_value(group_by),  # type: ignore[dict-item]
                "aggregation_functions": ModelSchemaValue.from_value(aggregation_functions),  # type: ignore[dict-item]
                "rsd_operation": ModelSchemaValue.from_value("ticket_aggregation"),  # type: ignore[dict-item]
=======
            group_key=group_by,  # Use field name string instead of lambda
            metadata={
                "group_by": ModelSchemaValue.from_value(group_by),
                "aggregation_functions": ModelSchemaValue.from_value(
                    aggregation_functions
                ),
                "rsd_operation": ModelSchemaValue.from_value("ticket_aggregation"),
>>>>>>> 09123395
            },
        )

        result: Any = await self.process(reduction_input)
        return dict(result.result)

    async def normalize_priority_scores(
        self,
        tickets_with_scores: list[dict[str, Any]],
        score_field: str = "priority_score",
        normalization_method: str = "min_max",
    ) -> list[dict[str, Any]]:
        """
        Normalize priority scores and create rankings for RSD tickets.

        Args:
            tickets_with_scores: List of tickets with priority scores
            score_field: Field containing priority scores
            normalization_method: Normalization method (min_max, z_score, rank)

        Returns:
            Tickets with normalized scores and rankings

        Raises:
            ModelOnexError: If normalization fails
        """
        reduction_input = ModelReducerInput(
            data=tickets_with_scores,
            reduction_type=EnumReductionType.NORMALIZE,
<<<<<<< HEAD
            metadata={  # type: ignore[dict-item,typeddict-item]
                "score_field": ModelSchemaValue.from_value(score_field),  # type: ignore[dict-item]
                "normalization_method": ModelSchemaValue.from_value(normalization_method),  # type: ignore[dict-item]
                "rsd_operation": ModelSchemaValue.from_value("priority_normalization"),  # type: ignore[dict-item]
=======
            metadata={
                "score_field": ModelSchemaValue.from_value(score_field),
                "normalization_method": ModelSchemaValue.from_value(
                    normalization_method
                ),
                "rsd_operation": ModelSchemaValue.from_value("priority_normalization"),
>>>>>>> 09123395
            },
        )

        result: Any = await self.process(reduction_input)
        return list(result.result)

    async def resolve_dependency_cycles(
        self,
        dependency_graph: dict[str, list[str]],
    ) -> dict[str, Any]:
        """
        Detect and resolve cycles in RSD dependency graphs.

        Args:
            dependency_graph: Graph as adjacency list[Any](ticket_id -> [dependent_tickets])

        Returns:
            Analysis results with cycle detection and resolution suggestions

        Raises:
            ModelOnexError: If cycle detection fails
        """
        reduction_input = ModelReducerInput(
            data=list[Any](dependency_graph.items()),
            reduction_type=EnumReductionType.MERGE,
<<<<<<< HEAD
            metadata={  # type: ignore[dict-item,typeddict-item]
                "graph_operation": ModelSchemaValue.from_value("cycle_detection"),  # type: ignore[dict-item]
                "rsd_operation": ModelSchemaValue.from_value("dependency_analysis"),  # type: ignore[dict-item]
=======
            metadata={
                "graph_operation": ModelSchemaValue.from_value("cycle_detection"),
                "rsd_operation": ModelSchemaValue.from_value("dependency_analysis"),
>>>>>>> 09123395
            },
        )

        result: Any = await self.process(reduction_input)
        return dict(result.result)

    def register_reduction_function(
        self,
        reduction_type: EnumReductionType,
        function: Callable[..., Any],
    ) -> None:
        """
        Register custom reduction function.

        Args:
            reduction_type: Type of reduction operation
            function: Reduction function to register

        Raises:
            ModelOnexError: If reduction type already registered or function invalid
        """
        if reduction_type in self.reduction_functions:
            raise ModelOnexError(
                error_code=EnumCoreErrorCode.VALIDATION_ERROR,
                message=f"Reduction type already registered: {reduction_type.value}",
                context={
                    "node_id": self.node_id,
                    "reduction_type": reduction_type.value,
                },
            )

        if not callable(function):
            raise ModelOnexError(
                error_code=EnumCoreErrorCode.VALIDATION_ERROR,
                message=f"Reduction function must be callable: {reduction_type.value}",
                context={
                    "node_id": self.node_id,
                    "reduction_type": reduction_type.value,
                },
            )

        self.reduction_functions[reduction_type] = function

        emit_log_event(
            LogLevel.INFO,
            f"Reduction function registered: {reduction_type.value}",
            {"node_id": self.node_id, "reduction_type": reduction_type.value},
        )

    async def get_reduction_metrics(self) -> dict[str, dict[str, float]]:
        """
        Get detailed reduction performance metrics.

        Returns:
            Dictionary of metrics by reduction type
        """
        return {
            **self.reduction_metrics,
            "memory_usage": {
                "max_memory_mb": float(self.max_memory_usage_mb),
                "streaming_buffer_size": float(self.streaming_buffer_size),
                "active_windows": float(len(self.active_windows)),
            },
            "streaming_performance": {
                "default_batch_size": float(self.default_batch_size),
            },
        }

    async def _initialize_node_resources(self) -> None:
        """Initialize reducer-specific resources."""
        emit_log_event(
            LogLevel.INFO,
            "NodeReducer resources initialized",
            {
                "node_id": self.node_id,
                "default_batch_size": self.default_batch_size,
                "max_memory_usage_mb": self.max_memory_usage_mb,
            },
        )

    async def _cleanup_node_resources(self) -> None:
        """Cleanup reducer-specific resources."""
        # Clear active windows
        self.active_windows.clear()

        emit_log_event(
            LogLevel.INFO,
            "NodeReducer resources cleaned up",
            {"node_id": self.node_id},
        )

    def _validate_reducer_input(self, input_data: ModelReducerInput[Any]) -> None:
        """
        Validate reducer input data.

        Args:
            input_data: Input data to validate

        Raises:
            ModelOnexError: If validation fails
        """
        super()._validate_input_data(input_data)

        if not isinstance(input_data.reduction_type, EnumReductionType):
            raise ModelOnexError(
                error_code=EnumCoreErrorCode.VALIDATION_ERROR,
                message="Reduction type must be valid EnumReductionType enum",
                context={
                    "node_id": self.node_id,
                    "reduction_type": str(input_data.reduction_type),
                },
            )

        if input_data.data is None:
            raise ModelOnexError(
                error_code=EnumCoreErrorCode.VALIDATION_ERROR,
                message="Data cannot be None for reduction",
                context={
                    "node_id": self.node_id,
                    "operation_id": str(input_data.operation_id),
                },
            )

    async def _process_batch(
        self,
        input_data: ModelReducerInput[Any],
        conflict_resolver: ModelConflictResolver,
    ) -> tuple[Any, int]:
        """Process all data in a single batch."""
        reduction_type = input_data.reduction_type

        if reduction_type not in self.reduction_functions:
            raise ModelOnexError(
                error_code=EnumCoreErrorCode.OPERATION_FAILED,
                message=f"No reduction function for type: {reduction_type.value}",
                context={
                    "node_id": self.node_id,
                    "reduction_type": reduction_type.value,
                    "available_types": [rt.value for rt in self.reduction_functions],
                },
            )

        reducer_func = self.reduction_functions[reduction_type]

        # Convert data to list[Any]if needed
        if hasattr(input_data.data, "__aiter__"):
            # Handle async iterator
            data_list = [item async for item in input_data.data]
<<<<<<< HEAD
        elif (  # type: ignore[unreachable]
            hasattr(input_data.data, "__iter__")
            and not isinstance(input_data.data, (str, bytes))  # type: ignore[unreachable]
        ):
            data_list = list(input_data.data)
=======
        elif hasattr(input_data.data, "__iter__"):
            # Use type() to avoid MyPy isinstance issues
            data_type = type(input_data.data)
            if data_type is str or data_type is bytes:  # type: ignore [comparison-overlap]
                data_list = [input_data.data]
            else:
                try:
                    data_list = list(input_data.data)
                except TypeError:
                    data_list = [input_data.data]
>>>>>>> 09123395
        else:
            data_list = [input_data.data]

        # Execute reduction
        result = await reducer_func(data_list, input_data, conflict_resolver)
        return result, len(data_list)

    async def _process_incremental(
        self,
        input_data: ModelReducerInput[Any],
        conflict_resolver: ModelConflictResolver,
    ) -> tuple[Any, int, int]:
        """Process data incrementally in batches."""
        batch_size = input_data.batch_size
        total_processed = 0
        batches_processed = 0
        accumulator = input_data.accumulator_init  # type: ignore[attr-defined]

        # Process in batches
        batch = []
        if hasattr(input_data.data, "__iter__"):
            for item in input_data.data:
                batch.append(item)

                if len(batch) >= batch_size:
                    # Process this batch
                    batch_input = ModelReducerInput(
                        data=batch,
                        reduction_type=input_data.reduction_type,
                        accumulator_init=accumulator,  # type: ignore[call-arg]
                        **{
                            k: v
                            for k, v in input_data.__dict__.items()
                            if k not in ["data", "accumulator_init", "reduction_type"]
                        },
                    )

                    batch_result, batch_count = await self._process_batch(
                        batch_input,
                        conflict_resolver,
                    )
                    accumulator = batch_result
                    total_processed += batch_count
                    batches_processed += 1
                    batch = []

        # Process remaining items
        if batch:
            batch_input = ModelReducerInput(
                data=batch,
                reduction_type=input_data.reduction_type,
                accumulator_init=accumulator,  # type: ignore[call-arg]
                **{
                    k: v
                    for k, v in input_data.__dict__.items()
                    if k not in ["data", "accumulator_init", "reduction_type"]
                },
            )

            batch_result, batch_count = await self._process_batch(
                batch_input,
                conflict_resolver,
            )
            accumulator = batch_result
            total_processed += batch_count
            batches_processed += 1

        return accumulator, total_processed, batches_processed

    async def _process_windowed(
        self,
        input_data: ModelReducerInput[Any],
        conflict_resolver: ModelConflictResolver,
    ) -> tuple[Any, int, int]:
        """Process data in time-based windows."""
        window = ModelStreamingWindow(input_data.window_size_ms)
        total_processed = 0
        windows_processed = 0
        results = []

        if hasattr(input_data.data, "__iter__"):
            for item in input_data.data:
                window_full = window.add_item(item)

                if window_full:
                    # Process current window
                    window_items = window.get_window_items()

                    window_input = ModelReducerInput(
                        data=window_items,
                        reduction_type=input_data.reduction_type,
                        **{
                            k: v
                            for k, v in input_data.__dict__.items()
                            if k not in ["data", "reduction_type"]
                        },
                    )

                    window_result, window_count = await self._process_batch(
                        window_input,
                        conflict_resolver,
                    )
                    results.append(window_result)
                    total_processed += window_count
                    windows_processed += 1

                    # Advance to next window
                    window.advance_window()

        # Process final window if it has items
        final_items = window.get_window_items()
        if final_items:
            final_input = ModelReducerInput(
                data=final_items,
                reduction_type=input_data.reduction_type,
                **{
                    k: v
                    for k, v in input_data.__dict__.items()
                    if k not in ["data", "reduction_type"]
                },
            )

            final_result, final_count = await self._process_batch(
                final_input,
                conflict_resolver,
            )
            results.append(final_result)
            total_processed += final_count
            windows_processed += 1

        # Combine window results
        if results:
            combined_input = ModelReducerInput(
                data=results,
                reduction_type=EnumReductionType.MERGE,
                **{
                    k: v
                    for k, v in input_data.__dict__.items()
                    if k not in ["data", "reduction_type"]
                },
            )

            final_result, _ = await self._process_batch(
                combined_input,
                conflict_resolver,
            )
            return final_result, total_processed, windows_processed
        return input_data.accumulator_init, 0, 0  # type: ignore[attr-defined]

    async def _update_reduction_metrics(
        self,
        reduction_type: str,
        processing_time_ms: float,
        success: bool,
        items_processed: int,
    ) -> None:
        """Update reduction-specific metrics."""
        if reduction_type not in self.reduction_metrics:
            self.reduction_metrics[reduction_type] = {
                "total_operations": 0.0,
                "success_count": 0.0,
                "error_count": 0.0,
                "total_items_processed": 0.0,
                "avg_processing_time_ms": 0.0,
                "avg_items_per_operation": 0.0,
                "min_processing_time_ms": float("inf"),
                "max_processing_time_ms": 0.0,
            }

        metrics = self.reduction_metrics[reduction_type]
        metrics["total_operations"] += 1
        metrics["total_items_processed"] += items_processed

        if success:
            metrics["success_count"] += 1
        else:
            metrics["error_count"] += 1

        # Update timing metrics
        metrics["min_processing_time_ms"] = min(
            metrics["min_processing_time_ms"],
            processing_time_ms,
        )
        metrics["max_processing_time_ms"] = max(
            metrics["max_processing_time_ms"],
            processing_time_ms,
        )

        # Update rolling averages
        total_ops = metrics["total_operations"]
        current_avg_time = metrics["avg_processing_time_ms"]
        metrics["avg_processing_time_ms"] = (
            current_avg_time * (total_ops - 1) + processing_time_ms
        ) / total_ops

        metrics["avg_items_per_operation"] = (
            metrics["total_items_processed"] / total_ops
        )

    def _register_builtin_reducers(self) -> None:
        """Register built-in reduction functions."""

        async def fold_reducer(
            data: list[Any],
            input_data: ModelReducerInput[Any],
            conflict_resolver: ModelConflictResolver,
        ) -> Any:
            """Fold/reduce data to single value."""
            if not data:
                return input_data.accumulator_init  # type: ignore[attr-defined]

<<<<<<< HEAD
            accumulator = input_data.accumulator_init  # type: ignore[attr-defined]
            reducer_func = input_data.reducer_function  # type: ignore[attr-defined]
=======
            accumulator = input_data.accumulator_init
            reducer_func_name = input_data.reducer_function
>>>>>>> 09123395

            if not reducer_func_name:
                # Default sum for numeric data
                if all(isinstance(x, int | float) for x in data):
                    return sum(data)
                return data[-1] if data else accumulator

            # Look up the reducer function by name
            reducer_func = self._get_reducer_function(reducer_func_name)
            if not reducer_func:
                raise ModelOnexError(
                    error_code=EnumCoreErrorCode.VALIDATION_ERROR,
                    message=f"Unknown reducer function: {reducer_func_name}",
                    context={"node_id": self.node_id},
                )

            for item in data:
                accumulator = reducer_func(accumulator, item)

            return accumulator

        async def aggregate_reducer(
            data: list[Any],
            input_data: ModelReducerInput[Any],
            conflict_resolver: ModelConflictResolver,
        ) -> dict[str, Any]:
            """Aggregate data by groups with statistics."""
            if not data:
                return {}

            # Group data
<<<<<<< HEAD
            groups = defaultdict(list)
            group_key = input_data.group_key or (lambda x: "default")  # type: ignore[attr-defined]
=======
            groups: dict[str, list[Any]] = defaultdict(list)

            # Handle group key - if it's a string, use it as a field name
            if input_data.group_key:
                if isinstance(input_data.group_key, str):

                    def group_key_func(x: Any) -> Any:
                        return (
                            x.get(input_data.group_key, "default")
                            if hasattr(x, "get")
                            else "default"
                        )

                else:
                    # Handle list of group keys
                    def group_key_func(x: Any) -> Any:
                        return tuple(
                            x.get(field, "default") if hasattr(x, "get") else "default"
                            for field in input_data.group_key or []
                        )

            else:

                def group_key_func(x: Any) -> Any:
                    return "default"
>>>>>>> 09123395

            for item in data:
                key = group_key_func(item)
                if isinstance(key, tuple):
                    key = str(key)  # Convert tuple to string for dict key
                groups[key].append(item)

            # Apply aggregation functions
            result = {}
            for group, items in groups.items():
                group_stats = {"count": len(items), "items": items}

                # Add numeric aggregations if applicable
                numeric_fields = []
                if items and isinstance(items[0], dict):
                    for field, value in items[0].items():
                        if isinstance(value, int | float):
                            numeric_fields.append(field)

                for field in numeric_fields:
                    values = [
                        item[field]
                        for item in items
                        if field in item and isinstance(item[field], int | float)
                    ]
                    if values:
                        group_stats[f"{field}_sum"] = sum(values)
                        group_stats[f"{field}_avg"] = sum(values) / len(values)
                        group_stats[f"{field}_min"] = min(values)
                        group_stats[f"{field}_max"] = max(values)

                result[str(group)] = group_stats

            return result

        async def normalize_reducer(
            data: list[Any],
            input_data: ModelReducerInput[Any],
            conflict_resolver: ModelConflictResolver,
        ) -> list[Any]:
            """Normalize scores and create rankings."""
            if not data:
                return []

            metadata = input_data.metadata or {}
<<<<<<< HEAD
            score_field = metadata.get("score_field", "score")  # type: ignore[union-attr]
            method = metadata.get("normalization_method", "min_max")  # type: ignore[union-attr]
=======
            # Unwrap ModelSchemaValue objects to get raw values
            score_field_val = metadata.get("score_field", "score")
            score_field = (
                score_field_val.to_value()
                if isinstance(score_field_val, ModelSchemaValue)
                else score_field_val
            )
            method_val = metadata.get("normalization_method", "min_max")
            method = (
                method_val.to_value()
                if isinstance(method_val, ModelSchemaValue)
                else method_val
            )
>>>>>>> 09123395

            # Extract scores
            scores = []
            items_with_indices = []
            for i, item in enumerate(data):
                if isinstance(item, dict) and score_field in item:
                    score = item[score_field]
                    if isinstance(score, int | float):
                        scores.append(score)
                        items_with_indices.append((i, item, score))

            if not scores:
                return data

            # Apply normalization
            if method == "min_max":
                min_score = min(scores)
                max_score = max(scores)
                score_range = max_score - min_score

                for i, item, score in items_with_indices:
                    if score_range > 0:
                        normalized = (score - min_score) / score_range
                    else:
                        normalized = 0.5
                    item[f"{score_field}_normalized"] = normalized

            elif method == "rank":
                # Sort by score descending and assign ranks
                sorted_items = sorted(
                    items_with_indices,
                    key=lambda x: x[2],
                    reverse=True,
                )
                for rank, (i, item, score) in enumerate(sorted_items, 1):
                    item[f"{score_field}_rank"] = rank
                    item[f"{score_field}_percentile"] = (
                        len(sorted_items) - rank + 1
                    ) / len(sorted_items)

            return data

        async def merge_reducer(
            data: list[Any],
            input_data: ModelReducerInput[Any],
            conflict_resolver: ModelConflictResolver,
        ) -> Any:
            """Merge multiple datasets with conflict resolution."""
            if not data:
                return {}

            # Handle dependency graph cycle detection
            metadata = input_data.metadata or {}
<<<<<<< HEAD
            if metadata.get("graph_operation") == "cycle_detection":  # type: ignore[union-attr,comparison-overlap]
=======
            graph_op = metadata.get("graph_operation")
            if graph_op and graph_op.to_value() == "cycle_detection":
>>>>>>> 09123395
                return self._detect_dependency_cycles(data)

            # General merge operation
            if all(isinstance(item, dict) for item in data):
                merged: dict[str, Any] = {}
                for item in data:
                    for key, value in item.items():
                        if key in merged:
                            merged[key] = conflict_resolver.resolve(
                                merged[key],
                                value,
                                key,
                            )
                        else:
                            merged[key] = value
                return merged

            if all(isinstance(item, list) for item in data):
                merged_list: list[Any] = []
                for item in data:
                    merged_list.extend(item)
                return merged_list

            return data[-1] if data else None

        # Register reducers
        self.reduction_functions[EnumReductionType.FOLD] = fold_reducer
        self.reduction_functions[EnumReductionType.AGGREGATE] = aggregate_reducer
        self.reduction_functions[EnumReductionType.NORMALIZE] = normalize_reducer
        self.reduction_functions[EnumReductionType.MERGE] = merge_reducer

    def _get_reducer_function(self, func_name: str) -> Callable[..., Any] | None:
        """
        Get a reducer function by name.

        Args:
            func_name: Name of the reducer function

        Returns:
            Callable[..., Any] | None: The reducer function or None if not found
        """
        # Built-in reducer functions
        builtin_functions = {
            "sum": lambda x, y: (
                x + y
                if isinstance(x, (int, float)) and isinstance(y, (int, float))
                else x
            ),
            "max": lambda x, y: (
                max(x, y)
                if isinstance(x, (int, float)) and isinstance(y, (int, float))
                else x
            ),
            "min": lambda x, y: (
                min(x, y)
                if isinstance(x, (int, float)) and isinstance(y, (int, float))
                else x
            ),
            "concat": lambda x, y: (
                f"{x}{y}" if isinstance(x, str) and isinstance(y, str) else x
            ),
            "append": lambda x, y: x + [y] if isinstance(x, list) else [x, y],
            "extend": lambda x, y: (
                x + y if isinstance(x, list) and isinstance(y, list) else x
            ),
        }

        return builtin_functions.get(func_name)

    def _detect_dependency_cycles(
        self,
        graph_data: list[tuple[str, str]],
    ) -> dict[str, Any]:
        """Detect cycles in dependency graph using DFS."""
        # Build adjacency list
        graph = {}
        for node, dependencies in graph_data:
            graph[node] = dependencies

        # DFS to detect cycles
        visited = set()
        rec_stack = set()
        cycles = []

        def dfs(node: str, path: list[str]) -> bool:
            if node in rec_stack:
                # Found cycle
                cycle_start = path.index(node)
                cycle = path[cycle_start:] + [node]
                cycles.append(cycle)
                return True

            if node in visited:
                return False

            visited.add(node)
            rec_stack.add(node)
            path.append(node)

            for neighbor in graph.get(node, []):
                if dfs(neighbor, path):
                    # Cycle found in subtree
                    pass

            path.pop()
            rec_stack.remove(node)
            return False

        # Check all nodes
        for node in graph:
            if node not in visited:
                dfs(node, [])

        return {
            "has_cycles": len(cycles) > 0,
            "cycles": cycles,
            "cycle_count": len(cycles),
            "total_nodes": len(graph),
            "analysis_timestamp": datetime.now().isoformat(),
        }

<<<<<<< HEAD
    def get_introspection_data(self) -> dict[str, Any]:  # type: ignore[override]
=======
    async def get_introspection_data(self) -> dict[str, Any]:
>>>>>>> 09123395
        """
        Get comprehensive introspection data for NodeReducer.

        Returns specialized data reduction node information including streaming capabilities,
        conflict resolution strategies, reduction operations, and RSD data processing details.

        Returns:
            dict[str, Any]: Comprehensive introspection data with reducer-specific information
        """
        try:
            # Get base introspection data from NodeCoreBase
            base_data = {
                "node_type": "NodeReducer",
                "node_classification": "reducer",
                "node_id": self.node_id,
                "version": self.version,
                "created_at": self.created_at.isoformat(),
                "current_status": self.state.get("status", "unknown"),
            }

            # 1. Node Capabilities (Reducer-specific)
            node_capabilities = {
                **base_data,
                "architecture_classification": "data_aggregation_and_state_reduction",
                "reduction_patterns": [
                    "fold",
                    "accumulate",
                    "merge",
                    "aggregate",
                    "normalize",
                ],
                "streaming_capabilities": [
                    "windowed",
                    "real_time",
                    "incremental",
                    "batch",
                ],
                "available_operations": self._extract_reducer_operations(),
                "input_output_specifications": self._extract_reducer_io_specifications(),
                "performance_characteristics": self._extract_reducer_performance_characteristics(),
            }

            # 2. Contract Details (Reducer-specific)
            contract_details = {
                "contract_type": "ModelContractReducer",
                "contract_validation_status": "validated",
                "reduction_configuration": self._extract_reduction_configuration(),
                "aggregation_configuration": self._extract_aggregation_configuration(),
                "supported_reduction_types": [
                    reduction_type.value for reduction_type in self.reduction_functions
                ],
                "conflict_resolution_strategies": [
                    strategy.value for strategy in EnumConflictResolution
                ],
            }

            # 3. Runtime Information (Reducer-specific)
            runtime_info = {
                "current_health_status": self._get_reducer_health_status(),
                "reduction_metrics": self._get_reduction_metrics_sync(),
                "resource_usage": self._get_reducer_resource_usage(),
                "streaming_status": self._get_streaming_status(),
                "conflict_resolution_status": self._get_conflict_resolution_status(),
            }

            # 4. Reduction Management Information
            reduction_management_info = {
                "registered_reduction_functions": list[Any](
                    self.reduction_functions.keys()
                ),
                "reduction_function_count": len(self.reduction_functions),
                "streaming_windows_active": len(self.active_windows),
                "supports_custom_reducers": True,
                "supports_conflict_resolution": True,
                "supports_streaming": True,
                "supports_rsd_operations": True,
            }

            # 5. Configuration Details
            configuration_details = {
                "default_batch_size": self.default_batch_size,
                "max_memory_usage_mb": self.max_memory_usage_mb,
                "streaming_buffer_size": self.streaming_buffer_size,
                "streaming_configuration": {
                    "supports_windowing": True,
                    "supports_real_time": True,
                    "supports_incremental": True,
                    "window_types": ["time_based", "count_based"],
                },
                "conflict_resolution_configuration": {
                    "strategies": [
                        strategy.value for strategy in EnumConflictResolution
                    ],
                    "supports_custom_resolvers": True,
                    "merge_strategies": [
                        "numeric_sum",
                        "string_concat",
                        "list_merge",
                        "dict_merge",
                    ],
                },
            }

            # 6. RSD-Specific Information
            rsd_specific_info = {
                "supports_priority_normalization": "normalize"
                in [rt.value for rt in self.reduction_functions],
                "supports_dependency_cycle_detection": True,
                "supports_ticket_aggregation": "aggregate"
                in [rt.value for rt in self.reduction_functions],
                "supports_graph_operations": True,
                "rsd_operations": [
                    "priority_score_normalization",
                    "ticket_metadata_aggregation",
                    "dependency_graph_cycle_detection",
                    "status_consolidation",
                ],
            }

            return {
                "node_capabilities": node_capabilities,
                "contract_details": contract_details,
                "runtime_information": runtime_info,
                "reduction_management_information": reduction_management_info,
                "configuration_details": configuration_details,
                "rsd_specific_information": rsd_specific_info,
                "introspection_metadata": {
                    "generated_at": str(time.time()),
                    "introspection_version": "1.0.0",
                    "node_type": "NodeReducer",
                    "supports_full_introspection": True,
                    "specialization": "data_aggregation_with_streaming_and_conflict_resolution",
                },
            }

        except Exception as e:
            # fallback-ok: introspection data generation is informational only - return minimal node metadata to ensure introspection requests always succeed
            emit_log_event(
                LogLevel.WARNING,
                f"Failed to generate full reducer introspection data: {e!s}, using fallback",
                {"node_id": self.node_id, "error": str(e)},
            )

            return {
                "node_capabilities": {
                    "node_type": "NodeReducer",
                    "node_classification": "reducer",
                    "node_id": self.node_id,
                },
                "runtime_information": {
                    "current_health_status": "unknown",
                    "reduction_function_count": len(self.reduction_functions),
                },
                "introspection_metadata": {
                    "generated_at": str(time.time()),
                    "introspection_version": "1.0.0",
                    "supports_full_introspection": False,
                    "fallback_reason": str(e),
                },
            }

<<<<<<< HEAD
    def _extract_reducer_operations(self) -> list[str]:
=======
    def _extract_reducer_operations(self) -> list[Any]:
>>>>>>> 09123395
        """Extract available reducer operations."""
        operations = ["process", "reduce_data", "aggregate_data", "normalize_scores"]

        try:
            # Add reduction type operations
            for reduction_type in self.reduction_functions:
                operations.append(f"reduce_{reduction_type.value}")

            # Add streaming operations
            operations.extend(["stream_process", "window_process", "batch_process"])

            # Add RSD operations
            operations.extend(["detect_dependency_cycles", "normalize_priority_scores"])

        except Exception as e:
            emit_log_event(
                LogLevel.WARNING,
                f"Failed to extract all reducer operations: {e!s}",
                {"node_id": self.node_id},
            )

        return operations

    def _extract_reducer_io_specifications(self) -> dict[str, Any]:
        """Extract input/output specifications for reducer operations."""
        return {
            "input_model": "omnibase.core.node_reducer.ModelReducerInput",
            "output_model": "omnibase.core.node_reducer.ModelReducerOutput",
            "supports_streaming": True,
            "supports_batch_processing": True,
            "supports_incremental_processing": True,
            "reduction_types": [
                reduction_type.value for reduction_type in EnumReductionType
            ],
            "streaming_modes": [mode.value for mode in EnumStreamingMode],
            "conflict_resolution_strategies": [
                strategy.value for strategy in EnumConflictResolution
            ],
            "input_requirements": ["data", "reduction_type"],
            "output_guarantees": [
                "result",
                "processing_time_ms",
                "items_processed",
                "conflicts_resolved",
                "streaming_mode",
            ],
        }

    def _extract_reducer_performance_characteristics(self) -> dict[str, Any]:
        """Extract performance characteristics specific to reducer operations."""
        return {
            "expected_response_time_ms": "varies_by_data_size_and_reduction_complexity",
            "throughput_capacity": f"up_to_{self.default_batch_size}_items_per_batch",
            "memory_usage_pattern": f"streaming_with_max_{self.max_memory_usage_mb}_mb",
            "cpu_intensity": "medium_to_high_depending_on_reduction_complexity",
            "supports_parallel_processing": False,  # Sequential reduction typically required
            "caching_enabled": False,  # Live data processing
            "performance_monitoring": True,
            "deterministic_operations": True,
            "side_effects": False,
            "streaming_capabilities": True,
            "memory_efficient": True,
            "supports_large_datasets": True,
        }

    def _extract_reduction_configuration(self) -> dict[str, Any]:
        """Extract reduction configuration from contract."""
        try:
            return {
                "default_batch_size": self.default_batch_size,
                "max_memory_usage_mb": self.max_memory_usage_mb,
                "streaming_buffer_size": self.streaming_buffer_size,
                "supported_reduction_types": [
                    rt.value for rt in self.reduction_functions
                ],
            }
        except Exception as e:
            # fallback-ok: reduction config extraction is for introspection metrics - return minimal config to maintain introspection stability
            emit_log_event(
                LogLevel.WARNING,
                f"Failed to extract reduction configuration: {e!s}",
                {"node_id": self.node_id},
            )
            return {"default_batch_size": self.default_batch_size}

    def _extract_aggregation_configuration(self) -> dict[str, Any]:
        """Extract aggregation configuration from contract."""
        try:
            aggregation_ops = []
            if hasattr(self.contract_model, "aggregation"):
                aggregation_ops = [
                    "count",
                    "sum",
                    "avg",
                    "min",
                    "max",
                    "group_by",
                    "statistical_analysis",
                ]

            return {
                "aggregation_operations": aggregation_ops,
                "supports_grouping": True,
                "supports_statistical_aggregation": True,
                "supports_custom_aggregation": True,
            }
        except Exception as e:
            # fallback-ok: aggregation config extraction is for introspection metrics - return empty operations list[Any]to maintain introspection stability
            emit_log_event(
                LogLevel.WARNING,
                f"Failed to extract aggregation configuration: {e!s}",
                {"node_id": self.node_id},
            )
            return {"aggregation_operations": []}

    def _get_reducer_health_status(self) -> str:
        """Get health status specific to reducer operations."""
        try:
            # Check if basic reduction works
            test_input = ModelReducerInput(
                data=[1, 2, 3],
                reduction_type=EnumReductionType.FOLD,
<<<<<<< HEAD
                cache_enabled=False,  # type: ignore[call-arg]
=======
                reducer_function="sum",
                accumulator_init=0,
>>>>>>> 09123395
            )

            # For health check, we'll just validate the input without processing
            self._validate_reducer_input(test_input)
            return "healthy"

        except Exception:
            # fallback-ok: health status check is informational only - return unhealthy status rather than raising to allow introspection to continue
            return "unhealthy"

    def _get_reduction_metrics_sync(self) -> dict[str, Any]:
        """Get reduction metrics synchronously for introspection."""
        try:
            return {
                **self.reduction_metrics,
                "streaming_windows": {
                    "active_windows": len(self.active_windows),
                    "window_details": {
                        window_id: {
                            "buffer_size": len(window.buffer),
                            "window_size_ms": window.window_size_ms,
                        }
                        for window_id, window in self.active_windows.items()
                    },
                },
            }
        except Exception as e:
            # fallback-ok: reduction metrics gathering is for monitoring/introspection - return unknown status to prevent introspection failures
            emit_log_event(
                LogLevel.WARNING,
                f"Failed to get reduction metrics: {e!s}",
                {"node_id": self.node_id},
            )
            return {"status": "unknown", "error": str(e)}

    def _get_reducer_resource_usage(self) -> dict[str, Any]:
        """Get resource usage specific to reducer operations."""
        try:
            total_buffer_items = sum(
                len(window.buffer) for window in self.active_windows.values()
            )

            return {
                "active_reduction_functions": len(self.reduction_functions),
                "streaming_windows_active": len(self.active_windows),
                "total_buffered_items": total_buffer_items,
                "max_memory_usage_mb": self.max_memory_usage_mb,
                "streaming_buffer_size": self.streaming_buffer_size,
            }
        except Exception as e:
            # fallback-ok: resource usage metrics are for monitoring/introspection - return unknown status to prevent introspection failures
            emit_log_event(
                LogLevel.WARNING,
                f"Failed to get reducer resource usage: {e!s}",
                {"node_id": self.node_id},
            )
            return {"status": "unknown"}

    def _get_streaming_status(self) -> dict[str, Any]:
        """Get streaming processing status."""
        try:
            return {
                "streaming_enabled": True,
                "active_windows": len(self.active_windows),
                "streaming_buffer_size": self.streaming_buffer_size,
                "supports_real_time": True,
                "supports_windowed": True,
                "supports_incremental": True,
                "streaming_modes_supported": [mode.value for mode in EnumStreamingMode],
            }
        except Exception as e:
            # fallback-ok: streaming status is for monitoring/introspection - return disabled status to prevent introspection failures
            emit_log_event(
                LogLevel.WARNING,
                f"Failed to get streaming status: {e!s}",
                {"node_id": self.node_id},
            )
            return {"streaming_enabled": False, "error": str(e)}

    def _get_conflict_resolution_status(self) -> dict[str, Any]:
        """Get conflict resolution status."""
        return {
            "conflict_resolution_enabled": True,
            "supported_strategies": [
                strategy.value for strategy in EnumConflictResolution
            ],
            "supports_custom_resolvers": True,
            "merge_capabilities": {
                "numeric_merge": True,
                "string_concatenation": True,
                "list_merging": True,
                "dict_merging": True,
            },
<<<<<<< HEAD
        }

    def _validate_reducer_input_internal(
        self, input_data: ModelReducerInput[Any]
    ) -> None:  # Renamed to avoid redefinition
        """
        Validate reducer input data (placeholder for actual validation).

        Args:
            input_data: Input data to validate

        Raises:
            OnexError: If validation fails
        """
        super()._validate_input_data(input_data)

        if not hasattr(input_data, "data"):
            raise OnexError(
                code=CoreErrorCode.VALIDATION_ERROR,
                message="Input data must have 'data' attribute",
                context={
                    "node_id": self.node_id,
                    "input_type": type(input_data).__name__,
                },
            )

        if not hasattr(input_data, "reduction_type"):
            raise OnexError(
                code=CoreErrorCode.VALIDATION_ERROR,
                message="Input data must have 'reduction_type' attribute",
                context={
                    "node_id": self.node_id,
                    "input_type": type(input_data).__name__,
                },
            )
=======
        }
>>>>>>> 09123395
<|MERGE_RESOLUTION|>--- conflicted
+++ resolved
@@ -31,15 +31,8 @@
 from collections.abc import Iterable as IterableABC
 from datetime import datetime
 from pathlib import Path
-<<<<<<< HEAD
-from typing import Any, Generic, TypeVar
-from uuid import UUID, uuid4
-
-from pydantic import BaseModel, ConfigDict, Field
-=======
 from typing import Any
 from uuid import UUID
->>>>>>> 09123395
 
 from omnibase_core.enums.enum_conflict_resolution import EnumConflictResolution
 from omnibase_core.enums.enum_log_level import EnumLogLevel as LogLevel
@@ -69,196 +62,6 @@
 T_Accumulator = TypeVar("T_Accumulator")
 
 
-<<<<<<< HEAD
-class EnumReductionType(Enum):
-    """Types of reduction operations supported."""
-
-    FOLD = "fold"  # Reduce collection to single value
-    ACCUMULATE = "accumulate"  # Build up result incrementally
-    MERGE = "merge"  # Combine multiple datasets
-    AGGREGATE = "aggregate"  # Statistical aggregation
-    NORMALIZE = "normalize"  # Score normalization and ranking
-    DEDUPLICATE = "deduplicate"  # Remove duplicates
-    SORT = "sort"  # Sort and rank operations
-    FILTER = "filter"  # Filter with conditions
-    GROUP = "group"  # Group by criteria
-    TRANSFORM = "transform"  # Data transformation
-
-
-class ConflictResolution(Enum):
-    """Strategies for resolving conflicts during reduction."""
-
-    FIRST_WINS = "first_wins"  # Keep first encountered value
-    LAST_WINS = "last_wins"  # Keep last encountered value
-    MERGE = "merge"  # Attempt to merge values
-    ERROR = "error"  # Raise error on conflict
-    CUSTOM = "custom"  # Use custom resolution function
-
-
-class StreamingMode(Enum):
-    """Streaming processing modes."""
-
-    BATCH = "batch"  # Process all data at once
-    INCREMENTAL = "incremental"  # Process data incrementally
-    WINDOWED = "windowed"  # Process in time windows
-    REAL_TIME = "real_time"  # Process as data arrives
-
-
-class ModelReducerInput(BaseModel, Generic[T_Input]):
-    """
-    Input model for NodeReducer operations.
-
-    Strongly typed input wrapper for data reduction operations
-    with streaming and conflict resolution configuration.
-    """
-
-    data: list[T_Input]  # Strongly typed data list
-    reduction_type: EnumReductionType
-    operation_id: UUID = Field(default_factory=uuid4)
-    conflict_resolution: ConflictResolution = ConflictResolution.LAST_WINS
-    streaming_mode: StreamingMode = StreamingMode.BATCH
-    batch_size: int = 1000
-    window_size_ms: int = 5000
-    metadata: dict[str, ModelSchemaValue] | None = Field(default_factory=dict)
-    timestamp: datetime = Field(default_factory=datetime.now)
-
-    model_config = ConfigDict(arbitrary_types_allowed=True)
-
-
-class ModelReducerOutput(BaseModel, Generic[T_Output]):
-    """
-    Output model for NodeReducer operations.
-
-    Strongly typed output wrapper with reduction statistics
-    and conflict resolution metadata.
-    """
-
-    result: T_Output
-    operation_id: UUID
-    reduction_type: EnumReductionType
-    processing_time_ms: float
-    items_processed: int
-    conflicts_resolved: int = 0
-    streaming_mode: StreamingMode = StreamingMode.BATCH
-    batches_processed: int = 1
-    metadata: dict[str, str] = Field(default_factory=dict)
-    timestamp: datetime = Field(default_factory=datetime.now)
-
-    model_config = ConfigDict(arbitrary_types_allowed=True)
-
-
-class StreamingWindow:
-    """
-    Time-based window for streaming data processing.
-    """
-
-    def __init__(self, window_size_ms: int, overlap_ms: int = 0):
-        self.window_size_ms = window_size_ms
-        self.overlap_ms = overlap_ms
-        self.buffer: deque[Any] = deque()
-        self.window_start = datetime.now()
-
-    def add_item(self, item: Any) -> bool:
-        """Add item to window, returns True if window is full."""
-        current_time = datetime.now()
-        self.buffer.append((item, current_time))
-
-        # Check if window is complete
-        window_duration = (current_time - self.window_start).total_seconds() * 1000
-        return window_duration >= self.window_size_ms
-
-    def get_window_items(self) -> list[Any]:
-        """Get all items in current window."""
-        return [item for item, timestamp in self.buffer]
-
-    def advance_window(self) -> None:
-        """Advance to next window with optional overlap."""
-        if self.overlap_ms > 0:
-            # Keep overlapping items
-            cutoff_time = self.window_start + timedelta(
-                milliseconds=self.window_size_ms - self.overlap_ms,
-            )
-            self.buffer = deque(
-                [
-                    (item, timestamp)
-                    for item, timestamp in self.buffer
-                    if timestamp >= cutoff_time
-                ],
-            )
-        else:
-            # Clear all items
-            self.buffer.clear()
-
-        self.window_start = datetime.now()
-
-
-class ConflictResolver:
-    """
-    Handles conflict resolution during data reduction.
-    """
-
-    def __init__(
-        self,
-        strategy: ConflictResolution,
-        custom_resolver: Callable[..., Any] | None = None,
-    ):
-        self.strategy = strategy
-        self.custom_resolver = custom_resolver
-        self.conflicts_count = 0
-
-    def resolve(
-        self,
-        existing_value: Any,
-        new_value: Any,
-        key: str | None = None,
-    ) -> Any:
-        """Resolve conflict between existing and new values."""
-        self.conflicts_count += 1
-
-        if self.strategy == ConflictResolution.FIRST_WINS:
-            return existing_value
-        if self.strategy == ConflictResolution.LAST_WINS:
-            return new_value
-        if self.strategy == ConflictResolution.MERGE:
-            return self._merge_values(existing_value, new_value)
-        if self.strategy == ConflictResolution.ERROR:
-            raise OnexError(
-                code=CoreErrorCode.VALIDATION_ERROR,
-                message=f"Conflict detected for key: {key}",
-                context={
-                    "existing_value": str(existing_value),
-                    "new_value": str(new_value),
-                    "key": key,
-                },
-            )
-        if self.strategy == ConflictResolution.CUSTOM and self.custom_resolver:
-            return self.custom_resolver(existing_value, new_value, key)
-        # Default to last wins
-        return new_value
-
-    def _merge_values(self, existing: Any, new: Any) -> Any:
-        """Attempt to merge two values intelligently."""
-        # Handle numeric values
-        if isinstance(existing, int | float) and isinstance(new, int | float):
-            return existing + new
-
-        # Handle string concatenation
-        if isinstance(existing, str) and isinstance(new, str):
-            return f"{existing}, {new}"
-
-        # Handle list merging
-        if isinstance(existing, list) and isinstance(new, list):
-            return existing + new
-
-        # Handle dict merging
-        if isinstance(existing, dict) and isinstance(new, dict):
-            merged = existing.copy()
-            merged.update(new)
-            return merged
-
-        # Default to new value if can't merge
-        return new
-=======
 # Note: Enums and models have been extracted to separate modules
 # - EnumReductionType → omnibase_core.enums.enum_reduction_type
 # - EnumConflictResolution → omnibase_core.enums.enum_conflict_resolution
@@ -267,7 +70,6 @@
 # - ModelReducerOutput → omnibase_core.models.operations.model_reducer_output
 # - StreamingWindow → omnibase_core.models.infrastructure.model_streaming_window
 # - ConflictResolver → omnibase_core.models.infrastructure.model_conflict_resolver
->>>>>>> 09123395
 
 
 class NodeReducer(NodeCoreBase):
@@ -339,8 +141,7 @@
         """
         import inspect
 
-        # Contract filename - standard ONEX pattern
-        CONTRACT_FILENAME = "contract.yaml"
+        from omnibase_core.constants.contract_constants import CONTRACT_FILENAME
 
         try:
             # Get the module file for the calling class
@@ -351,13 +152,8 @@
                     caller_self = frame.f_locals["self"]
                     if hasattr(caller_self, "__module__"):
                         module = inspect.getmodule(caller_self)
-<<<<<<< HEAD
-                        if module and hasattr(module, "__file__") and module.__file__:
-                            module_path = Path(module.__file__)
-=======
                         if module and hasattr(module, "__file__"):
                             module_path = Path(module.__file__ or "")
->>>>>>> 09123395
                             contract_path = module_path.parent / CONTRACT_FILENAME
                             if contract_path.exists():
                                 return contract_path
@@ -697,15 +493,7 @@
             # Initialize conflict resolver
             conflict_resolver = ModelConflictResolver(
                 input_data.conflict_resolution,
-<<<<<<< HEAD
-                (
-                    input_data.reducer_function  # type: ignore[attr-defined]
-                    if input_data.conflict_resolution == ConflictResolution.CUSTOM
-                    else None
-                ),
-=======
                 None,  # reducer_function is a string, not a callable
->>>>>>> 09123395
             )
 
             # Execute reduction based on streaming mode
@@ -755,11 +543,7 @@
                 conflicts_resolved=conflict_resolver.conflicts_count,
                 streaming_mode=input_data.streaming_mode,
                 batches_processed=batches_processed,
-<<<<<<< HEAD
-                metadata={  # type: ignore[dict-item,arg-type]
-=======
                 metadata={
->>>>>>> 09123395
                     "batch_size": str(input_data.batch_size),
                     "window_size_ms": str(input_data.window_size_ms),
                     "conflict_strategy": input_data.conflict_resolution.value,
@@ -840,13 +624,6 @@
         reduction_input = ModelReducerInput(
             data=tickets,
             reduction_type=EnumReductionType.AGGREGATE,
-<<<<<<< HEAD
-            group_key=lambda ticket: ticket.get(group_by, "unknown"),  # type: ignore[call-arg]
-            metadata={  # type: ignore[dict-item,typeddict-item]
-                "group_by": ModelSchemaValue.from_value(group_by),  # type: ignore[dict-item]
-                "aggregation_functions": ModelSchemaValue.from_value(aggregation_functions),  # type: ignore[dict-item]
-                "rsd_operation": ModelSchemaValue.from_value("ticket_aggregation"),  # type: ignore[dict-item]
-=======
             group_key=group_by,  # Use field name string instead of lambda
             metadata={
                 "group_by": ModelSchemaValue.from_value(group_by),
@@ -854,7 +631,6 @@
                     aggregation_functions
                 ),
                 "rsd_operation": ModelSchemaValue.from_value("ticket_aggregation"),
->>>>>>> 09123395
             },
         )
 
@@ -884,19 +660,12 @@
         reduction_input = ModelReducerInput(
             data=tickets_with_scores,
             reduction_type=EnumReductionType.NORMALIZE,
-<<<<<<< HEAD
-            metadata={  # type: ignore[dict-item,typeddict-item]
-                "score_field": ModelSchemaValue.from_value(score_field),  # type: ignore[dict-item]
-                "normalization_method": ModelSchemaValue.from_value(normalization_method),  # type: ignore[dict-item]
-                "rsd_operation": ModelSchemaValue.from_value("priority_normalization"),  # type: ignore[dict-item]
-=======
             metadata={
                 "score_field": ModelSchemaValue.from_value(score_field),
                 "normalization_method": ModelSchemaValue.from_value(
                     normalization_method
                 ),
                 "rsd_operation": ModelSchemaValue.from_value("priority_normalization"),
->>>>>>> 09123395
             },
         )
 
@@ -922,15 +691,9 @@
         reduction_input = ModelReducerInput(
             data=list[Any](dependency_graph.items()),
             reduction_type=EnumReductionType.MERGE,
-<<<<<<< HEAD
-            metadata={  # type: ignore[dict-item,typeddict-item]
-                "graph_operation": ModelSchemaValue.from_value("cycle_detection"),  # type: ignore[dict-item]
-                "rsd_operation": ModelSchemaValue.from_value("dependency_analysis"),  # type: ignore[dict-item]
-=======
             metadata={
                 "graph_operation": ModelSchemaValue.from_value("cycle_detection"),
                 "rsd_operation": ModelSchemaValue.from_value("dependency_analysis"),
->>>>>>> 09123395
             },
         )
 
@@ -1079,13 +842,6 @@
         if hasattr(input_data.data, "__aiter__"):
             # Handle async iterator
             data_list = [item async for item in input_data.data]
-<<<<<<< HEAD
-        elif (  # type: ignore[unreachable]
-            hasattr(input_data.data, "__iter__")
-            and not isinstance(input_data.data, (str, bytes))  # type: ignore[unreachable]
-        ):
-            data_list = list(input_data.data)
-=======
         elif hasattr(input_data.data, "__iter__"):
             # Use type() to avoid MyPy isinstance issues
             data_type = type(input_data.data)
@@ -1096,7 +852,6 @@
                     data_list = list(input_data.data)
                 except TypeError:
                     data_list = [input_data.data]
->>>>>>> 09123395
         else:
             data_list = [input_data.data]
 
@@ -1113,7 +868,7 @@
         batch_size = input_data.batch_size
         total_processed = 0
         batches_processed = 0
-        accumulator = input_data.accumulator_init  # type: ignore[attr-defined]
+        accumulator = input_data.accumulator_init
 
         # Process in batches
         batch = []
@@ -1126,7 +881,7 @@
                     batch_input = ModelReducerInput(
                         data=batch,
                         reduction_type=input_data.reduction_type,
-                        accumulator_init=accumulator,  # type: ignore[call-arg]
+                        accumulator_init=accumulator,
                         **{
                             k: v
                             for k, v in input_data.__dict__.items()
@@ -1148,7 +903,7 @@
             batch_input = ModelReducerInput(
                 data=batch,
                 reduction_type=input_data.reduction_type,
-                accumulator_init=accumulator,  # type: ignore[call-arg]
+                accumulator_init=accumulator,
                 **{
                     k: v
                     for k, v in input_data.__dict__.items()
@@ -1244,7 +999,7 @@
                 conflict_resolver,
             )
             return final_result, total_processed, windows_processed
-        return input_data.accumulator_init, 0, 0  # type: ignore[attr-defined]
+        return input_data.accumulator_init, 0, 0
 
     async def _update_reduction_metrics(
         self,
@@ -1306,15 +1061,10 @@
         ) -> Any:
             """Fold/reduce data to single value."""
             if not data:
-                return input_data.accumulator_init  # type: ignore[attr-defined]
-
-<<<<<<< HEAD
-            accumulator = input_data.accumulator_init  # type: ignore[attr-defined]
-            reducer_func = input_data.reducer_function  # type: ignore[attr-defined]
-=======
+                return input_data.accumulator_init
+
             accumulator = input_data.accumulator_init
             reducer_func_name = input_data.reducer_function
->>>>>>> 09123395
 
             if not reducer_func_name:
                 # Default sum for numeric data
@@ -1346,10 +1096,6 @@
                 return {}
 
             # Group data
-<<<<<<< HEAD
-            groups = defaultdict(list)
-            group_key = input_data.group_key or (lambda x: "default")  # type: ignore[attr-defined]
-=======
             groups: dict[str, list[Any]] = defaultdict(list)
 
             # Handle group key - if it's a string, use it as a field name
@@ -1375,7 +1121,6 @@
 
                 def group_key_func(x: Any) -> Any:
                     return "default"
->>>>>>> 09123395
 
             for item in data:
                 key = group_key_func(item)
@@ -1421,10 +1166,6 @@
                 return []
 
             metadata = input_data.metadata or {}
-<<<<<<< HEAD
-            score_field = metadata.get("score_field", "score")  # type: ignore[union-attr]
-            method = metadata.get("normalization_method", "min_max")  # type: ignore[union-attr]
-=======
             # Unwrap ModelSchemaValue objects to get raw values
             score_field_val = metadata.get("score_field", "score")
             score_field = (
@@ -1438,7 +1179,6 @@
                 if isinstance(method_val, ModelSchemaValue)
                 else method_val
             )
->>>>>>> 09123395
 
             # Extract scores
             scores = []
@@ -1492,12 +1232,8 @@
 
             # Handle dependency graph cycle detection
             metadata = input_data.metadata or {}
-<<<<<<< HEAD
-            if metadata.get("graph_operation") == "cycle_detection":  # type: ignore[union-attr,comparison-overlap]
-=======
             graph_op = metadata.get("graph_operation")
             if graph_op and graph_op.to_value() == "cycle_detection":
->>>>>>> 09123395
                 return self._detect_dependency_cycles(data)
 
             # General merge operation
@@ -1619,11 +1355,7 @@
             "analysis_timestamp": datetime.now().isoformat(),
         }
 
-<<<<<<< HEAD
-    def get_introspection_data(self) -> dict[str, Any]:  # type: ignore[override]
-=======
     async def get_introspection_data(self) -> dict[str, Any]:
->>>>>>> 09123395
         """
         Get comprehensive introspection data for NodeReducer.
 
@@ -1785,11 +1517,7 @@
                 },
             }
 
-<<<<<<< HEAD
-    def _extract_reducer_operations(self) -> list[str]:
-=======
     def _extract_reducer_operations(self) -> list[Any]:
->>>>>>> 09123395
         """Extract available reducer operations."""
         operations = ["process", "reduce_data", "aggregate_data", "normalize_scores"]
 
@@ -1912,12 +1640,8 @@
             test_input = ModelReducerInput(
                 data=[1, 2, 3],
                 reduction_type=EnumReductionType.FOLD,
-<<<<<<< HEAD
-                cache_enabled=False,  # type: ignore[call-arg]
-=======
                 reducer_function="sum",
                 accumulator_init=0,
->>>>>>> 09123395
             )
 
             # For health check, we'll just validate the input without processing
@@ -2011,42 +1735,4 @@
                 "list_merging": True,
                 "dict_merging": True,
             },
-<<<<<<< HEAD
-        }
-
-    def _validate_reducer_input_internal(
-        self, input_data: ModelReducerInput[Any]
-    ) -> None:  # Renamed to avoid redefinition
-        """
-        Validate reducer input data (placeholder for actual validation).
-
-        Args:
-            input_data: Input data to validate
-
-        Raises:
-            OnexError: If validation fails
-        """
-        super()._validate_input_data(input_data)
-
-        if not hasattr(input_data, "data"):
-            raise OnexError(
-                code=CoreErrorCode.VALIDATION_ERROR,
-                message="Input data must have 'data' attribute",
-                context={
-                    "node_id": self.node_id,
-                    "input_type": type(input_data).__name__,
-                },
-            )
-
-        if not hasattr(input_data, "reduction_type"):
-            raise OnexError(
-                code=CoreErrorCode.VALIDATION_ERROR,
-                message="Input data must have 'reduction_type' attribute",
-                context={
-                    "node_id": self.node_id,
-                    "input_type": type(input_data).__name__,
-                },
-            )
-=======
-        }
->>>>>>> 09123395
+        }