--- conflicted
+++ resolved
@@ -30,16 +30,11 @@
 from collections.abc import Callable as CallableABC
 from concurrent.futures import ThreadPoolExecutor
 from datetime import datetime, timedelta
-from os import PathLike
 from pathlib import Path
 from typing import Any
 from uuid import UUID, uuid4
 
-<<<<<<< HEAD
-from pydantic import BaseModel, ConfigDict, Field
-=======
 from pydantic import BaseModel
->>>>>>> 09123395
 
 # Removed: EnumCoreErrorCode doesn't exist in enums module
 from omnibase_core.enums.enum_log_level import EnumLogLevel as LogLevel
@@ -63,117 +58,6 @@
 T_Output = TypeVar("T_Output")
 
 
-<<<<<<< HEAD
-class ModelComputeInput(BaseModel, Generic[T_Input]):
-    """
-    Input model for NodeCompute operations.
-
-    Strongly typed input wrapper that ensures type safety
-    and provides metadata for computation tracking.
-    """
-
-    data: T_Input
-    operation_id: UUID = Field(default_factory=uuid4)
-    computation_type: str = "default"
-    cache_enabled: bool = True
-    parallel_enabled: bool = False
-    metadata: dict[str, ModelSchemaValue] | None = Field(default_factory=dict)
-    timestamp: datetime = Field(default_factory=datetime.now)
-
-    model_config = ConfigDict(arbitrary_types_allowed=True)
-
-
-class ModelComputeOutput(BaseModel, Generic[T_Output]):
-    """
-    Output model for NodeCompute operations.
-
-    Strongly typed output wrapper that includes computation
-    metadata and performance metrics.
-    """
-
-    result: T_Output
-    operation_id: UUID
-    computation_type: str
-    processing_time_ms: float
-    cache_hit: bool = False
-    parallel_execution_used: bool = False
-    metadata: dict[str, ModelSchemaValue] | None = Field(default_factory=dict)
-
-    model_config = ConfigDict(arbitrary_types_allowed=True)
-
-
-class ComputationCache:
-    """
-    Caching layer for expensive computations with TTL and memory management.
-    """
-
-    def __init__(self, max_size: int = 1000, default_ttl_minutes: int = 30):
-        self.max_size = max_size
-        self.default_ttl_minutes = default_ttl_minutes
-        self._cache: dict[
-            str,
-            tuple[Any, datetime, int],
-        ] = {}  # key -> (value, expiry, access_count)
-
-    def get(self, cache_key: str) -> Any | None:
-        """Get cached value if valid and not expired."""
-        if cache_key not in self._cache:
-            return None
-
-        value, expiry, access_count = self._cache[cache_key]
-
-        # Check expiry
-        if datetime.now() > expiry:
-            del self._cache[cache_key]
-            return None
-
-        # Update access count
-        self._cache[cache_key] = (value, expiry, access_count + 1)
-        return value
-
-    def put(
-        self,
-        cache_key: str,
-        value: Any,
-        ttl_minutes: int | None = None,
-    ) -> None:
-        """Cache value with TTL."""
-        # Evict if at capacity
-        if len(self._cache) >= self.max_size:
-            self._evict_lru()
-
-        ttl = ttl_minutes or self.default_ttl_minutes
-        expiry = datetime.now() + timedelta(minutes=ttl)
-        self._cache[cache_key] = (value, expiry, 1)
-
-    def _evict_lru(self) -> None:
-        """Evict least recently used item."""
-        if not self._cache:
-            return
-
-        # Find item with lowest access count (simple LRU approximation)
-        lru_key = min(self._cache.keys(), key=lambda k: self._cache[k][2])
-        del self._cache[lru_key]
-
-    def clear(self) -> None:
-        """Clear all cached values."""
-        self._cache.clear()
-
-    def get_stats(self) -> dict[str, int]:
-        """Get cache statistics."""
-        now = datetime.now()
-        expired_count = sum(1 for _, expiry, _ in self._cache.values() if expiry <= now)
-
-        return {
-            "total_entries": len(self._cache),
-            "expired_entries": expired_count,
-            "valid_entries": len(self._cache) - expired_count,
-            "max_size": self.max_size,
-        }
-
-
-=======
->>>>>>> 09123395
 class NodeCompute(NodeCoreBase):
     """
     Pure computation node for deterministic operations.
@@ -323,8 +207,7 @@
         """
         import inspect
 
-        # Contract filename - standard ONEX pattern
-        CONTRACT_FILENAME = "contract.yaml"
+        from omnibase_core.constants.contract_constants import CONTRACT_FILENAME
 
         try:
             # Get the module file for the calling class
@@ -335,21 +218,11 @@
                     caller_self = frame.f_locals["self"]
                     if hasattr(caller_self, "__module__"):
                         module = inspect.getmodule(caller_self)
-<<<<<<< HEAD
-                        if module and hasattr(module, "__file__"):
-                            module_file: str | PathLike[str] | None = module.__file__
-                            if module_file is not None:
-                                module_path = Path(module_file)
-                                contract_path = module_path.parent / CONTRACT_FILENAME
-                                if contract_path.exists():
-                                    return contract_path
-=======
                         if module and hasattr(module, "__file__") and module.__file__:
                             module_path = Path(module.__file__)
                             contract_path = module_path.parent / CONTRACT_FILENAME
                             if contract_path.exists():
                                 return contract_path
->>>>>>> 09123395
 
             # Fallback: this shouldn't happen but provide error
             raise ModelOnexError(
@@ -472,13 +345,9 @@
                         processing_time_ms=0.0,  # Cache hit
                         cache_hit=True,
                         parallel_execution_used=False,
-<<<<<<< HEAD
-                        metadata={"cache_retrieval": True},  # type: ignore[dict-item]
-=======
                         metadata={
                             "cache_retrieval": ModelSchemaValue.from_value(True),
                         },
->>>>>>> 09123395
                     )
 
             # Execute computation
@@ -527,11 +396,6 @@
                 cache_hit=False,
                 parallel_execution_used=parallel_used,
                 metadata={
-<<<<<<< HEAD
-                    "input_data_size": len(str(input_data.data)),  # type: ignore[dict-item]
-                    "cache_enabled": input_data.cache_enabled,  # type: ignore[dict-item]
-                    "parallel_enabled": input_data.parallel_enabled,  # type: ignore[dict-item]
-=======
                     "input_data_size": ModelSchemaValue.from_value(
                         len(str(input_data.data))
                     ),
@@ -541,7 +405,6 @@
                     "parallel_enabled": ModelSchemaValue.from_value(
                         input_data.parallel_enabled
                     ),
->>>>>>> 09123395
                 },
             )
 
@@ -628,16 +491,6 @@
             computation_type="rsd_priority_calculation",
             cache_enabled=True,
             metadata={
-<<<<<<< HEAD
-                "algorithm_version": "2.1.0",  # type: ignore[dict-item]
-                "factor_weights": {  # type: ignore[dict-item]
-                    "dependency_distance": 0.40,
-                    "failure_surface": 0.25,
-                    "time_decay": 0.15,
-                    "agent_utility": 0.10,
-                    "user_weighting": 0.10,
-                },
-=======
                 "algorithm_version": ModelSchemaValue.from_value("2.1.0"),
                 "factor_weights": ModelSchemaValue.from_value(
                     {
@@ -648,7 +501,6 @@
                         "user_weighting": 0.10,
                     }
                 ),
->>>>>>> 09123395
             },
         )
 
@@ -883,11 +735,7 @@
             current_avg * (total_ops - 1) + processing_time_ms
         ) / total_ops
 
-<<<<<<< HEAD
-    def get_introspection_data(self) -> dict[str, Any]:  # type: ignore[override]
-=======
     async def get_introspection_data(self) -> dict[str, Any]:
->>>>>>> 09123395
         """
         Get comprehensive introspection data for NodeCompute.
 
@@ -1167,13 +1015,9 @@
             "parallel_algorithm_support": True,
         }
 
-<<<<<<< HEAD
-    def _get_computation_metrics_sync(self) -> dict[str, Any]:
-=======
     def _get_computation_metrics_sync(
         self,
     ) -> dict[str, float | dict[str, float] | str]:
->>>>>>> 09123395
         """Get computation metrics synchronously for introspection."""
         try:
             # Add cache statistics
