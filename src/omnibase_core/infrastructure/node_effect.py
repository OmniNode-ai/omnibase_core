import uuid
from collections.abc import Callable
from typing import Dict, List, Optional, TypeVar

from omnibase_core.errors.model_onex_error import ModelOnexError

"""
NodeEffect - Side Effect Management Node for 4-Node ModelArchitecture.

Specialized node type for managing side effects and external interactions with
transaction support, retry policies, and circuit breaker patterns.

Key Capabilities:
- Side-effect management with external interaction focus
- I/O operation abstraction (file, database, API calls)
- Transaction management for rollback support
- Retry policies and circuit breaker patterns
- RSD Storage Integration (work ticket file operations)
- Directory orchestration and file movement
- Event bus publishing for state changes
- Metrics collection and performance logging

Author: ONEX Framework Team
"""

import asyncio
import time
from collections.abc import AsyncIterator
from collections.abc import Callable as CallableABC
from contextlib import asynccontextmanager
<<<<<<< HEAD
from datetime import datetime, timedelta
from enum import Enum
from os import PathLike
=======
>>>>>>> 09123395
from pathlib import Path
from typing import Any
from uuid import UUID, uuid4

<<<<<<< HEAD
from pydantic import BaseModel, ConfigDict, Field, Tag

from omnibase_core.enums import EnumCoreErrorCode
=======
from omnibase_core.enums.enum_circuit_breaker_state import EnumCircuitBreakerState
from omnibase_core.enums.enum_effect_type import EnumEffectType
>>>>>>> 09123395
from omnibase_core.enums.enum_log_level import EnumLogLevel as LogLevel
from omnibase_core.enums.enum_transaction_state import EnumTransactionState
from omnibase_core.errors.error_codes import EnumCoreErrorCode
from omnibase_core.infrastructure.node_core_base import NodeCoreBase
from omnibase_core.logging.structured import emit_log_event_sync as emit_log_event
from omnibase_core.models.common.model_schema_value import ModelSchemaValue
from omnibase_core.models.container.model_onex_container import ModelONEXContainer

# Import contract model for effect nodes
from omnibase_core.models.contracts.model_contract_effect import ModelContractEffect

# Import extracted models
from omnibase_core.models.infrastructure.model_circuit_breaker import (
    ModelCircuitBreaker,
)
from omnibase_core.models.infrastructure.model_transaction import ModelTransaction
from omnibase_core.models.operations.model_effect_input import ModelEffectInput
from omnibase_core.models.operations.model_effect_output import ModelEffectOutput
from omnibase_core.models.operations.model_effect_result import (
    ModelEffectResult,
    ModelEffectResultBool,
    ModelEffectResultDict,
    ModelEffectResultList,
    ModelEffectResultStr,
)
from omnibase_core.utils.safe_yaml_loader import load_and_validate_yaml_model

T = TypeVar("T")


def _convert_to_scalar_dict(data: dict[str, Any]) -> dict[str, ModelSchemaValue]:
    """
    Convert a dict[str, Any]ionary of primitive values to ModelScalarValue objects.

    This utility function ensures type safety by converting primitive Python values
    to strongly-typed ModelScalarValue objects as required by the ONEX architecture.

    Args:
        data: Dictionary containing primitive values (str, int, float, bool)

    Returns:
        Dict[str, ModelScalarValue]: Dictionary with ModelScalarValue objects

    Raises:
        ValueError: If a value cannot be converted to ModelScalarValue
    """
    converted = {}
    for key, value in data.items():
        if (
            isinstance(value, str)
            or isinstance(value, int)
            or isinstance(value, float)
            or isinstance(value, bool)
        ):
            converted[key] = ModelSchemaValue.from_value(value)
        elif value is None:
            # Handle None by creating a string representation
            converted[key] = ModelSchemaValue.from_value("null")
        else:
            # For complex types, convert to string representation
            converted[key] = ModelSchemaValue.from_value(str(value))
    return converted


<<<<<<< HEAD
class EnumEffectType(Enum):
    """Types of side effects that can be managed."""

    FILE_OPERATION = "file_operation"
    DATABASE_OPERATION = "database_operation"
    API_CALL = "api_call"
    EVENT_EMISSION = "event_emission"
    DIRECTORY_OPERATION = "directory_operation"
    TICKET_STORAGE = "ticket_storage"
    METRICS_COLLECTION = "metrics_collection"


class TransactionState(Enum):
    """Transaction state tracking."""

    PENDING = "pending"
    ACTIVE = "active"
    COMMITTED = "committed"
    ROLLED_BACK = "rolled_back"
    FAILED = "failed"


class CircuitBreakerState(Enum):
    """Circuit breaker states for failure handling."""

    CLOSED = "closed"  # Normal operation
    OPEN = "open"  # Failing, rejecting requests
    HALF_OPEN = "half_open"  # Testing if service recovered


class ModelEffectInput(BaseModel):
    """
    Input model for NodeEffect operations.

    Strongly typed input wrapper for side effect operations
    with transaction and retry configuration.
    """

    effect_type: EnumEffectType
    operation_data: dict[str, ModelSchemaValue]
    operation_id: UUID | None = Field(default_factory=uuid4)
    transaction_enabled: bool = True
    retry_enabled: bool = True
    max_retries: int = 3
    retry_delay_ms: int = 1000
    circuit_breaker_enabled: bool = False
    timeout_ms: int = 30000
    metadata: dict[str, ModelSchemaValue] | None = Field(default_factory=dict)
    timestamp: datetime = Field(default_factory=datetime.now)

    model_config = ConfigDict(arbitrary_types_allowed=True)


class ModelEffectResultDict(BaseModel):
    """Dictionary result for effect operations (e.g., file operations)."""

    result_type: Literal["dict"] = "dict"
    value: dict[str, Any]


class ModelEffectResultBool(BaseModel):
    """Boolean result for effect operations (e.g., event emissions)."""

    result_type: Literal["bool"] = "bool"
    value: bool


class ModelEffectResultStr(BaseModel):
    """String result for effect operations."""

    result_type: Literal["str"] = "str"
    value: str


class ModelEffectResultList(BaseModel):
    """List result for effect operations."""

    result_type: Literal["list"] = "list"
    value: list[Any]


# Discriminated union for effect results
ModelEffectResult = Annotated[
    ModelEffectResultDict
    | ModelEffectResultBool
    | ModelEffectResultStr
    | ModelEffectResultList,
    Field(discriminator="result_type"),
]


class ModelEffectOutput(BaseModel):
    """
    Output model for NodeEffect operations.

    Strongly typed output wrapper with transaction status
    and side effect execution metadata using discriminated union for results.
    """

    result: ModelEffectResult
    operation_id: UUID
    effect_type: EnumEffectType
    transaction_state: TransactionState
    processing_time_ms: float
    retry_count: int = 0
    side_effects_applied: list[str] | None = Field(default_factory=list)
    rollback_operations: list[str] | None = Field(default_factory=list)
    metadata: dict[str, ModelSchemaValue] | None = Field(default_factory=dict)
    timestamp: datetime = Field(default_factory=datetime.now)

    model_config = ConfigDict(arbitrary_types_allowed=True)


class Transaction:
    """
    Transaction management for side effect operations.

    Provides rollback capabilities and operation tracking
    for complex side effect sequences.
    """

    def __init__(self, transaction_id: UUID):
        self.transaction_id = transaction_id
        self.state = TransactionState.PENDING
        self.operations: list[dict[str, Any]] = []
        self.rollback_operations: list[Callable[..., Any]] = []
        self.started_at = datetime.now()
        self.committed_at: datetime | None = None

    def add_operation(
        self,
        operation_name: str,
        operation_data: dict[str, Any],
        rollback_func: Callable[..., Any] | None = None,
    ) -> None:
        """Add operation to transaction with optional rollback function."""
        self.operations.append(
            {
                "name": operation_name,
                "data": operation_data,
                "timestamp": datetime.now(),
            },
        )

        if rollback_func:
            self.rollback_operations.append(rollback_func)

    async def commit(self) -> None:
        """Commit transaction - marks as successful."""
        self.state = TransactionState.COMMITTED
        self.committed_at = datetime.now()

    async def rollback(self) -> None:
        """Rollback transaction - execute all rollback operations."""
        self.state = TransactionState.ROLLED_BACK

        # Execute rollback operations in reverse order
        for rollback_func in reversed(self.rollback_operations):
            try:
                if asyncio.iscoroutinefunction(rollback_func):
                    await rollback_func()
                else:
                    rollback_func()
            except Exception as e:
                emit_log_event(
                    LogLevel.ERROR,
                    f"Rollback operation failed: {e!s}",
                    {"transaction_id": str(self.transaction_id), "error": str(e)},
                )


class CircuitBreaker:
    """
    Circuit breaker pattern for handling external service failures.

    Prevents cascading failures by temporarily disabling calls to failing services.
    """

    def __init__(
        self,
        failure_threshold: int = 5,
        recovery_timeout_seconds: int = 60,
        half_open_max_attempts: int = 3,
    ):
        self.failure_threshold = failure_threshold
        self.recovery_timeout_seconds = recovery_timeout_seconds
        self.half_open_max_attempts = half_open_max_attempts

        self.state = CircuitBreakerState.CLOSED
        self.failure_count = 0
        self.last_failure_time: datetime | None = None
        self.half_open_attempts = 0

    def can_execute(self) -> bool:
        """Check if operation can be executed based on circuit breaker state."""
        now = datetime.now()

        if self.state == CircuitBreakerState.CLOSED:
            return True
        if self.state == CircuitBreakerState.OPEN:
            # Check if recovery timeout has passed
            if self.last_failure_time and now - self.last_failure_time > timedelta(
                seconds=self.recovery_timeout_seconds,
            ):
                self.state = CircuitBreakerState.HALF_OPEN
                self.half_open_attempts = 0
                return True
            return False
        # CircuitBreakerState.HALF_OPEN
        return self.half_open_attempts < self.half_open_max_attempts

    def record_success(self) -> None:
        """Record successful operation."""
        if self.state == CircuitBreakerState.HALF_OPEN:
            self.state = CircuitBreakerState.CLOSED
            self.failure_count = 0
            self.half_open_attempts = 0
        elif self.state == CircuitBreakerState.CLOSED:
            self.failure_count = max(0, self.failure_count - 1)

    def record_failure(self) -> None:
        """Record failed operation."""
        self.failure_count += 1
        self.last_failure_time = datetime.now()

        if self.state == CircuitBreakerState.HALF_OPEN:
            self.state = CircuitBreakerState.OPEN
            self.half_open_attempts = 0
        elif (
            self.state == CircuitBreakerState.CLOSED
            and self.failure_count >= self.failure_threshold
        ):
            self.state = CircuitBreakerState.OPEN
=======
# Note: Enums and models have been extracted to separate modules
# - EnumEffectType → omnibase_core.enums.enum_effect_type
# - EnumTransactionState → omnibase_core.enums.enum_transaction_state
# - EnumCircuitBreakerState → omnibase_core.enums.enum_circuit_breaker_state
# - ModelEffectInput → omnibase_core.models.operations.model_effect_input
# - ModelEffectOutput → omnibase_core.models.operations.model_effect_output
# - ModelEffectResult* → omnibase_core.models.operations.model_effect_result
# - Transaction → omnibase_core.models.infrastructure.model_transaction
# - CircuitBreaker → omnibase_core.models.infrastructure.model_circuit_breaker
>>>>>>> 09123395


class NodeEffect(NodeCoreBase):
    """
    Side effect management node for external interactions.

    Implements managed side effects with transaction support, retry policies,
    and circuit breaker patterns. Handles I/O operations, file management,
    event emission, and external service interactions.

    Key Features:
    - Transaction management with rollback support
    - Retry policies with exponential backoff
    - Circuit breaker patterns for failure handling
    - Atomic file operations for data integrity
    - Event bus integration for state changes
    - Performance monitoring and logging

    RSD Storage Integration:
    - Work ticket file operations with atomic updates
    - Directory orchestration and file movement
    - Event bus publishing for state changes
    - Metrics collection and performance logging
    """

    def __init__(self, container: ModelONEXContainer) -> None:
        """
        Initialize NodeEffect with ModelONEXContainer dependency injection.

        Args:
            container: ONEX container for dependency injection

        Raises:
            ModelOnexError: If container is invalid or initialization fails
        """
        super().__init__(container)

        # CANONICAL PATTERN: Load contract model for Effect node type
        self.contract_model: ModelContractEffect = self._load_contract_model()

        # Effect-specific configuration
        self.default_timeout_ms = 30000
        self.default_retry_delay_ms = 1000
        self.max_concurrent_effects = 10

        # Transaction management
        self.active_transactions: dict[str, ModelTransaction] = {}

        # Circuit breakers for external services
        self.circuit_breakers: dict[str, ModelCircuitBreaker] = {}

        # Effect handlers registry
        self.effect_handlers: dict[EnumEffectType, Callable[..., Any]] = {}

        # Semaphore for limiting concurrent effects
        self.effect_semaphore = asyncio.Semaphore(self.max_concurrent_effects)

        # Performance tracking
        self.effect_metrics: dict[str, dict[str, float]] = {}

        # Register built-in effect handlers
        self._register_builtin_effect_handlers()

    def _load_contract_model(self) -> ModelContractEffect:
        """
        Load and validate contract model for Effect node type.

        CANONICAL PATTERN: Centralized contract loading for all Effect nodes.
        Provides type-safe contract configuration with I/O operation validation.

        Returns:
            ModelContractEffect: Validated contract model for this node type

        Raises:
            ModelOnexError: If contract loading or validation fails
        """
        try:
            # Load actual contract from file with subcontract resolution

            from omnibase_core.utils.generation.utility_reference_resolver import (
                UtilityReferenceResolver,
            )
            from omnibase_core.utils.io.utility_filesystem_reader import (
                UtilityFileSystemReader,
            )

            # Get contract path - find the node.py file and look for contract.yaml
            contract_path = self._find_contract_path()

            # Load and resolve contract with subcontract support
            file_reader = UtilityFileSystemReader()
            reference_resolver = UtilityReferenceResolver()

            # Load and validate contract using utility function
            validated_contract = load_and_validate_yaml_model(
                contract_path,
                ModelContractEffect,
            )
            contract_data = validated_contract.model_dump()

            # Resolve any $ref references in the contract
            resolved_contract = self._resolve_contract_references(
                contract_data,
                contract_path.parent,
                reference_resolver,
            )

            # Create ModelContractEffect from resolved contract data
            contract_model = ModelContractEffect(**resolved_contract)

            # CANONICAL PATTERN: Validate contract model consistency
            contract_model.validate_node_specific_config()

            emit_log_event(
                LogLevel.INFO,
                "Contract model loaded successfully for NodeEffect",
                {
                    "contract_type": "ModelContractEffect",
                    "node_type": contract_model.node_type,
                    "version": contract_model.version,
                    "contract_path": str(contract_path),
                },
            )

            return contract_model

        except Exception as e:
            # CANONICAL PATTERN: Wrap contract loading errors
            raise ModelOnexError(
                error_code=EnumCoreErrorCode.VALIDATION_ERROR,
                message=f"Contract model loading failed for NodeEffect: {e!s}",
                details={
                    "contract_model_type": "ModelContractEffect",
                    "error_type": type(e).__name__,
                },
                cause=e,
            )

    def _find_contract_path(self) -> Path:
        """
        Find the contract.yaml file for this effect node.

        Uses inspection to find the module file and look for contract.yaml in the same directory.

        Returns:
            Path: Path to the contract.yaml file

        Raises:
            ModelOnexError: If contract file cannot be found
        """
        import inspect

        # Contract filename - standard ONEX pattern
        CONTRACT_FILENAME = "contract.yaml"

        try:
            # Get the module file for the calling class
            frame = inspect.currentframe()
            while frame:
                frame = frame.f_back
                if frame and "self" in frame.f_locals:
                    caller_self = frame.f_locals["self"]
                    if hasattr(caller_self, "__module__"):
                        module = inspect.getmodule(caller_self)
                        if module and hasattr(module, "__file__") and module.__file__:
                            module_path = Path(module.__file__)
                            contract_path = module_path.parent / CONTRACT_FILENAME
                            if contract_path.exists():
                                return contract_path

            # Fallback: this shouldn't happen but provide error
            raise ModelOnexError(
                error_code=EnumCoreErrorCode.VALIDATION_ERROR,
                message="Could not find contract.yaml file for effect node",
                details={"contract_filename": CONTRACT_FILENAME},
            )

        except Exception as e:
            raise ModelOnexError(
                error_code=EnumCoreErrorCode.VALIDATION_ERROR,
                message=f"Error finding contract path: {e!s}",
                cause=e,
            )

    def _resolve_contract_references(
        self,
        data: Any,
        base_path: Path,
        reference_resolver: Any,
    ) -> Any:
        """
        Recursively resolve all $ref references in contract data.

        Enhanced to properly handle FSM subcontracts with Pydantic model validation.

        Args:
            data: Contract data structure (dict[str, Any], list[Any], or primitive)
            base_path: Base directory path for resolving relative references
            reference_resolver: Reference resolver utility

        Returns:
            Any: Resolved contract data with all references loaded

        Raises:
            ModelOnexError: If reference resolution fails
        """
        try:
            if isinstance(data, dict):
                if "$ref" in data:
                    # Resolve reference to another file
                    ref_file = data["$ref"]
                    if ref_file.startswith(("./", "../")):
                        # Relative path reference
                        ref_path = (base_path / ref_file).resolve()
                    else:
                        # Absolute or root-relative reference
                        ref_path = Path(ref_file or ".")

                    return reference_resolver.resolve_reference(
                        str(ref_path),
                        base_path,
                    )
                # Recursively resolve nested dict[str, Any]ionaries
                return {
                    key: self._resolve_contract_references(
                        value,
                        base_path,
                        reference_resolver,
                    )
                    for key, value in data.items()
                }
            if isinstance(data, list):
                # Recursively resolve list[Any]s
                return [
                    self._resolve_contract_references(
                        item,
                        base_path,
                        reference_resolver,
                    )
                    for item in data
                ]
            # Return primitives as-is
            return data

        except Exception as e:
            # Log error but don't stop processing
            emit_log_event(
                LogLevel.WARNING,
                "Failed to resolve contract reference, using original data",
                {"error": str(e), "error_type": type(e).__name__},
            )

        return None

    async def process(self, input_data: ModelEffectInput) -> ModelEffectOutput:
        """
        Managed side effects with transaction support.

        Args:
            input_data: Strongly typed effect input with configuration

        Returns:
            Strongly typed effect output with transaction status

        Raises:
            ModelOnexError: If side effect execution fails
        """
        start_time = time.time()
        transaction: ModelTransaction | None = None
        retry_count = 0

        try:
            # Validate input
            self._validate_effect_input(input_data)

            # Check circuit breaker if enabled
            if input_data.circuit_breaker_enabled:
                circuit_breaker = self._get_circuit_breaker(
                    input_data.effect_type.value,
                )
                if not circuit_breaker.can_execute():
                    raise ModelOnexError(
                        error_code=EnumCoreErrorCode.OPERATION_FAILED,
                        message=f"Circuit breaker open for {input_data.effect_type.value}",
                        context={
                            "node_id": str(self.node_id),
                            "operation_id": str(input_data.operation_id),
                            "effect_type": input_data.effect_type.value,
                            "circuit_breaker_state": circuit_breaker.state.value,
                        },
                    )

            # Create transaction if enabled
            if input_data.transaction_enabled:
<<<<<<< HEAD
                op_id = input_data.operation_id or uuid4()
                transaction = Transaction(op_id)
                transaction.state = TransactionState.ACTIVE
                self.active_transactions[str(op_id)] = transaction
=======
                # Ensure operation_id is not None for transaction
                if input_data.operation_id is None:
                    from uuid import uuid4

                    input_data.operation_id = uuid4()
                transaction = ModelTransaction(input_data.operation_id)
                transaction.state = EnumTransactionState.ACTIVE
                self.active_transactions[str(input_data.operation_id)] = transaction
>>>>>>> 09123395

            # Execute with semaphore limit
            async with self.effect_semaphore:
                # Execute effect with retry logic
                result = await self._execute_with_retry(input_data, transaction)

            # Commit transaction if successful
            if transaction:
                await transaction.commit()
                del self.active_transactions[str(input_data.operation_id)]

            processing_time = (time.time() - start_time) * 1000

            # Record success in circuit breaker
            if input_data.circuit_breaker_enabled:
                circuit_breaker = self._get_circuit_breaker(
                    input_data.effect_type.value,
                )
                circuit_breaker.record_success()

            # Update metrics
            await self._update_effect_metrics(
                input_data.effect_type.value,
                processing_time,
                True,
            )
            await self._update_processing_metrics(processing_time, True)

            # Wrap result in discriminated union based on type
            wrapped_result: ModelEffectResult
            if isinstance(result, dict):
                wrapped_result: ModelEffectResult = ModelEffectResultDict(value=result)
            elif isinstance(result, bool):
                wrapped_result = ModelEffectResultBool(value=result)  # type: ignore[assignment]
            elif isinstance(result, str):
                wrapped_result = ModelEffectResultStr(value=result)  # type: ignore[assignment]
            elif isinstance(result, list):
                wrapped_result = ModelEffectResultList(value=result)  # type: ignore[assignment]
            else:
                # Fallback: convert to string
                wrapped_result = ModelEffectResultStr(value=str(result))  # type: ignore[assignment]

            # Create output
            output = ModelEffectOutput(
                result=wrapped_result,
                operation_id=input_data.operation_id or uuid4(),
                effect_type=input_data.effect_type,
                transaction_state=(
                    transaction.state if transaction else EnumTransactionState.COMMITTED
                ),
                processing_time_ms=processing_time,
                retry_count=retry_count,
                side_effects_applied=(
                    [str(op) for op in transaction.operations] if transaction else []
                ),
<<<<<<< HEAD
                metadata=_convert_to_scalar_dict(
                    {
                        "timeout_ms": input_data.timeout_ms,
                        "transaction_enabled": input_data.transaction_enabled,
                        "circuit_breaker_enabled": input_data.circuit_breaker_enabled,
                    }
                ),
=======
                metadata={
                    "timeout_ms": ModelSchemaValue.from_value(input_data.timeout_ms),
                    "transaction_enabled": ModelSchemaValue.from_value(
                        input_data.transaction_enabled
                    ),
                    "circuit_breaker_enabled": ModelSchemaValue.from_value(
                        input_data.circuit_breaker_enabled
                    ),
                },
>>>>>>> 09123395
            )

            emit_log_event(
                LogLevel.INFO,
                f"Effect completed: {input_data.effect_type.value}",
                {
                    "node_id": str(self.node_id),
                    "operation_id": str(input_data.operation_id),
                    "processing_time_ms": processing_time,
                    "retry_count": retry_count,
                    "transaction_id": (
                        str(transaction.transaction_id) if transaction else None
                    ),
                },
            )

            return output

        except Exception as e:
            processing_time = (time.time() - start_time) * 1000

            # Rollback transaction if active
            if transaction:
                try:
                    await transaction.rollback()
                except Exception as rollback_error:
                    emit_log_event(
                        LogLevel.ERROR,
                        f"Transaction rollback failed: {rollback_error!s}",
                        {
                            "node_id": str(self.node_id),
                            "operation_id": str(input_data.operation_id),
                            "original_error": str(e),
                            "rollback_error": str(rollback_error),
                        },
                    )

                if str(input_data.operation_id) in self.active_transactions:
                    del self.active_transactions[str(input_data.operation_id)]

            # Record failure in circuit breaker
            if input_data.circuit_breaker_enabled:
                circuit_breaker = self._get_circuit_breaker(
                    input_data.effect_type.value,
                )
                circuit_breaker.record_failure()

            # Update error metrics
            await self._update_effect_metrics(
                input_data.effect_type.value,
                processing_time,
                False,
            )
            await self._update_processing_metrics(processing_time, False)

            raise ModelOnexError(
                error_code=EnumCoreErrorCode.OPERATION_FAILED,
                message=f"Effect execution failed: {e!s}",
                context={
                    "node_id": str(self.node_id),
                    "operation_id": str(input_data.operation_id),
                    "effect_type": input_data.effect_type.value,
                    "processing_time_ms": processing_time,
                    "transaction_state": (
                        transaction.state.value if transaction else "none"
                    ),
                    "error": str(e),
                },
            ) from e

    @asynccontextmanager
    async def transaction_context(
        self,
        operation_id: UUID | None = None,
    ) -> AsyncIterator[ModelTransaction]:
        """
        Async context manager for transaction handling.

        Args:
            operation_id: Optional operation identifier

        Yields:
            Transaction: Active transaction instance
        """
        transaction_id = operation_id or uuid4()
        transaction = ModelTransaction(transaction_id)
        transaction.state = EnumTransactionState.ACTIVE

        try:
            self.active_transactions[str(transaction_id)] = transaction
            yield transaction
            await transaction.commit()
        except Exception:
            await transaction.rollback()
            raise
        finally:
            if str(transaction_id) in self.active_transactions:
                del self.active_transactions[str(transaction_id)]

    async def execute_file_operation(
        self,
        operation_type: str,
        file_path: str | Path,
        data: Any | None = None,
        atomic: bool = True,
    ) -> dict[str, Any]:
        """
        Execute atomic file operation for RSD work ticket management.

        Args:
            operation_type: Type of file operation (read, write, move, delete)
            file_path: Path to target file
            data: Data for write operations
            atomic: Whether to use atomic operations

        Returns:
            Operation result with file metadata

        Raises:
            ModelOnexError: If file operation fails
        """
        effect_input = ModelEffectInput(
            effect_type=EnumEffectType.FILE_OPERATION,
            operation_data=_convert_to_scalar_dict(
                {
                    "operation_type": operation_type,
                    "file_path": str(file_path),
                    "data": data,
                    "atomic": atomic,
                },
            ),
            transaction_enabled=atomic,
            retry_enabled=True,
            max_retries=3,
        )

        result = await self.process(effect_input)
        # Extract value from discriminated union (file operations return dict[str, Any])
        if isinstance(result.result, ModelEffectResultDict):
            return result.result.value
        raise ModelOnexError(
            error_code=EnumCoreErrorCode.OPERATION_FAILED,
            message="File operation did not return expected dict[str, Any]result",
            context={"result_type": result.result.result_type},
        )

    async def emit_state_change_event(
        self,
        event_type: str,
        payload: dict[str, Any],
        correlation_id: UUID | None = None,
    ) -> bool:
        """
        Emit state change event to event bus.

        Args:
            event_type: Type of event to emit
            payload: Event payload data
            correlation_id: Optional correlation ID

        Returns:
            True if event was emitted successfully

        Raises:
            ModelOnexError: If event emission fails
        """
        effect_input = ModelEffectInput(
            effect_type=EnumEffectType.EVENT_EMISSION,
            operation_data=_convert_to_scalar_dict(
                {
                    "event_type": event_type,
                    "payload": payload,
                    "correlation_id": str(correlation_id) if correlation_id else None,
                },
            ),
            transaction_enabled=False,  # Events don't need transactions
            retry_enabled=True,
            max_retries=2,
        )

        result = await self.process(effect_input)
        # Extract value from discriminated union (event emissions return bool)
        if isinstance(result.result, ModelEffectResultBool):
            return result.result.value
        raise ModelOnexError(
            error_code=EnumCoreErrorCode.OPERATION_FAILED,
            message="Event emission did not return expected bool result",
            context={"result_type": result.result.result_type},
        )

    async def get_effect_metrics(self) -> dict[str, dict[str, float]]:
        """
        Get detailed effect performance metrics.

        Returns:
            Dictionary of metrics by effect type
        """
        # Add circuit breaker states
        circuit_breaker_metrics = {}
        for service_name, cb in self.circuit_breakers.items():
            circuit_breaker_metrics[f"circuit_breaker_{service_name}"] = {
                "state": float(1 if cb.state == EnumCircuitBreakerState.CLOSED else 0),
                "failure_count": float(cb.failure_count),
                "is_open": float(1 if cb.state == EnumCircuitBreakerState.OPEN else 0),
            }

        return {
            **self.effect_metrics,
            **circuit_breaker_metrics,
            "transaction_management": {
                "active_transactions": float(len(self.active_transactions)),
                "max_concurrent_effects": float(self.max_concurrent_effects),
                "semaphore_available": float(self.effect_semaphore._value),
            },
        }

    async def _initialize_node_resources(self) -> None:
        """Initialize effect-specific resources."""
        emit_log_event(
            LogLevel.INFO,
            "NodeEffect resources initialized",
            {
                "node_id": str(self.node_id),
                "max_concurrent_effects": self.max_concurrent_effects,
                "default_timeout_ms": self.default_timeout_ms,
            },
        )

    async def _cleanup_node_resources(self) -> None:
        """Cleanup effect-specific resources."""
        # Rollback any active transactions
        for transaction_id, transaction in list[Any](self.active_transactions.items()):
            try:
                await transaction.rollback()
                emit_log_event(
                    LogLevel.WARNING,
                    f"Rolled back active transaction during cleanup: {transaction_id}",
                    {"node_id": str(self.node_id), "transaction_id": transaction_id},
                )
            except Exception as e:
                emit_log_event(
                    LogLevel.ERROR,
                    f"Failed to rollback transaction during cleanup: {e!s}",
                    {"node_id": str(self.node_id), "transaction_id": transaction_id},
                )

        self.active_transactions.clear()

        emit_log_event(
            LogLevel.INFO,
            "NodeEffect resources cleaned up",
            {"node_id": str(self.node_id)},
        )

    def _validate_effect_input(self, input_data: ModelEffectInput) -> None:
        """
        Validate effect input data.

        Args:
            input_data: Input data to validate

        Raises:
            ModelOnexError: If validation fails
        """
        super()._validate_input_data(input_data)

        if not isinstance(input_data.effect_type, EnumEffectType):
            raise ModelOnexError(
                error_code=EnumCoreErrorCode.VALIDATION_ERROR,
                message="Effect type must be valid EnumEffectType enum",
                context={
                    "node_id": str(self.node_id),
                    "effect_type": str(input_data.effect_type),
                },
            )

        if not isinstance(input_data.operation_data, dict):
            raise ModelOnexError(
                error_code=EnumCoreErrorCode.VALIDATION_ERROR,
                message="Operation data must be a dict[str, Any]ionary",
                context={
                    "node_id": str(self.node_id),
                    "operation_data_type": type(input_data.operation_data).__name__,
                },
            )

    def _get_circuit_breaker(self, service_name: str) -> ModelCircuitBreaker:
        """Get or create circuit breaker for service."""
        if service_name not in self.circuit_breakers:
            self.circuit_breakers[service_name] = ModelCircuitBreaker()
        return self.circuit_breakers[service_name]

    async def _execute_with_retry(
        self,
        input_data: ModelEffectInput,
        transaction: ModelTransaction | None,
    ) -> Any:
        """Execute effect with retry logic."""
        retry_count = 0
        last_exception: Exception = ModelOnexError(
            error_code=EnumCoreErrorCode.OPERATION_FAILED,
            message="No retries executed",
        )

        while retry_count <= input_data.max_retries:
            try:
                # Execute the effect
                return await self._execute_effect(input_data, transaction)

            except Exception as e:
                last_exception = e
                retry_count += 1

                if not input_data.retry_enabled or retry_count > input_data.max_retries:
                    raise

                # Wait before retry with exponential backoff
                delay_ms = input_data.retry_delay_ms * (2 ** (retry_count - 1))
                await asyncio.sleep(delay_ms / 1000.0)

                emit_log_event(
                    LogLevel.WARNING,
                    f"Effect retry {retry_count}/{input_data.max_retries}: {e!s}",
                    {
                        "node_id": str(self.node_id),
                        "operation_id": str(input_data.operation_id),
                        "effect_type": input_data.effect_type.value,
                        "retry_count": retry_count,
                        "delay_ms": delay_ms,
                    },
                )

        # If we get here, all retries failed
        raise last_exception

    async def _execute_effect(
        self,
        input_data: ModelEffectInput,
        transaction: ModelTransaction | None,
    ) -> Any:
        """Execute the actual effect operation."""
        effect_type = input_data.effect_type

        if effect_type in self.effect_handlers:
            handler = self.effect_handlers[effect_type]
            return await handler(input_data.operation_data, transaction)
        raise ModelOnexError(
            error_code=EnumCoreErrorCode.OPERATION_FAILED,
            message=f"No handler registered for effect type: {effect_type.value}",
            context={
                "node_id": str(self.node_id),
                "effect_type": effect_type.value,
                "available_types": [et.value for et in self.effect_handlers],
            },
        )

    async def _update_effect_metrics(
        self,
        effect_type: str,
        processing_time_ms: float,
        success: bool,
    ) -> None:
        """Update effect-specific metrics."""
        if effect_type not in self.effect_metrics:
            self.effect_metrics[effect_type] = {
                "total_operations": 0.0,
                "success_count": 0.0,
                "error_count": 0.0,
                "avg_processing_time_ms": 0.0,
                "min_processing_time_ms": float("inf"),
                "max_processing_time_ms": 0.0,
            }

        metrics = self.effect_metrics[effect_type]
        metrics["total_operations"] += 1

        if success:
            metrics["success_count"] += 1
        else:
            metrics["error_count"] += 1

        # Update timing metrics
        metrics["min_processing_time_ms"] = min(
            metrics["min_processing_time_ms"],
            processing_time_ms,
        )
        metrics["max_processing_time_ms"] = max(
            metrics["max_processing_time_ms"],
            processing_time_ms,
        )

        # Update rolling average
        total_ops = metrics["total_operations"]
        current_avg = metrics["avg_processing_time_ms"]
        metrics["avg_processing_time_ms"] = (
            current_avg * (total_ops - 1) + processing_time_ms
        ) / total_ops

    def _register_builtin_effect_handlers(self) -> None:
        """Register built-in effect handlers."""

        async def file_operation_handler(
            operation_data: dict[str, Any],
            transaction: ModelTransaction | None,
        ) -> dict[str, Any]:
            """Handle file operations with atomic guarantees."""
            # Unwrap ModelSchemaValue objects to get raw values
            operation_type = (
                operation_data["operation_type"].to_value()
                if isinstance(operation_data["operation_type"], ModelSchemaValue)
                else operation_data["operation_type"]
            )
            file_path_value = (
                operation_data["file_path"].to_value()
                if isinstance(operation_data["file_path"], ModelSchemaValue)
                else operation_data["file_path"]
            )
            file_path = Path(str(file_path_value))
            data_val = operation_data.get("data")
            data = (
                data_val.to_value()
                if isinstance(data_val, ModelSchemaValue)
                else data_val
            )
            atomic_val = operation_data.get("atomic", True)
            atomic = (
                atomic_val.to_value()
                if isinstance(atomic_val, ModelSchemaValue)
                else atomic_val
            )

            result = {"operation_type": operation_type, "file_path": str(file_path)}

            if operation_type == "read":
                if not file_path.exists():
                    raise ModelOnexError(
                        error_code=EnumCoreErrorCode.RESOURCE_UNAVAILABLE,
                        message=f"File not found: {file_path}",
                        context={"file_path": str(file_path)},
                    )

                with open(file_path, encoding="utf-8") as f:
                    content = f.read()
                result["content"] = content
                result["size_bytes"] = len(content.encode("utf-8"))

            elif operation_type == "write":
                if atomic:
                    # Atomic write using temporary file
                    temp_path = file_path.with_suffix(file_path.suffix + ".tmp")
                    try:
                        with open(temp_path, "w", encoding="utf-8") as f:
                            f.write(str(data))
                        temp_path.replace(file_path)  # Atomic on most filesystems

                        # Add rollback operation
                        if transaction:

                            def rollback_write() -> None:
                                if file_path.exists():
                                    file_path.unlink()

                            transaction.add_operation(
                                "write",
                                {"file_path": str(file_path)},
                                rollback_write,
                            )

                    except Exception:
                        if temp_path.exists():
                            temp_path.unlink()
                        raise
                else:
                    with open(file_path, "w", encoding="utf-8") as f:
                        f.write(str(data))

                result["bytes_written"] = len(str(data).encode("utf-8"))

            elif operation_type == "delete":
                if file_path.exists():
                    # Backup content for rollback
                    backup_content = None
                    if transaction:
                        with open(file_path, encoding="utf-8") as f:
                            backup_content = f.read()

                    file_path.unlink()
                    result["deleted"] = True

                    # Add rollback operation
                    if transaction and backup_content:

                        def rollback_delete() -> None:
                            with open(file_path, "w", encoding="utf-8") as f:
                                f.write(backup_content)

                        transaction.add_operation(
                            "delete",
                            {"file_path": str(file_path)},
                            rollback_delete,
                        )
                else:
                    result["deleted"] = False

            else:
                raise ModelOnexError(
                    error_code=EnumCoreErrorCode.VALIDATION_ERROR,
                    message=f"Unknown file operation: {operation_type}",
                    context={"operation_type": operation_type},
                )

            return result

        async def event_emission_handler(
            operation_data: dict[str, Any],
            transaction: ModelTransaction | None,
        ) -> bool:
            """Handle event emission to event bus."""
            # Unwrap ModelSchemaValue objects to get raw values
            event_type = (
                operation_data["event_type"].to_value()
                if isinstance(operation_data["event_type"], ModelSchemaValue)
                else operation_data["event_type"]
            )
            payload_val = operation_data["payload"]
            payload = (
                payload_val.to_value()
                if isinstance(payload_val, ModelSchemaValue)
                else payload_val
            )
            correlation_id_val = operation_data.get("correlation_id")
            correlation_id_raw = (
                correlation_id_val.to_value()
                if isinstance(correlation_id_val, ModelSchemaValue)
                else correlation_id_val
            )

            try:
<<<<<<< HEAD
                # Get event bus from container
                event_bus: Any = self.container.get_service("event_bus")  # type: ignore[arg-type]
=======
                # Get event bus from container - access via attribute instead of get_service
                # since get_service requires a protocol type, not a string
                event_bus: Any = getattr(self.container, "event_bus", None)
>>>>>>> 09123395
                if not event_bus:
                    emit_log_event(
                        LogLevel.WARNING,
                        "Event bus not available, skipping event emission",
                        {"event_type": event_type},
                    )
                    return False

                # Emit event
                if hasattr(event_bus, "emit_event"):
                    await event_bus.emit_event(
                        event_type=event_type,
                        payload=payload,
                        correlation_id=(
                            UUID(str(correlation_id_raw))
                            if correlation_id_raw
                            else None
                        ),
                    )
                    return True
                emit_log_event(
                    LogLevel.WARNING,
                    "Event bus does not support emit_event method",
                    {"event_type": event_type},
                )
                return False

            except (
                Exception
            ) as e:  # fallback-ok: event emission is non-critical, introspection should degrade gracefully
                emit_log_event(
                    LogLevel.ERROR,
                    f"Event emission failed: {e!s}",
                    {"event_type": event_type, "error": str(e)},
                )
                return False  # fallback-ok: graceful degradation for optional functionality

        # Register handlers
        self.effect_handlers[EnumEffectType.FILE_OPERATION] = file_operation_handler
        self.effect_handlers[EnumEffectType.EVENT_EMISSION] = event_emission_handler

<<<<<<< HEAD
    def get_introspection_data(self) -> dict[str, Any]:  # type: ignore[override]
=======
    async def get_introspection_data(self) -> dict[str, Any]:
>>>>>>> 09123395
        """
        Get comprehensive introspection data for NodeEffect.

        Returns specialized side effect node information including transaction management,
        circuit breaker status, retry policies, and I/O operation capabilities.

        Returns:
            dict[str, Any]: Comprehensive introspection data with effect-specific information
        """
        try:
            # Get base introspection data from NodeCoreBase
            base_data = {
                "node_type": "NodeEffect",
                "node_classification": "effect",
                "node_id": self.node_id,
                "version": self.version,
                "created_at": self.created_at.isoformat(),
                "current_status": self.state.get("status", "unknown"),
            }

            # 1. Node Capabilities (Effect-specific)
            node_capabilities = {
                **base_data,
                "architecture_classification": "side_effect_management",
                "effect_patterns": [
                    "transaction_management",
                    "retry_policies",
                    "circuit_breaker",
                ],
                "available_operations": self._extract_effect_operations(),
                "input_output_specifications": self._extract_effect_io_specifications(),
                "performance_characteristics": self._extract_effect_performance_characteristics(),
            }

            # 2. Contract Details (Effect-specific)
            contract_details = {
                "contract_type": "ModelContractEffect",
                "contract_validation_status": "validated",
                "io_operations_configuration": self._extract_io_operations_configuration(),
                "effect_constraints": self._extract_effect_constraints(),
                "supported_effect_types": [
                    effect_type.value for effect_type in self.effect_handlers
                ],
            }

            # 3. Runtime Information (Effect-specific)
            runtime_info = {
                "current_health_status": self._get_effect_health_status(),
                "effect_metrics": self._get_effect_metrics_sync(),
                "resource_usage": self._get_effect_resource_usage(),
                "transaction_status": self._get_transaction_status(),
                "circuit_breaker_status": self._get_circuit_breaker_status(),
            }

            # 4. Effect Management Information
            effect_management_info = {
                "registered_effect_handlers": list[Any](self.effect_handlers.keys()),
                "effect_handler_count": len(self.effect_handlers),
                "transaction_management_enabled": True,
                "retry_policies_enabled": True,
                "circuit_breaker_enabled": True,
                "atomic_operations_supported": True,
            }

            # 5. Configuration Details
            configuration_details = {
                "default_timeout_ms": self.default_timeout_ms,
                "default_retry_delay_ms": self.default_retry_delay_ms,
                "max_concurrent_effects": self.max_concurrent_effects,
                "semaphore_available": self.effect_semaphore._value,
                "transaction_configuration": {
                    "rollback_support": True,
                    "nested_transactions": False,
                    "automatic_commit": True,
                },
            }

            return {
                "node_capabilities": node_capabilities,
                "contract_details": contract_details,
                "runtime_information": runtime_info,
                "effect_management_information": effect_management_info,
                "configuration_details": configuration_details,
                "introspection_metadata": {
                    "generated_at": str(time.time()),
                    "introspection_version": "1.0.0",
                    "node_type": "NodeEffect",
                    "supports_full_introspection": True,
                    "specialization": "side_effect_management_with_transactions_and_circuit_breakers",
                },
            }

        except (
            Exception
        ) as e:  # fallback-ok: introspection is non-critical monitoring, should degrade gracefully
            emit_log_event(
                LogLevel.WARNING,
                f"Failed to generate full effect introspection data: {e!s}, using fallback",
                {"node_id": str(self.node_id), "error": str(e)},
            )

            return {  # fallback-ok: graceful degradation for optional functionality
                "node_capabilities": {
                    "node_type": "NodeEffect",
                    "node_classification": "effect",
                    "node_id": self.node_id,
                },
                "runtime_information": {
                    "current_health_status": "unknown",
                    "effect_handler_count": len(self.effect_handlers),
                },
                "introspection_metadata": {
                    "generated_at": str(time.time()),
                    "introspection_version": "1.0.0",
                    "supports_full_introspection": False,
                    "fallback_reason": str(e),
                },
            }

<<<<<<< HEAD
    def _extract_effect_operations(self) -> list[str]:
=======
    def _extract_effect_operations(self) -> list[Any]:
>>>>>>> 09123395
        """Extract available effect operations."""
        operations = [
            "process",
            "execute_file_operation",
            "emit_state_change_event",
            "get_effect_metrics",
        ]

        try:
            # Add effect type operations
            for effect_type in self.effect_handlers:
                operations.append(f"handle_{effect_type.value}")

            # Add transaction operations
            operations.extend(
                ["transaction_context", "rollback_transaction", "commit_transaction"],
            )

        except Exception as e:
            emit_log_event(
                LogLevel.WARNING,
                f"Failed to extract all effect operations: {e!s}",
                {"node_id": str(self.node_id)},
            )

        return operations

    def _extract_effect_io_specifications(self) -> dict[str, Any]:
        """Extract input/output specifications for effect operations."""
        return {
            "input_model": "omnibase.core.node_effect.ModelEffectInput",
            "output_model": "omnibase.core.node_effect.ModelEffectOutput",
            "supports_streaming": False,
            "supports_batch_processing": False,
            "supports_transaction_management": True,
            "effect_types": [effect_type.value for effect_type in EnumEffectType],
            "input_requirements": ["effect_type", "operation_data"],
            "output_guarantees": [
                "result",
                "transaction_state",
                "processing_time_ms",
                "retry_count",
            ],
        }

    def _extract_effect_performance_characteristics(self) -> dict[str, Any]:
        """Extract performance characteristics specific to effect operations."""
        return {
            "expected_response_time_ms": f"< {self.default_timeout_ms}",
            "throughput_capacity": f"up_to_{self.max_concurrent_effects}_concurrent_effects",
            "memory_usage_pattern": "transaction_tracking_with_rollback_operations",
            "cpu_intensity": "low_to_medium_depending_on_io_operations",
            "supports_parallel_processing": True,
            "caching_enabled": False,
            "performance_monitoring": True,
            "deterministic_operations": False,  # Effects can have side effects
            "side_effects": True,
            "atomic_operations": True,
            "rollback_capabilities": True,
        }

    def _extract_io_operations_configuration(self) -> dict[str, Any]:
        """Extract I/O operations configuration from contract."""
        try:
            io_ops = []
            if hasattr(self.contract_model, "io_operations"):
                for io_op in self.contract_model.io_operations:
                    io_ops.append(
                        {
                            "operation_type": io_op.operation_type,
                            "atomic": io_op.atomic,
                            "timeout_seconds": io_op.timeout_seconds,
                        },
                    )

            return {
                "io_operations": io_ops,
                "supports_atomic_operations": True,
                "supports_file_operations": True,
                "supports_event_emission": True,
            }
        except (
            Exception
        ) as e:  # fallback-ok: I/O config extraction is non-critical introspection, should degrade gracefully
            emit_log_event(
                LogLevel.WARNING,
                f"Failed to extract I/O operations configuration: {e!s}",
                {"node_id": str(self.node_id)},
            )
            return {
                "io_operations": []
            }  # fallback-ok: graceful degradation for optional functionality

    def _extract_effect_constraints(self) -> dict[str, Any]:
        """Extract effect constraints and requirements."""
        return {
            "requires_container": True,
            "supports_transactions": True,
            "supports_rollback": True,
            "requires_event_bus_for_emissions": True,
            "max_concurrent_effects": self.max_concurrent_effects,
            "default_timeout_ms": self.default_timeout_ms,
            "retry_enabled_by_default": True,
            "circuit_breaker_configurable": True,
        }

    def _get_effect_health_status(self) -> str:
        """Get health status specific to effect operations."""
        try:
            # Check if basic effect handling works
            test_input = ModelEffectInput(
                effect_type=EnumEffectType.METRICS_COLLECTION,
                operation_data=_convert_to_scalar_dict({"test": True}),
                transaction_enabled=False,
                retry_enabled=False,
            )

            # For health check, we'll just validate the input without processing
            self._validate_effect_input(test_input)
            return "healthy"

        except Exception:
            return "unhealthy"  # fallback-ok: graceful degradation for optional functionality

    def _get_effect_metrics_sync(self) -> dict[str, Any]:
        """Get effect metrics synchronously for introspection."""
        try:
            # Get circuit breaker states
            circuit_breaker_metrics = {}
            for service_name, cb in self.circuit_breakers.items():
                circuit_breaker_metrics[f"circuit_breaker_{service_name}"] = {
                    "state": float(
                        1 if cb.state == EnumCircuitBreakerState.CLOSED else 0
                    ),
                    "failure_count": float(cb.failure_count),
                    "is_open": float(
                        1 if cb.state == EnumCircuitBreakerState.OPEN else 0
                    ),
                }

            return {
                **self.effect_metrics,
                **circuit_breaker_metrics,
                "transaction_management": {
                    "active_transactions": float(len(self.active_transactions)),
                    "max_concurrent_effects": float(self.max_concurrent_effects),
                    "semaphore_available": float(self.effect_semaphore._value),
                },
            }
        except (
            Exception
        ) as e:  # fallback-ok: metrics collection is non-critical monitoring, should degrade gracefully
            emit_log_event(
                LogLevel.WARNING,
                f"Failed to get effect metrics: {e!s}",
                {"node_id": str(self.node_id)},
            )
            return {
                "status": "unknown",
                "error": str(e),
            }  # fallback-ok: graceful degradation for optional functionality

    def _get_effect_resource_usage(self) -> dict[str, Any]:
        """Get resource usage specific to effect operations."""
        try:
            return {
                "active_transactions": len(self.active_transactions),
                "effect_semaphore_available": self.effect_semaphore._value,
                "circuit_breakers_count": len(self.circuit_breakers),
                "effect_handlers_registered": len(self.effect_handlers),
                "max_concurrent_effects": self.max_concurrent_effects,
            }
        except (
            Exception
        ) as e:  # fallback-ok: resource usage monitoring is non-critical, should degrade gracefully
            emit_log_event(
                LogLevel.WARNING,
                f"Failed to get effect resource usage: {e!s}",
                {"node_id": str(self.node_id)},
            )
            return {
                "status": "unknown"
            }  # fallback-ok: graceful degradation for optional functionality

    def _get_transaction_status(self) -> dict[str, Any]:
        """Get transaction management status."""
        try:
            transaction_states = {}
            for transaction_id, transaction in self.active_transactions.items():
                transaction_states[transaction_id] = {
                    "state": transaction.state.value,
                    "operations_count": len(transaction.operations),
                    "rollback_operations_count": len(transaction.rollback_operations),
                    "started_at": transaction.started_at.isoformat(),
                }

            return {
                "active_transaction_count": len(self.active_transactions),
                "transaction_details": transaction_states,
                "supports_nested_transactions": False,
                "supports_rollback": True,
            }
        except (
            Exception
        ) as e:  # fallback-ok: transaction status monitoring is non-critical, should degrade gracefully
            emit_log_event(
                LogLevel.WARNING,
                f"Failed to get transaction status: {e!s}",
                {"node_id": str(self.node_id)},
            )
            return {
                "status": "unknown",
                "error": str(e),
            }  # fallback-ok: graceful degradation for optional functionality

    def _get_circuit_breaker_status(self) -> dict[str, Any]:
        """Get circuit breaker status."""
        try:
            circuit_breaker_states = {}
            for service_name, cb in self.circuit_breakers.items():
                circuit_breaker_states[service_name] = {
                    "state": cb.state.value,
                    "failure_count": cb.failure_count,
                    "failure_threshold": cb.failure_threshold,
                    "recovery_timeout_seconds": cb.recovery_timeout_seconds,
                    "last_failure_time": (
                        cb.last_failure_time.isoformat()
                        if cb.last_failure_time
                        else None
                    ),
                }

            return {
                "circuit_breaker_count": len(self.circuit_breakers),
                "circuit_breaker_details": circuit_breaker_states,
                "default_failure_threshold": 5,
                "default_recovery_timeout_seconds": 60,
            }
        except (
            Exception
        ) as e:  # fallback-ok: circuit breaker status monitoring is non-critical, should degrade gracefully
            emit_log_event(
                LogLevel.WARNING,
                f"Failed to get circuit breaker status: {e!s}",
                {"node_id": str(self.node_id)},
            )
            return {
                "status": "unknown",
                "error": str(e),
            }  # fallback-ok: graceful degradation for optional functionality<|MERGE_RESOLUTION|>--- conflicted
+++ resolved
@@ -28,24 +28,12 @@
 from collections.abc import AsyncIterator
 from collections.abc import Callable as CallableABC
 from contextlib import asynccontextmanager
-<<<<<<< HEAD
-from datetime import datetime, timedelta
-from enum import Enum
-from os import PathLike
-=======
->>>>>>> 09123395
 from pathlib import Path
 from typing import Any
 from uuid import UUID, uuid4
 
-<<<<<<< HEAD
-from pydantic import BaseModel, ConfigDict, Field, Tag
-
-from omnibase_core.enums import EnumCoreErrorCode
-=======
 from omnibase_core.enums.enum_circuit_breaker_state import EnumCircuitBreakerState
 from omnibase_core.enums.enum_effect_type import EnumEffectType
->>>>>>> 09123395
 from omnibase_core.enums.enum_log_level import EnumLogLevel as LogLevel
 from omnibase_core.enums.enum_transaction_state import EnumTransactionState
 from omnibase_core.errors.error_codes import EnumCoreErrorCode
@@ -110,241 +98,6 @@
     return converted
 
 
-<<<<<<< HEAD
-class EnumEffectType(Enum):
-    """Types of side effects that can be managed."""
-
-    FILE_OPERATION = "file_operation"
-    DATABASE_OPERATION = "database_operation"
-    API_CALL = "api_call"
-    EVENT_EMISSION = "event_emission"
-    DIRECTORY_OPERATION = "directory_operation"
-    TICKET_STORAGE = "ticket_storage"
-    METRICS_COLLECTION = "metrics_collection"
-
-
-class TransactionState(Enum):
-    """Transaction state tracking."""
-
-    PENDING = "pending"
-    ACTIVE = "active"
-    COMMITTED = "committed"
-    ROLLED_BACK = "rolled_back"
-    FAILED = "failed"
-
-
-class CircuitBreakerState(Enum):
-    """Circuit breaker states for failure handling."""
-
-    CLOSED = "closed"  # Normal operation
-    OPEN = "open"  # Failing, rejecting requests
-    HALF_OPEN = "half_open"  # Testing if service recovered
-
-
-class ModelEffectInput(BaseModel):
-    """
-    Input model for NodeEffect operations.
-
-    Strongly typed input wrapper for side effect operations
-    with transaction and retry configuration.
-    """
-
-    effect_type: EnumEffectType
-    operation_data: dict[str, ModelSchemaValue]
-    operation_id: UUID | None = Field(default_factory=uuid4)
-    transaction_enabled: bool = True
-    retry_enabled: bool = True
-    max_retries: int = 3
-    retry_delay_ms: int = 1000
-    circuit_breaker_enabled: bool = False
-    timeout_ms: int = 30000
-    metadata: dict[str, ModelSchemaValue] | None = Field(default_factory=dict)
-    timestamp: datetime = Field(default_factory=datetime.now)
-
-    model_config = ConfigDict(arbitrary_types_allowed=True)
-
-
-class ModelEffectResultDict(BaseModel):
-    """Dictionary result for effect operations (e.g., file operations)."""
-
-    result_type: Literal["dict"] = "dict"
-    value: dict[str, Any]
-
-
-class ModelEffectResultBool(BaseModel):
-    """Boolean result for effect operations (e.g., event emissions)."""
-
-    result_type: Literal["bool"] = "bool"
-    value: bool
-
-
-class ModelEffectResultStr(BaseModel):
-    """String result for effect operations."""
-
-    result_type: Literal["str"] = "str"
-    value: str
-
-
-class ModelEffectResultList(BaseModel):
-    """List result for effect operations."""
-
-    result_type: Literal["list"] = "list"
-    value: list[Any]
-
-
-# Discriminated union for effect results
-ModelEffectResult = Annotated[
-    ModelEffectResultDict
-    | ModelEffectResultBool
-    | ModelEffectResultStr
-    | ModelEffectResultList,
-    Field(discriminator="result_type"),
-]
-
-
-class ModelEffectOutput(BaseModel):
-    """
-    Output model for NodeEffect operations.
-
-    Strongly typed output wrapper with transaction status
-    and side effect execution metadata using discriminated union for results.
-    """
-
-    result: ModelEffectResult
-    operation_id: UUID
-    effect_type: EnumEffectType
-    transaction_state: TransactionState
-    processing_time_ms: float
-    retry_count: int = 0
-    side_effects_applied: list[str] | None = Field(default_factory=list)
-    rollback_operations: list[str] | None = Field(default_factory=list)
-    metadata: dict[str, ModelSchemaValue] | None = Field(default_factory=dict)
-    timestamp: datetime = Field(default_factory=datetime.now)
-
-    model_config = ConfigDict(arbitrary_types_allowed=True)
-
-
-class Transaction:
-    """
-    Transaction management for side effect operations.
-
-    Provides rollback capabilities and operation tracking
-    for complex side effect sequences.
-    """
-
-    def __init__(self, transaction_id: UUID):
-        self.transaction_id = transaction_id
-        self.state = TransactionState.PENDING
-        self.operations: list[dict[str, Any]] = []
-        self.rollback_operations: list[Callable[..., Any]] = []
-        self.started_at = datetime.now()
-        self.committed_at: datetime | None = None
-
-    def add_operation(
-        self,
-        operation_name: str,
-        operation_data: dict[str, Any],
-        rollback_func: Callable[..., Any] | None = None,
-    ) -> None:
-        """Add operation to transaction with optional rollback function."""
-        self.operations.append(
-            {
-                "name": operation_name,
-                "data": operation_data,
-                "timestamp": datetime.now(),
-            },
-        )
-
-        if rollback_func:
-            self.rollback_operations.append(rollback_func)
-
-    async def commit(self) -> None:
-        """Commit transaction - marks as successful."""
-        self.state = TransactionState.COMMITTED
-        self.committed_at = datetime.now()
-
-    async def rollback(self) -> None:
-        """Rollback transaction - execute all rollback operations."""
-        self.state = TransactionState.ROLLED_BACK
-
-        # Execute rollback operations in reverse order
-        for rollback_func in reversed(self.rollback_operations):
-            try:
-                if asyncio.iscoroutinefunction(rollback_func):
-                    await rollback_func()
-                else:
-                    rollback_func()
-            except Exception as e:
-                emit_log_event(
-                    LogLevel.ERROR,
-                    f"Rollback operation failed: {e!s}",
-                    {"transaction_id": str(self.transaction_id), "error": str(e)},
-                )
-
-
-class CircuitBreaker:
-    """
-    Circuit breaker pattern for handling external service failures.
-
-    Prevents cascading failures by temporarily disabling calls to failing services.
-    """
-
-    def __init__(
-        self,
-        failure_threshold: int = 5,
-        recovery_timeout_seconds: int = 60,
-        half_open_max_attempts: int = 3,
-    ):
-        self.failure_threshold = failure_threshold
-        self.recovery_timeout_seconds = recovery_timeout_seconds
-        self.half_open_max_attempts = half_open_max_attempts
-
-        self.state = CircuitBreakerState.CLOSED
-        self.failure_count = 0
-        self.last_failure_time: datetime | None = None
-        self.half_open_attempts = 0
-
-    def can_execute(self) -> bool:
-        """Check if operation can be executed based on circuit breaker state."""
-        now = datetime.now()
-
-        if self.state == CircuitBreakerState.CLOSED:
-            return True
-        if self.state == CircuitBreakerState.OPEN:
-            # Check if recovery timeout has passed
-            if self.last_failure_time and now - self.last_failure_time > timedelta(
-                seconds=self.recovery_timeout_seconds,
-            ):
-                self.state = CircuitBreakerState.HALF_OPEN
-                self.half_open_attempts = 0
-                return True
-            return False
-        # CircuitBreakerState.HALF_OPEN
-        return self.half_open_attempts < self.half_open_max_attempts
-
-    def record_success(self) -> None:
-        """Record successful operation."""
-        if self.state == CircuitBreakerState.HALF_OPEN:
-            self.state = CircuitBreakerState.CLOSED
-            self.failure_count = 0
-            self.half_open_attempts = 0
-        elif self.state == CircuitBreakerState.CLOSED:
-            self.failure_count = max(0, self.failure_count - 1)
-
-    def record_failure(self) -> None:
-        """Record failed operation."""
-        self.failure_count += 1
-        self.last_failure_time = datetime.now()
-
-        if self.state == CircuitBreakerState.HALF_OPEN:
-            self.state = CircuitBreakerState.OPEN
-            self.half_open_attempts = 0
-        elif (
-            self.state == CircuitBreakerState.CLOSED
-            and self.failure_count >= self.failure_threshold
-        ):
-            self.state = CircuitBreakerState.OPEN
-=======
 # Note: Enums and models have been extracted to separate modules
 # - EnumEffectType → omnibase_core.enums.enum_effect_type
 # - EnumTransactionState → omnibase_core.enums.enum_transaction_state
@@ -354,7 +107,6 @@
 # - ModelEffectResult* → omnibase_core.models.operations.model_effect_result
 # - Transaction → omnibase_core.models.infrastructure.model_transaction
 # - CircuitBreaker → omnibase_core.models.infrastructure.model_circuit_breaker
->>>>>>> 09123395
 
 
 class NodeEffect(NodeCoreBase):
@@ -507,8 +259,7 @@
         """
         import inspect
 
-        # Contract filename - standard ONEX pattern
-        CONTRACT_FILENAME = "contract.yaml"
+        from omnibase_core.constants.contract_constants import CONTRACT_FILENAME
 
         try:
             # Get the module file for the calling class
@@ -649,12 +400,6 @@
 
             # Create transaction if enabled
             if input_data.transaction_enabled:
-<<<<<<< HEAD
-                op_id = input_data.operation_id or uuid4()
-                transaction = Transaction(op_id)
-                transaction.state = TransactionState.ACTIVE
-                self.active_transactions[str(op_id)] = transaction
-=======
                 # Ensure operation_id is not None for transaction
                 if input_data.operation_id is None:
                     from uuid import uuid4
@@ -663,7 +408,6 @@
                 transaction = ModelTransaction(input_data.operation_id)
                 transaction.state = EnumTransactionState.ACTIVE
                 self.active_transactions[str(input_data.operation_id)] = transaction
->>>>>>> 09123395
 
             # Execute with semaphore limit
             async with self.effect_semaphore:
@@ -695,16 +439,16 @@
             # Wrap result in discriminated union based on type
             wrapped_result: ModelEffectResult
             if isinstance(result, dict):
-                wrapped_result: ModelEffectResult = ModelEffectResultDict(value=result)
+                wrapped_result = ModelEffectResultDict(value=result)
             elif isinstance(result, bool):
-                wrapped_result = ModelEffectResultBool(value=result)  # type: ignore[assignment]
+                wrapped_result = ModelEffectResultBool(value=result)
             elif isinstance(result, str):
-                wrapped_result = ModelEffectResultStr(value=result)  # type: ignore[assignment]
+                wrapped_result = ModelEffectResultStr(value=result)
             elif isinstance(result, list):
-                wrapped_result = ModelEffectResultList(value=result)  # type: ignore[assignment]
+                wrapped_result = ModelEffectResultList(value=result)
             else:
                 # Fallback: convert to string
-                wrapped_result = ModelEffectResultStr(value=str(result))  # type: ignore[assignment]
+                wrapped_result = ModelEffectResultStr(value=str(result))
 
             # Create output
             output = ModelEffectOutput(
@@ -719,15 +463,6 @@
                 side_effects_applied=(
                     [str(op) for op in transaction.operations] if transaction else []
                 ),
-<<<<<<< HEAD
-                metadata=_convert_to_scalar_dict(
-                    {
-                        "timeout_ms": input_data.timeout_ms,
-                        "transaction_enabled": input_data.transaction_enabled,
-                        "circuit_breaker_enabled": input_data.circuit_breaker_enabled,
-                    }
-                ),
-=======
                 metadata={
                     "timeout_ms": ModelSchemaValue.from_value(input_data.timeout_ms),
                     "transaction_enabled": ModelSchemaValue.from_value(
@@ -737,7 +472,6 @@
                         input_data.circuit_breaker_enabled
                     ),
                 },
->>>>>>> 09123395
             )
 
             emit_log_event(
@@ -1276,14 +1010,9 @@
             )
 
             try:
-<<<<<<< HEAD
-                # Get event bus from container
-                event_bus: Any = self.container.get_service("event_bus")  # type: ignore[arg-type]
-=======
                 # Get event bus from container - access via attribute instead of get_service
                 # since get_service requires a protocol type, not a string
                 event_bus: Any = getattr(self.container, "event_bus", None)
->>>>>>> 09123395
                 if not event_bus:
                     emit_log_event(
                         LogLevel.WARNING,
@@ -1325,11 +1054,7 @@
         self.effect_handlers[EnumEffectType.FILE_OPERATION] = file_operation_handler
         self.effect_handlers[EnumEffectType.EVENT_EMISSION] = event_emission_handler
 
-<<<<<<< HEAD
-    def get_introspection_data(self) -> dict[str, Any]:  # type: ignore[override]
-=======
     async def get_introspection_data(self) -> dict[str, Any]:
->>>>>>> 09123395
         """
         Get comprehensive introspection data for NodeEffect.
 
@@ -1449,11 +1174,7 @@
                 },
             }
 
-<<<<<<< HEAD
-    def _extract_effect_operations(self) -> list[str]:
-=======
     def _extract_effect_operations(self) -> list[Any]:
->>>>>>> 09123395
         """Extract available effect operations."""
         operations = [
             "process",
