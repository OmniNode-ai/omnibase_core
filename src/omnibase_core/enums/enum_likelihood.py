"""
Likelihood Enumeration.

Likelihood levels for risk assessment and probability estimation in ONEX infrastructure.
Used by context models to express probability or confidence levels.
"""

from __future__ import annotations

from enum import Enum
from functools import cache
from typing import cast

from omnibase_core.enums.enum_core_error_code import EnumCoreErrorCode

__all__ = ["EnumLikelihood"]


class EnumLikelihood(str, Enum):
    """
    Enumeration for likelihood or probability levels.

    This enum represents discrete probability ranges for risk assessment and
    confidence estimation. Each level maps to a specific probability range
    using standard mathematical interval notation:

    Interval Notation:
        - [a, b) means a <= x < b (inclusive lower, exclusive upper)
        - (a, b) means a < x < b (exclusive both ends)
        - {x} means exactly x (singleton set)

    Boundary Behavior:
        At exact boundary values, the probability maps to the HIGHER category.
        For example, 0.1 exactly returns LOW (not VERY_LOW), and 0.3 exactly
        returns MEDIUM (not LOW). This follows the [lower, upper) convention
        where the lower bound is inclusive for most categories.

        Special cases:
            - VERY_LOW uses (0.0, 0.1) notation: 0.0 is EXCLUDED (returns IMPOSSIBLE)
            - IMPOSSIBLE and CERTAIN are singletons: exactly 0.0 and 1.0 respectively

    Probability Mapping (used by from_probability):
        IMPOSSIBLE: {0.0}           - Exactly 0% probability
        VERY_LOW:   (0.0, 0.1)      - Greater than 0%, less than 10%
        LOW:        [0.1, 0.3)      - 10% (inclusive) to less than 30%
        MEDIUM:     [0.3, 0.6)      - 30% (inclusive) to less than 60%
        HIGH:       [0.6, 0.85)     - 60% (inclusive) to less than 85%
        VERY_HIGH:  [0.85, 1.0)     - 85% (inclusive) to less than 100%
        CERTAIN:    {1.0}           - Exactly 100% probability
        UNKNOWN:    [0.0, 1.0]      - Probability cannot be determined

    Examples:
        >>> EnumLikelihood.from_probability(0.0)
        <EnumLikelihood.IMPOSSIBLE: 'impossible'>
        >>> EnumLikelihood.from_probability(0.1)  # Boundary: returns LOW
        <EnumLikelihood.LOW: 'low'>
        >>> EnumLikelihood.from_probability(0.09999)  # Just below: returns VERY_LOW
        <EnumLikelihood.VERY_LOW: 'very_low'>
    """

    # Ordered from lowest to highest probability
    # Notation: [a, b) = inclusive lower, exclusive upper; (a, b) = exclusive both ends
    VERY_LOW = "very_low"  # (0.0, 0.1) - Very unlikely, but not impossible (0 excluded)
    LOW = "low"  # [0.1, 0.3) - Unlikely to occur
    MEDIUM = "medium"  # [0.3, 0.6) - Moderately likely
    HIGH = "high"  # [0.6, 0.85) - Likely to occur
    VERY_HIGH = "very_high"  # [0.85, 1.0) - Very likely, but not certain

    # Special values (exact probabilities)
    UNKNOWN = "unknown"  # Probability cannot be determined
    CERTAIN = "certain"  # {1.0} - Will definitely occur (exactly 100%)
    IMPOSSIBLE = "impossible"  # {0.0} - Will never occur (exactly 0%)

    def __str__(self) -> str:
        """Return the string value of the likelihood level.

        Note: Although this class inherits from str, the default Enum.__str__
        returns 'EnumLikelihood.MEMBER_NAME' format. This override ensures
        str(EnumLikelihood.LOW) returns 'low' for consistent string representation.
        """
        return cast(str, self.value)

    @classmethod
    @cache
    def _get_probability_ranges(cls) -> dict[EnumLikelihood, tuple[float, float]]:
        """Return cached probability ranges dictionary.

        Uses functools.cache for memoization to avoid recreating the dict on each call.
        """
        return {
            cls.IMPOSSIBLE: (0.0, 0.0),
            cls.VERY_LOW: (0.0, 0.1),
            cls.LOW: (0.1, 0.3),
            cls.MEDIUM: (0.3, 0.6),
            cls.HIGH: (0.6, 0.85),
            cls.VERY_HIGH: (0.85, 1.0),
            cls.CERTAIN: (1.0, 1.0),
            cls.UNKNOWN: (0.0, 1.0),
        }

    @classmethod
    def get_numeric_range(cls, likelihood: EnumLikelihood) -> tuple[float, float]:
        """
        Get the numeric probability range for a likelihood level.

        Returns a tuple (min, max) representing the probability range for the
        given likelihood level. The tuple values represent the boundaries;
        see the class docstring for precise boundary semantics.

        Range Definitions (returned as tuple values):
            IMPOSSIBLE: (0.0, 0.0)  - Singleton {0.0}: exactly 0%
            VERY_LOW:   (0.0, 0.1)  - Range (0.0, 0.1): 0% < p < 10%
            LOW:        (0.1, 0.3)  - Range [0.1, 0.3): 10% <= p < 30%
            MEDIUM:     (0.3, 0.6)  - Range [0.3, 0.6): 30% <= p < 60%
            HIGH:       (0.6, 0.85) - Range [0.6, 0.85): 60% <= p < 85%
            VERY_HIGH:  (0.85, 1.0) - Range [0.85, 1.0): 85% <= p < 100%
            CERTAIN:    (1.0, 1.0)  - Singleton {1.0}: exactly 100%
            UNKNOWN:    (0.0, 1.0)  - Full range [0.0, 1.0]: indeterminate

        Note:
            The returned tuple (min, max) represents boundary values only, NOT the
            actual interval semantics. For example, both VERY_LOW and LOW return
            tuples containing 0.1, but VERY_LOW excludes it (upper bound) while
            LOW includes it (lower bound). The actual inclusive/exclusive semantics
            are defined by from_probability(). Use from_probability() for precise
            probability-to-likelihood mapping.

        Args:
            likelihood: The likelihood level to convert

        Returns:
            A tuple of (min_probability, max_probability) as floats in [0.0, 1.0]
        """
        return cls._get_probability_ranges().get(likelihood, (0.0, 1.0))

    @classmethod
    def from_probability(cls, probability: float) -> EnumLikelihood:
        """
        Convert a numeric probability to a likelihood level.

        Args:
            probability: A float between 0.0 and 1.0 (inclusive)

        Returns:
            The corresponding likelihood level

        Raises:
            ModelOnexError: If probability is outside the valid range [0.0, 1.0]

        Boundary Behavior:
            - 0.0: Returns IMPOSSIBLE
            - (0.0, 0.1): Returns VERY_LOW
            - [0.1, 0.3): Returns LOW
            - [0.3, 0.6): Returns MEDIUM
            - [0.6, 0.85): Returns HIGH
            - [0.85, 1.0): Returns VERY_HIGH
            - 1.0: Returns CERTAIN

        Examples:
            >>> EnumLikelihood.from_probability(0.5)
            <EnumLikelihood.MEDIUM: 'medium'>
            >>> EnumLikelihood.from_probability(0.0)
            <EnumLikelihood.IMPOSSIBLE: 'impossible'>
            >>> EnumLikelihood.from_probability(1.0)
            <EnumLikelihood.CERTAIN: 'certain'>
        """
        if not 0.0 <= probability <= 1.0:
<<<<<<< HEAD
            msg = f"probability must be between 0.0 and 1.0, got {probability}"
            # error-ok: validation check - enums cannot import models
            raise ValueError(msg)
=======
            # Lazy import to avoid circular dependency and maintain import chain
            from omnibase_core.errors import ModelOnexError

            raise ModelOnexError(
                f"probability must be between 0.0 and 1.0, got {probability}",
                error_code=EnumCoreErrorCode.VALIDATION_ERROR,
            )
>>>>>>> f1c05ff7
        if probability <= 0.0:
            return cls.IMPOSSIBLE
        elif probability < 0.1:
            return cls.VERY_LOW
        elif probability < 0.3:
            return cls.LOW
        elif probability < 0.6:
            return cls.MEDIUM
        elif probability < 0.85:
            return cls.HIGH
        elif probability < 1.0:
            return cls.VERY_HIGH
        else:
            return cls.CERTAIN

    @classmethod
    def is_determinable(cls, likelihood: EnumLikelihood) -> bool:
        """
        Check if the likelihood represents a determinable probability.

        Args:
            likelihood: The likelihood level to check

        Returns:
            True if the likelihood is known, False if unknown
        """
        return likelihood != cls.UNKNOWN<|MERGE_RESOLUTION|>--- conflicted
+++ resolved
@@ -165,11 +165,6 @@
             <EnumLikelihood.CERTAIN: 'certain'>
         """
         if not 0.0 <= probability <= 1.0:
-<<<<<<< HEAD
-            msg = f"probability must be between 0.0 and 1.0, got {probability}"
-            # error-ok: validation check - enums cannot import models
-            raise ValueError(msg)
-=======
             # Lazy import to avoid circular dependency and maintain import chain
             from omnibase_core.errors import ModelOnexError
 
@@ -177,7 +172,6 @@
                 f"probability must be between 0.0 and 1.0, got {probability}",
                 error_code=EnumCoreErrorCode.VALIDATION_ERROR,
             )
->>>>>>> f1c05ff7
         if probability <= 0.0:
             return cls.IMPOSSIBLE
         elif probability < 0.1:
