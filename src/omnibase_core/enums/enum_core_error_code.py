"""Core error codes that can be reused across all ONEX components."""

import re

from omnibase_core.enums.enum_cli_exit_code import EnumCLIExitCode
from omnibase_core.enums.enum_onex_error_code import EnumOnexErrorCode


class EnumCoreErrorCode(EnumOnexErrorCode):
    """
    Core error codes that can be reused across all ONEX components.

    These provide common error patterns that don't need to be redefined
    in each node's error_codes.py module.

    Error Code Format: ONEX_<COMPONENT>_<NUMBER>_<DESCRIPTION>
    """

    # Generic validation errors (001-020)
    INVALID_PARAMETER = "ONEX_CORE_001_INVALID_PARAMETER"
    MISSING_REQUIRED_PARAMETER = "ONEX_CORE_002_MISSING_REQUIRED_PARAMETER"
    PARAMETER_TYPE_MISMATCH = "ONEX_CORE_003_PARAMETER_TYPE_MISMATCH"
    PARAMETER_OUT_OF_RANGE = "ONEX_CORE_004_PARAMETER_OUT_OF_RANGE"
    VALIDATION_FAILED = "ONEX_CORE_005_VALIDATION_FAILED"
    VALIDATION_ERROR = "ONEX_CORE_006_VALIDATION_ERROR"
    INVALID_INPUT = "ONEX_CORE_007_INVALID_INPUT"
    INVALID_OPERATION = "ONEX_CORE_008_INVALID_OPERATION"
    CONVERSION_ERROR = "ONEX_CORE_009_CONVERSION_ERROR"
    PARSING_ERROR = "ONEX_CORE_010_PARSING_ERROR"

    # File system errors (021-040)
    FILE_NOT_FOUND = "ONEX_CORE_021_FILE_NOT_FOUND"
    FILE_READ_ERROR = "ONEX_CORE_022_FILE_READ_ERROR"
    FILE_WRITE_ERROR = "ONEX_CORE_023_FILE_WRITE_ERROR"
    DIRECTORY_NOT_FOUND = "ONEX_CORE_024_DIRECTORY_NOT_FOUND"
    PERMISSION_DENIED = "ONEX_CORE_025_PERMISSION_DENIED"
    FILE_OPERATION_ERROR = "ONEX_CORE_026_FILE_OPERATION_ERROR"
    FILE_ACCESS_ERROR = "ONEX_CORE_027_FILE_ACCESS_ERROR"
    NOT_FOUND = "ONEX_CORE_028_NOT_FOUND"
    PERMISSION_ERROR = "ONEX_CORE_029_PERMISSION_ERROR"

    # Configuration errors (041-060)
    INVALID_CONFIGURATION = "ONEX_CORE_041_INVALID_CONFIGURATION"
    CONFIGURATION_NOT_FOUND = "ONEX_CORE_042_CONFIGURATION_NOT_FOUND"
    CONFIGURATION_PARSE_ERROR = "ONEX_CORE_043_CONFIGURATION_PARSE_ERROR"
    CONFIGURATION_ERROR = "ONEX_CORE_044_CONFIGURATION_ERROR"

    # Registry errors (061-080)
    REGISTRY_NOT_FOUND = "ONEX_CORE_061_REGISTRY_NOT_FOUND"
    REGISTRY_INITIALIZATION_FAILED = "ONEX_CORE_062_REGISTRY_INITIALIZATION_FAILED"
    ITEM_NOT_REGISTERED = "ONEX_CORE_063_ITEM_NOT_REGISTERED"
    DUPLICATE_REGISTRATION = "ONEX_CORE_064_DUPLICATE_REGISTRATION"
    REGISTRY_VALIDATION_FAILED = "ONEX_CORE_065_REGISTRY_VALIDATION_FAILED"
    REGISTRY_RESOLUTION_FAILED = "ONEX_CORE_066_REGISTRY_RESOLUTION_FAILED"

    # Runtime errors (081-100)
    OPERATION_FAILED = "ONEX_CORE_081_OPERATION_FAILED"
    TIMEOUT_EXCEEDED = "ONEX_CORE_082_TIMEOUT_EXCEEDED"
    RESOURCE_UNAVAILABLE = "ONEX_CORE_083_RESOURCE_UNAVAILABLE"
    UNSUPPORTED_OPERATION = "ONEX_CORE_084_UNSUPPORTED_OPERATION"
    RESOURCE_NOT_FOUND = "ONEX_CORE_085_RESOURCE_NOT_FOUND"
    INVALID_STATE = "ONEX_CORE_086_INVALID_STATE"
    INITIALIZATION_FAILED = "ONEX_CORE_087_INITIALIZATION_FAILED"
    TIMEOUT = "ONEX_CORE_088_TIMEOUT"
    INTERNAL_ERROR = "ONEX_CORE_089_INTERNAL_ERROR"
    NETWORK_ERROR = "ONEX_CORE_090_NETWORK_ERROR"
    MIGRATION_ERROR = "ONEX_CORE_091_MIGRATION_ERROR"
    TIMEOUT_ERROR = "ONEX_CORE_092_TIMEOUT_ERROR"
    RESOURCE_ERROR = "ONEX_CORE_093_RESOURCE_ERROR"
    RUNTIME_ERROR = "ONEX_CORE_094_RUNTIME_ERROR"
    HANDLER_EXECUTION_ERROR = "ONEX_CORE_095_HANDLER_EXECUTION_ERROR"
    EVENT_BUS_ERROR = "ONEX_CORE_096_EVENT_BUS_ERROR"
    CONTRACT_VALIDATION_ERROR = "ONEX_CORE_097_CONTRACT_VALIDATION_ERROR"

    # Test and development errors (101-120)
    TEST_SETUP_FAILED = "ONEX_CORE_101_TEST_SETUP_FAILED"
    TEST_ASSERTION_FAILED = "ONEX_CORE_102_TEST_ASSERTION_FAILED"
    MOCK_CONFIGURATION_ERROR = "ONEX_CORE_103_MOCK_CONFIGURATION_ERROR"
    TEST_DATA_INVALID = "ONEX_CORE_104_TEST_DATA_INVALID"

    # Import and dependency errors (121-140)
    MODULE_NOT_FOUND = "ONEX_CORE_121_MODULE_NOT_FOUND"
    DEPENDENCY_UNAVAILABLE = "ONEX_CORE_122_DEPENDENCY_UNAVAILABLE"
    VERSION_INCOMPATIBLE = "ONEX_CORE_123_VERSION_INCOMPATIBLE"
    IMPORT_ERROR = "ONEX_CORE_124_IMPORT_ERROR"
    DEPENDENCY_ERROR = "ONEX_CORE_125_DEPENDENCY_ERROR"

    # Database errors (131-140)
    DATABASE_CONNECTION_ERROR = "ONEX_CORE_131_DATABASE_CONNECTION_ERROR"
    DATABASE_OPERATION_ERROR = "ONEX_CORE_132_DATABASE_OPERATION_ERROR"
    DATABASE_QUERY_ERROR = "ONEX_CORE_133_DATABASE_QUERY_ERROR"

    # Abstract method and implementation errors (141-160)
    METHOD_NOT_IMPLEMENTED = "ONEX_CORE_141_METHOD_NOT_IMPLEMENTED"
    ABSTRACT_METHOD_CALLED = "ONEX_CORE_142_ABSTRACT_METHOD_CALLED"

    # LLM provider errors (161-180)
    NO_SUITABLE_PROVIDER = "ONEX_CORE_161_NO_SUITABLE_PROVIDER"
    RATE_LIMIT_ERROR = "ONEX_CORE_162_RATE_LIMIT_ERROR"
    AUTHENTICATION_ERROR = "ONEX_CORE_163_AUTHENTICATION_ERROR"
    QUOTA_EXCEEDED = "ONEX_CORE_164_QUOTA_EXCEEDED"
    PROCESSING_ERROR = "ONEX_CORE_165_PROCESSING_ERROR"

    # Type validation errors (181-190)
    TYPE_MISMATCH = "ONEX_CORE_181_TYPE_MISMATCH"

    # Intelligence and pattern recognition errors (191-200)
    INTELLIGENCE_PROCESSING_FAILED = "ONEX_CORE_191_INTELLIGENCE_PROCESSING_FAILED"
    PATTERN_RECOGNITION_FAILED = "ONEX_CORE_192_PATTERN_RECOGNITION_FAILED"
    CONTEXT_ANALYSIS_FAILED = "ONEX_CORE_193_CONTEXT_ANALYSIS_FAILED"
    LEARNING_ENGINE_FAILED = "ONEX_CORE_194_LEARNING_ENGINE_FAILED"
    INTELLIGENCE_COORDINATION_FAILED = "ONEX_CORE_195_INTELLIGENCE_COORDINATION_FAILED"

    # Service and system health errors (201-220)
    SYSTEM_HEALTH_DEGRADED = "ONEX_CORE_201_SYSTEM_HEALTH_DEGRADED"
    SERVICE_START_FAILED = "ONEX_CORE_202_SERVICE_START_FAILED"
    SERVICE_STOP_FAILED = "ONEX_CORE_203_SERVICE_STOP_FAILED"
    SERVICE_UNHEALTHY = "ONEX_CORE_204_SERVICE_UNHEALTHY"
    SERVICE_UNAVAILABLE = "ONEX_CORE_205_SERVICE_UNAVAILABLE"

    # Security errors (221-230)
    SECURITY_REPORT_FAILED = "ONEX_CORE_221_SECURITY_REPORT_FAILED"
    SECURITY_VIOLATION = "ONEX_CORE_222_SECURITY_VIOLATION"

    # Event and processing errors (231-240)
    EVENT_PROCESSING_FAILED = "ONEX_CORE_231_EVENT_PROCESSING_FAILED"

    # Contract and compliance errors (241-250)
    DEPENDENCY_FAILED = "ONEX_CORE_241_DEPENDENCY_FAILED"
    CONTRACT_VIOLATION = "ONEX_CORE_242_CONTRACT_VIOLATION"

    # Discovery and metadata errors (251-260)
    DISCOVERY_SETUP_FAILED = "ONEX_CORE_251_DISCOVERY_SETUP_FAILED"
    METADATA_LOAD_FAILED = "ONEX_CORE_252_METADATA_LOAD_FAILED"
    DISCOVERY_INVALID_NODE = "ONEX_CORE_253_DISCOVERY_INVALID_NODE"
    DISCOVERY_INVALID_REQUEST = "ONEX_CORE_254_DISCOVERY_INVALID_REQUEST"

    # Thread safety and concurrency errors (261-270)
    THREAD_SAFETY_VIOLATION = "ONEX_CORE_261_THREAD_SAFETY_VIOLATION"

    # Declarative node validation errors (271-280)
    ADAPTER_BINDING_ERROR = "ONEX_CORE_271_ADAPTER_BINDING_ERROR"
    PURITY_VIOLATION_ERROR = "ONEX_CORE_272_PURITY_VIOLATION_ERROR"
    NODE_EXECUTION_ERROR = "ONEX_CORE_273_NODE_EXECUTION_ERROR"
    UNSUPPORTED_CAPABILITY_ERROR = "ONEX_CORE_274_UNSUPPORTED_CAPABILITY_ERROR"

    # Workflow execution limit errors (281-290)
    WORKFLOW_STEP_LIMIT_EXCEEDED = "ONEX_CORE_281_WORKFLOW_STEP_LIMIT_EXCEEDED"
    WORKFLOW_PAYLOAD_SIZE_EXCEEDED = "ONEX_CORE_282_WORKFLOW_PAYLOAD_SIZE_EXCEEDED"
    WORKFLOW_TOTAL_PAYLOAD_EXCEEDED = "ONEX_CORE_283_WORKFLOW_TOTAL_PAYLOAD_EXCEEDED"

<<<<<<< HEAD
    # =========================================================================
    # Orchestrator Error Hierarchy (v1.0.1 Compliance)
    # =========================================================================
    # Three levels of errors as specified in CONTRACT_DRIVEN_NODEORCHESTRATOR_V1_0.md:
    #
    # Level 1 - Structural Validation Errors (291-300)
    #   - Malformed contracts, missing required fields, invalid syntax
    #   - Detected at contract parse time BEFORE any execution
    #   - These should never reach the orchestrator if SPI/Infra contract loading is correct
    #
    # Level 2 - Semantic Validation Errors (301-310)
    #   - Valid structure but invalid semantics (cycles, invalid dependencies, duplicate IDs)
    #   - Detected during validation BEFORE workflow execution begins
    #   - Prevents execution of logically invalid workflows
    #
    # Level 3 - Execution-Time Errors (311-320)
    #   - Runtime failures during workflow/action execution
    #   - Timeouts, step failures, resource unavailability
    #   - Occur AFTER validation passes, during actual execution
    # =========================================================================

    # Level 1: Structural validation errors (291-300)
    ORCHESTRATOR_STRUCT_MISSING_FIELD = (
        "ONEX_CORE_291_ORCHESTRATOR_STRUCT_MISSING_FIELD"
    )
    ORCHESTRATOR_STRUCT_INVALID_FIELD_TYPE = (
        "ONEX_CORE_292_ORCHESTRATOR_STRUCT_INVALID_FIELD_TYPE"
    )
    ORCHESTRATOR_STRUCT_MALFORMED_CONTRACT = (
        "ONEX_CORE_293_ORCHESTRATOR_STRUCT_MALFORMED_CONTRACT"
    )
    ORCHESTRATOR_STRUCT_INVALID_STEP_TYPE = (
        "ONEX_CORE_294_ORCHESTRATOR_STRUCT_INVALID_STEP_TYPE"
    )

    # Level 2: Semantic validation errors (301-310)
    ORCHESTRATOR_SEMANTIC_CYCLE_DETECTED = (
        "ONEX_CORE_301_ORCHESTRATOR_SEMANTIC_CYCLE_DETECTED"
    )
    ORCHESTRATOR_SEMANTIC_INVALID_DEPENDENCY = (
        "ONEX_CORE_302_ORCHESTRATOR_SEMANTIC_INVALID_DEPENDENCY"
    )
    ORCHESTRATOR_SEMANTIC_DUPLICATE_STEP_ID = (
        "ONEX_CORE_303_ORCHESTRATOR_SEMANTIC_DUPLICATE_STEP_ID"
    )
    ORCHESTRATOR_SEMANTIC_MISSING_DEPENDENCY = (
        "ONEX_CORE_304_ORCHESTRATOR_SEMANTIC_MISSING_DEPENDENCY"
    )
    ORCHESTRATOR_SEMANTIC_INVALID_EXECUTION_MODE = (
        "ONEX_CORE_305_ORCHESTRATOR_SEMANTIC_INVALID_EXECUTION_MODE"
    )

    # Level 3: Execution-time errors (311-320)
    ORCHESTRATOR_EXEC_STEP_TIMEOUT = "ONEX_CORE_311_ORCHESTRATOR_EXEC_STEP_TIMEOUT"
    ORCHESTRATOR_EXEC_STEP_FAILED = "ONEX_CORE_312_ORCHESTRATOR_EXEC_STEP_FAILED"
    ORCHESTRATOR_EXEC_ACTION_REJECTED = (
        "ONEX_CORE_313_ORCHESTRATOR_EXEC_ACTION_REJECTED"
    )
    ORCHESTRATOR_EXEC_WORKFLOW_TIMEOUT = (
        "ONEX_CORE_314_ORCHESTRATOR_EXEC_WORKFLOW_TIMEOUT"
    )
    ORCHESTRATOR_EXEC_LEASE_EXPIRED = "ONEX_CORE_315_ORCHESTRATOR_EXEC_LEASE_EXPIRED"
    ORCHESTRATOR_EXEC_WORKFLOW_FAILED = (
        "ONEX_CORE_316_ORCHESTRATOR_EXEC_WORKFLOW_FAILED"
=======
    # Orchestrator structural and workflow validation errors (291-300)
    ORCHESTRATOR_STRUCT_INVALID_STEP_TYPE = (
        "ONEX_CORE_291_ORCHESTRATOR_STRUCT_INVALID_STEP_TYPE"
    )
    ORCHESTRATOR_STRUCT_WORKFLOW_NOT_LOADED = (
        "ONEX_CORE_292_ORCHESTRATOR_STRUCT_WORKFLOW_NOT_LOADED"
    )
    ORCHESTRATOR_WORKFLOW_CYCLE_DETECTED = (
        "ONEX_CORE_293_ORCHESTRATOR_WORKFLOW_CYCLE_DETECTED"
    )
    ORCHESTRATOR_WORKFLOW_ITERATION_LIMIT_EXCEEDED = (
        "ONEX_CORE_294_ORCHESTRATOR_WORKFLOW_ITERATION_LIMIT_EXCEEDED"
    )
    ORCHESTRATOR_WORKFLOW_INVALID_EXECUTION_MODE = (
        "ONEX_CORE_295_ORCHESTRATOR_WORKFLOW_INVALID_EXECUTION_MODE"
>>>>>>> 416600e4
    )

    def get_component(self) -> str:
        """Get the component identifier for this error code."""
        return "CORE"

    def get_number(self) -> int:
        """Get the numeric identifier for this error code."""
        # Extract number from error code string (e.g., "ONEX_CORE_001_..." -> 1)
        match = re.search(r"ONEX_CORE_(\d+)_", self.value)
        return int(match.group(1)) if match else 0

    def get_description(self) -> str:
        """Get a human-readable description for this error code."""
        return get_core_error_description(self)

    def get_exit_code(self) -> int:
        """Get the appropriate CLI exit code for this error."""
        return get_exit_code_for_core_error(self)


# Mapping from core error codes to exit codes
CORE_ERROR_CODE_TO_EXIT_CODE: dict[EnumCoreErrorCode, EnumCLIExitCode] = {
    # Validation errors -> ERROR
    EnumCoreErrorCode.INVALID_PARAMETER: EnumCLIExitCode.ERROR,
    EnumCoreErrorCode.MISSING_REQUIRED_PARAMETER: EnumCLIExitCode.ERROR,
    EnumCoreErrorCode.PARAMETER_TYPE_MISMATCH: EnumCLIExitCode.ERROR,
    EnumCoreErrorCode.PARAMETER_OUT_OF_RANGE: EnumCLIExitCode.ERROR,
    EnumCoreErrorCode.VALIDATION_FAILED: EnumCLIExitCode.ERROR,
    EnumCoreErrorCode.VALIDATION_ERROR: EnumCLIExitCode.ERROR,
    EnumCoreErrorCode.INVALID_INPUT: EnumCLIExitCode.ERROR,
    EnumCoreErrorCode.INVALID_OPERATION: EnumCLIExitCode.ERROR,
    EnumCoreErrorCode.CONVERSION_ERROR: EnumCLIExitCode.ERROR,
    EnumCoreErrorCode.PARSING_ERROR: EnumCLIExitCode.ERROR,
    # File system errors -> ERROR
    EnumCoreErrorCode.FILE_NOT_FOUND: EnumCLIExitCode.ERROR,
    EnumCoreErrorCode.FILE_READ_ERROR: EnumCLIExitCode.ERROR,
    EnumCoreErrorCode.FILE_WRITE_ERROR: EnumCLIExitCode.ERROR,
    EnumCoreErrorCode.DIRECTORY_NOT_FOUND: EnumCLIExitCode.ERROR,
    EnumCoreErrorCode.PERMISSION_DENIED: EnumCLIExitCode.ERROR,
    EnumCoreErrorCode.FILE_OPERATION_ERROR: EnumCLIExitCode.ERROR,
    EnumCoreErrorCode.FILE_ACCESS_ERROR: EnumCLIExitCode.ERROR,
    EnumCoreErrorCode.NOT_FOUND: EnumCLIExitCode.ERROR,
    EnumCoreErrorCode.PERMISSION_ERROR: EnumCLIExitCode.ERROR,
    # Configuration errors -> ERROR
    EnumCoreErrorCode.INVALID_CONFIGURATION: EnumCLIExitCode.ERROR,
    EnumCoreErrorCode.CONFIGURATION_NOT_FOUND: EnumCLIExitCode.ERROR,
    EnumCoreErrorCode.CONFIGURATION_PARSE_ERROR: EnumCLIExitCode.ERROR,
    EnumCoreErrorCode.CONFIGURATION_ERROR: EnumCLIExitCode.ERROR,
    # Registry errors -> ERROR
    EnumCoreErrorCode.REGISTRY_NOT_FOUND: EnumCLIExitCode.ERROR,
    EnumCoreErrorCode.REGISTRY_INITIALIZATION_FAILED: EnumCLIExitCode.ERROR,
    EnumCoreErrorCode.ITEM_NOT_REGISTERED: EnumCLIExitCode.ERROR,
    EnumCoreErrorCode.DUPLICATE_REGISTRATION: EnumCLIExitCode.WARNING,
    # Runtime errors -> ERROR
    EnumCoreErrorCode.OPERATION_FAILED: EnumCLIExitCode.ERROR,
    EnumCoreErrorCode.TIMEOUT_EXCEEDED: EnumCLIExitCode.ERROR,
    EnumCoreErrorCode.RESOURCE_UNAVAILABLE: EnumCLIExitCode.ERROR,
    EnumCoreErrorCode.UNSUPPORTED_OPERATION: EnumCLIExitCode.ERROR,
    EnumCoreErrorCode.RESOURCE_NOT_FOUND: EnumCLIExitCode.ERROR,
    EnumCoreErrorCode.INVALID_STATE: EnumCLIExitCode.ERROR,
    EnumCoreErrorCode.INITIALIZATION_FAILED: EnumCLIExitCode.ERROR,
    EnumCoreErrorCode.TIMEOUT: EnumCLIExitCode.ERROR,
    EnumCoreErrorCode.INTERNAL_ERROR: EnumCLIExitCode.ERROR,
    EnumCoreErrorCode.NETWORK_ERROR: EnumCLIExitCode.ERROR,
    EnumCoreErrorCode.MIGRATION_ERROR: EnumCLIExitCode.ERROR,
    EnumCoreErrorCode.TIMEOUT_ERROR: EnumCLIExitCode.ERROR,
    EnumCoreErrorCode.RESOURCE_ERROR: EnumCLIExitCode.ERROR,
    EnumCoreErrorCode.RUNTIME_ERROR: EnumCLIExitCode.ERROR,
    EnumCoreErrorCode.HANDLER_EXECUTION_ERROR: EnumCLIExitCode.ERROR,
    EnumCoreErrorCode.EVENT_BUS_ERROR: EnumCLIExitCode.ERROR,
    EnumCoreErrorCode.CONTRACT_VALIDATION_ERROR: EnumCLIExitCode.ERROR,
    # Database errors -> ERROR
    EnumCoreErrorCode.DATABASE_CONNECTION_ERROR: EnumCLIExitCode.ERROR,
    EnumCoreErrorCode.DATABASE_OPERATION_ERROR: EnumCLIExitCode.ERROR,
    EnumCoreErrorCode.DATABASE_QUERY_ERROR: EnumCLIExitCode.ERROR,
    # LLM provider errors -> ERROR
    EnumCoreErrorCode.NO_SUITABLE_PROVIDER: EnumCLIExitCode.ERROR,
    EnumCoreErrorCode.RATE_LIMIT_ERROR: EnumCLIExitCode.ERROR,
    EnumCoreErrorCode.AUTHENTICATION_ERROR: EnumCLIExitCode.ERROR,
    EnumCoreErrorCode.QUOTA_EXCEEDED: EnumCLIExitCode.ERROR,
    EnumCoreErrorCode.PROCESSING_ERROR: EnumCLIExitCode.ERROR,
    # Type validation errors -> ERROR
    EnumCoreErrorCode.TYPE_MISMATCH: EnumCLIExitCode.ERROR,
    # Intelligence errors -> ERROR
    EnumCoreErrorCode.INTELLIGENCE_PROCESSING_FAILED: EnumCLIExitCode.ERROR,
    EnumCoreErrorCode.PATTERN_RECOGNITION_FAILED: EnumCLIExitCode.ERROR,
    EnumCoreErrorCode.CONTEXT_ANALYSIS_FAILED: EnumCLIExitCode.ERROR,
    EnumCoreErrorCode.LEARNING_ENGINE_FAILED: EnumCLIExitCode.ERROR,
    EnumCoreErrorCode.INTELLIGENCE_COORDINATION_FAILED: EnumCLIExitCode.ERROR,
    # Service/system health errors -> ERROR
    EnumCoreErrorCode.SYSTEM_HEALTH_DEGRADED: EnumCLIExitCode.ERROR,
    EnumCoreErrorCode.SERVICE_START_FAILED: EnumCLIExitCode.ERROR,
    EnumCoreErrorCode.SERVICE_STOP_FAILED: EnumCLIExitCode.ERROR,
    EnumCoreErrorCode.SERVICE_UNHEALTHY: EnumCLIExitCode.ERROR,
    EnumCoreErrorCode.SERVICE_UNAVAILABLE: EnumCLIExitCode.ERROR,
    # Security errors -> ERROR
    EnumCoreErrorCode.SECURITY_REPORT_FAILED: EnumCLIExitCode.ERROR,
    EnumCoreErrorCode.SECURITY_VIOLATION: EnumCLIExitCode.ERROR,
    # Event processing errors -> ERROR
    EnumCoreErrorCode.EVENT_PROCESSING_FAILED: EnumCLIExitCode.ERROR,
    # Contract/compliance errors -> ERROR
    EnumCoreErrorCode.DEPENDENCY_FAILED: EnumCLIExitCode.ERROR,
    EnumCoreErrorCode.CONTRACT_VIOLATION: EnumCLIExitCode.ERROR,
    # Discovery/metadata errors -> ERROR
    EnumCoreErrorCode.DISCOVERY_SETUP_FAILED: EnumCLIExitCode.ERROR,
    EnumCoreErrorCode.METADATA_LOAD_FAILED: EnumCLIExitCode.ERROR,
    EnumCoreErrorCode.DISCOVERY_INVALID_NODE: EnumCLIExitCode.ERROR,
    EnumCoreErrorCode.DISCOVERY_INVALID_REQUEST: EnumCLIExitCode.ERROR,
    # Thread safety/concurrency errors -> ERROR
    EnumCoreErrorCode.THREAD_SAFETY_VIOLATION: EnumCLIExitCode.ERROR,
    # Declarative node validation errors -> ERROR
    EnumCoreErrorCode.ADAPTER_BINDING_ERROR: EnumCLIExitCode.ERROR,
    EnumCoreErrorCode.PURITY_VIOLATION_ERROR: EnumCLIExitCode.ERROR,
    EnumCoreErrorCode.NODE_EXECUTION_ERROR: EnumCLIExitCode.ERROR,
    EnumCoreErrorCode.UNSUPPORTED_CAPABILITY_ERROR: EnumCLIExitCode.ERROR,
    # Workflow execution limit errors -> ERROR
    EnumCoreErrorCode.WORKFLOW_STEP_LIMIT_EXCEEDED: EnumCLIExitCode.ERROR,
    EnumCoreErrorCode.WORKFLOW_PAYLOAD_SIZE_EXCEEDED: EnumCLIExitCode.ERROR,
    EnumCoreErrorCode.WORKFLOW_TOTAL_PAYLOAD_EXCEEDED: EnumCLIExitCode.ERROR,
<<<<<<< HEAD
    # Orchestrator Level 1 (Structural) errors -> ERROR
    EnumCoreErrorCode.ORCHESTRATOR_STRUCT_MISSING_FIELD: EnumCLIExitCode.ERROR,
    EnumCoreErrorCode.ORCHESTRATOR_STRUCT_INVALID_FIELD_TYPE: EnumCLIExitCode.ERROR,
    EnumCoreErrorCode.ORCHESTRATOR_STRUCT_MALFORMED_CONTRACT: EnumCLIExitCode.ERROR,
    EnumCoreErrorCode.ORCHESTRATOR_STRUCT_INVALID_STEP_TYPE: EnumCLIExitCode.ERROR,
    # Orchestrator Level 2 (Semantic) errors -> ERROR
    EnumCoreErrorCode.ORCHESTRATOR_SEMANTIC_CYCLE_DETECTED: EnumCLIExitCode.ERROR,
    EnumCoreErrorCode.ORCHESTRATOR_SEMANTIC_INVALID_DEPENDENCY: EnumCLIExitCode.ERROR,
    EnumCoreErrorCode.ORCHESTRATOR_SEMANTIC_DUPLICATE_STEP_ID: EnumCLIExitCode.ERROR,
    EnumCoreErrorCode.ORCHESTRATOR_SEMANTIC_MISSING_DEPENDENCY: EnumCLIExitCode.ERROR,
    EnumCoreErrorCode.ORCHESTRATOR_SEMANTIC_INVALID_EXECUTION_MODE: EnumCLIExitCode.ERROR,
    # Orchestrator Level 3 (Execution) errors -> ERROR
    EnumCoreErrorCode.ORCHESTRATOR_EXEC_STEP_TIMEOUT: EnumCLIExitCode.ERROR,
    EnumCoreErrorCode.ORCHESTRATOR_EXEC_STEP_FAILED: EnumCLIExitCode.ERROR,
    EnumCoreErrorCode.ORCHESTRATOR_EXEC_ACTION_REJECTED: EnumCLIExitCode.ERROR,
    EnumCoreErrorCode.ORCHESTRATOR_EXEC_WORKFLOW_TIMEOUT: EnumCLIExitCode.ERROR,
    EnumCoreErrorCode.ORCHESTRATOR_EXEC_LEASE_EXPIRED: EnumCLIExitCode.ERROR,
    EnumCoreErrorCode.ORCHESTRATOR_EXEC_WORKFLOW_FAILED: EnumCLIExitCode.ERROR,
=======
    # Orchestrator structural and workflow validation errors -> ERROR
    EnumCoreErrorCode.ORCHESTRATOR_STRUCT_INVALID_STEP_TYPE: EnumCLIExitCode.ERROR,
    EnumCoreErrorCode.ORCHESTRATOR_STRUCT_WORKFLOW_NOT_LOADED: EnumCLIExitCode.ERROR,
    EnumCoreErrorCode.ORCHESTRATOR_WORKFLOW_CYCLE_DETECTED: EnumCLIExitCode.ERROR,
    EnumCoreErrorCode.ORCHESTRATOR_WORKFLOW_ITERATION_LIMIT_EXCEEDED: EnumCLIExitCode.ERROR,
    EnumCoreErrorCode.ORCHESTRATOR_WORKFLOW_INVALID_EXECUTION_MODE: EnumCLIExitCode.ERROR,
>>>>>>> 416600e4
}


def get_exit_code_for_core_error(error_code: EnumCoreErrorCode) -> int:
    """
    Get the appropriate CLI exit code for a core error code.

    Args:
        error_code: The EnumCoreErrorCode to map

    Returns:
        The corresponding CLI exit code (integer)
    """
    return CORE_ERROR_CODE_TO_EXIT_CODE.get(error_code, EnumCLIExitCode.ERROR).value


def get_core_error_description(error_code: EnumCoreErrorCode) -> str:
    """
    Get a human-readable description for a core error code.

    Args:
        error_code: The EnumCoreErrorCode to describe

    Returns:
        A human-readable description of the error
    """
    descriptions = {
        EnumCoreErrorCode.INVALID_PARAMETER: "Invalid parameter value",
        EnumCoreErrorCode.MISSING_REQUIRED_PARAMETER: "Required parameter missing",
        EnumCoreErrorCode.PARAMETER_TYPE_MISMATCH: "Parameter type mismatch",
        EnumCoreErrorCode.PARAMETER_OUT_OF_RANGE: "Parameter value out of range",
        EnumCoreErrorCode.VALIDATION_FAILED: "Validation failed",
        EnumCoreErrorCode.VALIDATION_ERROR: "Validation error occurred",
        EnumCoreErrorCode.INVALID_INPUT: "Invalid input provided",
        EnumCoreErrorCode.INVALID_OPERATION: "Invalid operation requested",
        EnumCoreErrorCode.CONVERSION_ERROR: "Data conversion error",
        EnumCoreErrorCode.PARSING_ERROR: "Data parsing error",
        EnumCoreErrorCode.FILE_NOT_FOUND: "File not found",
        EnumCoreErrorCode.FILE_READ_ERROR: "Cannot read file",
        EnumCoreErrorCode.FILE_WRITE_ERROR: "Cannot write file",
        EnumCoreErrorCode.DIRECTORY_NOT_FOUND: "Directory not found",
        EnumCoreErrorCode.PERMISSION_DENIED: "Permission denied",
        EnumCoreErrorCode.FILE_OPERATION_ERROR: "File operation failed",
        EnumCoreErrorCode.FILE_ACCESS_ERROR: "File access error",
        EnumCoreErrorCode.NOT_FOUND: "Resource not found",
        EnumCoreErrorCode.PERMISSION_ERROR: "Permission error",
        EnumCoreErrorCode.INVALID_CONFIGURATION: "Invalid configuration",
        EnumCoreErrorCode.CONFIGURATION_NOT_FOUND: "Configuration not found",
        EnumCoreErrorCode.CONFIGURATION_PARSE_ERROR: "Configuration parse error",
        EnumCoreErrorCode.CONFIGURATION_ERROR: "Configuration error",
        EnumCoreErrorCode.REGISTRY_NOT_FOUND: "Registry not found",
        EnumCoreErrorCode.REGISTRY_INITIALIZATION_FAILED: "Registry initialization failed",
        EnumCoreErrorCode.ITEM_NOT_REGISTERED: "Item not registered",
        EnumCoreErrorCode.DUPLICATE_REGISTRATION: "Duplicate registration",
        EnumCoreErrorCode.REGISTRY_VALIDATION_FAILED: "Registry validation failed",
        EnumCoreErrorCode.REGISTRY_RESOLUTION_FAILED: "Service resolution from registry failed",
        EnumCoreErrorCode.OPERATION_FAILED: "Operation failed",
        EnumCoreErrorCode.TIMEOUT_EXCEEDED: "Timeout exceeded",
        EnumCoreErrorCode.RESOURCE_UNAVAILABLE: "Resource unavailable",
        EnumCoreErrorCode.UNSUPPORTED_OPERATION: "Unsupported operation",
        EnumCoreErrorCode.RESOURCE_NOT_FOUND: "Resource not found",
        EnumCoreErrorCode.INVALID_STATE: "Invalid state",
        EnumCoreErrorCode.INITIALIZATION_FAILED: "Initialization failed",
        EnumCoreErrorCode.TIMEOUT: "Operation timed out",
        EnumCoreErrorCode.INTERNAL_ERROR: "Internal error occurred",
        EnumCoreErrorCode.NETWORK_ERROR: "Network error occurred",
        EnumCoreErrorCode.MIGRATION_ERROR: "Migration error occurred",
        EnumCoreErrorCode.TIMEOUT_ERROR: "Timeout error occurred",
        EnumCoreErrorCode.RESOURCE_ERROR: "Resource error occurred",
        EnumCoreErrorCode.RUNTIME_ERROR: "Runtime error occurred",
        EnumCoreErrorCode.HANDLER_EXECUTION_ERROR: "Handler execution failed",
        EnumCoreErrorCode.EVENT_BUS_ERROR: "Event bus operation failed",
        EnumCoreErrorCode.CONTRACT_VALIDATION_ERROR: "Contract validation failed",
        EnumCoreErrorCode.TEST_SETUP_FAILED: "Test setup failed",
        EnumCoreErrorCode.TEST_ASSERTION_FAILED: "Test assertion failed",
        EnumCoreErrorCode.MOCK_CONFIGURATION_ERROR: "Mock configuration error",
        EnumCoreErrorCode.TEST_DATA_INVALID: "Test data is invalid",
        EnumCoreErrorCode.DATABASE_CONNECTION_ERROR: "Database connection failed",
        EnumCoreErrorCode.DATABASE_OPERATION_ERROR: "Database operation failed",
        EnumCoreErrorCode.DATABASE_QUERY_ERROR: "Database query failed",
        EnumCoreErrorCode.METHOD_NOT_IMPLEMENTED: "Method not implemented",
        EnumCoreErrorCode.ABSTRACT_METHOD_CALLED: "Abstract method called directly",
        EnumCoreErrorCode.MODULE_NOT_FOUND: "Module not found",
        EnumCoreErrorCode.DEPENDENCY_UNAVAILABLE: "Dependency unavailable",
        EnumCoreErrorCode.VERSION_INCOMPATIBLE: "Version incompatible",
        EnumCoreErrorCode.IMPORT_ERROR: "Import error occurred",
        EnumCoreErrorCode.DEPENDENCY_ERROR: "Dependency error occurred",
        EnumCoreErrorCode.NO_SUITABLE_PROVIDER: "No suitable provider available",
        EnumCoreErrorCode.RATE_LIMIT_ERROR: "Rate limit exceeded",
        EnumCoreErrorCode.AUTHENTICATION_ERROR: "Authentication failed",
        EnumCoreErrorCode.QUOTA_EXCEEDED: "Quota exceeded",
        EnumCoreErrorCode.PROCESSING_ERROR: "Processing error",
        EnumCoreErrorCode.TYPE_MISMATCH: "Type mismatch in value conversion",
        EnumCoreErrorCode.INTELLIGENCE_PROCESSING_FAILED: "Intelligence processing failed",
        EnumCoreErrorCode.PATTERN_RECOGNITION_FAILED: "Pattern recognition failed",
        EnumCoreErrorCode.CONTEXT_ANALYSIS_FAILED: "Context analysis failed",
        EnumCoreErrorCode.LEARNING_ENGINE_FAILED: "Learning engine operation failed",
        EnumCoreErrorCode.INTELLIGENCE_COORDINATION_FAILED: "Intelligence coordination failed",
        EnumCoreErrorCode.SYSTEM_HEALTH_DEGRADED: "System health has degraded",
        EnumCoreErrorCode.SERVICE_START_FAILED: "Service failed to start",
        EnumCoreErrorCode.SERVICE_STOP_FAILED: "Service failed to stop",
        EnumCoreErrorCode.SERVICE_UNHEALTHY: "Service is unhealthy",
        EnumCoreErrorCode.SERVICE_UNAVAILABLE: "Service is unavailable",
        EnumCoreErrorCode.SECURITY_REPORT_FAILED: "Security report generation failed",
        EnumCoreErrorCode.SECURITY_VIOLATION: "Security violation detected",
        EnumCoreErrorCode.EVENT_PROCESSING_FAILED: "Event processing failed",
        EnumCoreErrorCode.DEPENDENCY_FAILED: "Dependency check or operation failed",
        EnumCoreErrorCode.CONTRACT_VIOLATION: "Contract violation detected",
        EnumCoreErrorCode.DISCOVERY_SETUP_FAILED: "Discovery setup failed",
        EnumCoreErrorCode.METADATA_LOAD_FAILED: "Metadata loading failed",
        EnumCoreErrorCode.DISCOVERY_INVALID_NODE: "Discovery invalid node configuration",
        EnumCoreErrorCode.DISCOVERY_INVALID_REQUEST: "Discovery invalid request format",
        EnumCoreErrorCode.THREAD_SAFETY_VIOLATION: "Thread safety violation detected",
        EnumCoreErrorCode.ADAPTER_BINDING_ERROR: "Adapter binding failed",
        EnumCoreErrorCode.PURITY_VIOLATION_ERROR: "Purity violation in pure node",
        EnumCoreErrorCode.NODE_EXECUTION_ERROR: "Node execution failed",
        EnumCoreErrorCode.UNSUPPORTED_CAPABILITY_ERROR: "Unsupported capability requested",
        EnumCoreErrorCode.WORKFLOW_STEP_LIMIT_EXCEEDED: "Workflow step count exceeds maximum limit",
        EnumCoreErrorCode.WORKFLOW_PAYLOAD_SIZE_EXCEEDED: "Workflow step payload size exceeds maximum limit",
        EnumCoreErrorCode.WORKFLOW_TOTAL_PAYLOAD_EXCEEDED: "Workflow total payload size exceeds maximum limit",
<<<<<<< HEAD
        # Orchestrator Level 1 (Structural) - detected at contract parse time
        EnumCoreErrorCode.ORCHESTRATOR_STRUCT_MISSING_FIELD: "Orchestrator: required field missing in contract",
        EnumCoreErrorCode.ORCHESTRATOR_STRUCT_INVALID_FIELD_TYPE: "Orchestrator: field has invalid type in contract",
        EnumCoreErrorCode.ORCHESTRATOR_STRUCT_MALFORMED_CONTRACT: "Orchestrator: malformed contract structure",
        EnumCoreErrorCode.ORCHESTRATOR_STRUCT_INVALID_STEP_TYPE: "Orchestrator: invalid step_type value",
        # Orchestrator Level 2 (Semantic) - detected during validation before execution
        EnumCoreErrorCode.ORCHESTRATOR_SEMANTIC_CYCLE_DETECTED: "Orchestrator: dependency cycle detected in workflow",
        EnumCoreErrorCode.ORCHESTRATOR_SEMANTIC_INVALID_DEPENDENCY: "Orchestrator: invalid dependency reference",
        EnumCoreErrorCode.ORCHESTRATOR_SEMANTIC_DUPLICATE_STEP_ID: "Orchestrator: duplicate step_id in workflow",
        EnumCoreErrorCode.ORCHESTRATOR_SEMANTIC_MISSING_DEPENDENCY: "Orchestrator: referenced dependency step not found",
        EnumCoreErrorCode.ORCHESTRATOR_SEMANTIC_INVALID_EXECUTION_MODE: "Orchestrator: invalid execution mode for v1.0",
        # Orchestrator Level 3 (Execution) - detected during workflow execution
        EnumCoreErrorCode.ORCHESTRATOR_EXEC_STEP_TIMEOUT: "Orchestrator: step execution timed out",
        EnumCoreErrorCode.ORCHESTRATOR_EXEC_STEP_FAILED: "Orchestrator: step execution failed",
        EnumCoreErrorCode.ORCHESTRATOR_EXEC_ACTION_REJECTED: "Orchestrator: action was rejected by target node",
        EnumCoreErrorCode.ORCHESTRATOR_EXEC_WORKFLOW_TIMEOUT: "Orchestrator: workflow execution timed out",
        EnumCoreErrorCode.ORCHESTRATOR_EXEC_LEASE_EXPIRED: "Orchestrator: action lease expired during execution",
        EnumCoreErrorCode.ORCHESTRATOR_EXEC_WORKFLOW_FAILED: "Orchestrator: workflow execution failed",
=======
        EnumCoreErrorCode.ORCHESTRATOR_STRUCT_INVALID_STEP_TYPE: "Invalid workflow step type",
        EnumCoreErrorCode.ORCHESTRATOR_STRUCT_WORKFLOW_NOT_LOADED: "Workflow definition not loaded",
        EnumCoreErrorCode.ORCHESTRATOR_WORKFLOW_CYCLE_DETECTED: "Workflow dependency cycle detected",
        EnumCoreErrorCode.ORCHESTRATOR_WORKFLOW_ITERATION_LIMIT_EXCEEDED: "Workflow iteration limit exceeded (DoS protection)",
        EnumCoreErrorCode.ORCHESTRATOR_WORKFLOW_INVALID_EXECUTION_MODE: "Invalid workflow execution mode",
>>>>>>> 416600e4
    }
    return descriptions.get(error_code, "Unknown error")<|MERGE_RESOLUTION|>--- conflicted
+++ resolved
@@ -149,7 +149,6 @@
     WORKFLOW_PAYLOAD_SIZE_EXCEEDED = "ONEX_CORE_282_WORKFLOW_PAYLOAD_SIZE_EXCEEDED"
     WORKFLOW_TOTAL_PAYLOAD_EXCEEDED = "ONEX_CORE_283_WORKFLOW_TOTAL_PAYLOAD_EXCEEDED"
 
-<<<<<<< HEAD
     # =========================================================================
     # Orchestrator Error Hierarchy (v1.0.1 Compliance)
     # =========================================================================
@@ -184,6 +183,9 @@
     ORCHESTRATOR_STRUCT_INVALID_STEP_TYPE = (
         "ONEX_CORE_294_ORCHESTRATOR_STRUCT_INVALID_STEP_TYPE"
     )
+    ORCHESTRATOR_STRUCT_WORKFLOW_NOT_LOADED = (
+        "ONEX_CORE_295_ORCHESTRATOR_STRUCT_WORKFLOW_NOT_LOADED"
+    )
 
     # Level 2: Semantic validation errors (301-310)
     ORCHESTRATOR_SEMANTIC_CYCLE_DETECTED = (
@@ -214,23 +216,9 @@
     ORCHESTRATOR_EXEC_LEASE_EXPIRED = "ONEX_CORE_315_ORCHESTRATOR_EXEC_LEASE_EXPIRED"
     ORCHESTRATOR_EXEC_WORKFLOW_FAILED = (
         "ONEX_CORE_316_ORCHESTRATOR_EXEC_WORKFLOW_FAILED"
-=======
-    # Orchestrator structural and workflow validation errors (291-300)
-    ORCHESTRATOR_STRUCT_INVALID_STEP_TYPE = (
-        "ONEX_CORE_291_ORCHESTRATOR_STRUCT_INVALID_STEP_TYPE"
-    )
-    ORCHESTRATOR_STRUCT_WORKFLOW_NOT_LOADED = (
-        "ONEX_CORE_292_ORCHESTRATOR_STRUCT_WORKFLOW_NOT_LOADED"
-    )
-    ORCHESTRATOR_WORKFLOW_CYCLE_DETECTED = (
-        "ONEX_CORE_293_ORCHESTRATOR_WORKFLOW_CYCLE_DETECTED"
-    )
-    ORCHESTRATOR_WORKFLOW_ITERATION_LIMIT_EXCEEDED = (
-        "ONEX_CORE_294_ORCHESTRATOR_WORKFLOW_ITERATION_LIMIT_EXCEEDED"
-    )
-    ORCHESTRATOR_WORKFLOW_INVALID_EXECUTION_MODE = (
-        "ONEX_CORE_295_ORCHESTRATOR_WORKFLOW_INVALID_EXECUTION_MODE"
->>>>>>> 416600e4
+    )
+    ORCHESTRATOR_EXEC_ITERATION_LIMIT_EXCEEDED = (
+        "ONEX_CORE_317_ORCHESTRATOR_EXEC_ITERATION_LIMIT_EXCEEDED"
     )
 
     def get_component(self) -> str:
@@ -351,12 +339,12 @@
     EnumCoreErrorCode.WORKFLOW_STEP_LIMIT_EXCEEDED: EnumCLIExitCode.ERROR,
     EnumCoreErrorCode.WORKFLOW_PAYLOAD_SIZE_EXCEEDED: EnumCLIExitCode.ERROR,
     EnumCoreErrorCode.WORKFLOW_TOTAL_PAYLOAD_EXCEEDED: EnumCLIExitCode.ERROR,
-<<<<<<< HEAD
     # Orchestrator Level 1 (Structural) errors -> ERROR
     EnumCoreErrorCode.ORCHESTRATOR_STRUCT_MISSING_FIELD: EnumCLIExitCode.ERROR,
     EnumCoreErrorCode.ORCHESTRATOR_STRUCT_INVALID_FIELD_TYPE: EnumCLIExitCode.ERROR,
     EnumCoreErrorCode.ORCHESTRATOR_STRUCT_MALFORMED_CONTRACT: EnumCLIExitCode.ERROR,
     EnumCoreErrorCode.ORCHESTRATOR_STRUCT_INVALID_STEP_TYPE: EnumCLIExitCode.ERROR,
+    EnumCoreErrorCode.ORCHESTRATOR_STRUCT_WORKFLOW_NOT_LOADED: EnumCLIExitCode.ERROR,
     # Orchestrator Level 2 (Semantic) errors -> ERROR
     EnumCoreErrorCode.ORCHESTRATOR_SEMANTIC_CYCLE_DETECTED: EnumCLIExitCode.ERROR,
     EnumCoreErrorCode.ORCHESTRATOR_SEMANTIC_INVALID_DEPENDENCY: EnumCLIExitCode.ERROR,
@@ -370,14 +358,7 @@
     EnumCoreErrorCode.ORCHESTRATOR_EXEC_WORKFLOW_TIMEOUT: EnumCLIExitCode.ERROR,
     EnumCoreErrorCode.ORCHESTRATOR_EXEC_LEASE_EXPIRED: EnumCLIExitCode.ERROR,
     EnumCoreErrorCode.ORCHESTRATOR_EXEC_WORKFLOW_FAILED: EnumCLIExitCode.ERROR,
-=======
-    # Orchestrator structural and workflow validation errors -> ERROR
-    EnumCoreErrorCode.ORCHESTRATOR_STRUCT_INVALID_STEP_TYPE: EnumCLIExitCode.ERROR,
-    EnumCoreErrorCode.ORCHESTRATOR_STRUCT_WORKFLOW_NOT_LOADED: EnumCLIExitCode.ERROR,
-    EnumCoreErrorCode.ORCHESTRATOR_WORKFLOW_CYCLE_DETECTED: EnumCLIExitCode.ERROR,
-    EnumCoreErrorCode.ORCHESTRATOR_WORKFLOW_ITERATION_LIMIT_EXCEEDED: EnumCLIExitCode.ERROR,
-    EnumCoreErrorCode.ORCHESTRATOR_WORKFLOW_INVALID_EXECUTION_MODE: EnumCLIExitCode.ERROR,
->>>>>>> 416600e4
+    EnumCoreErrorCode.ORCHESTRATOR_EXEC_ITERATION_LIMIT_EXCEEDED: EnumCLIExitCode.ERROR,
 }
 
 
@@ -498,12 +479,12 @@
         EnumCoreErrorCode.WORKFLOW_STEP_LIMIT_EXCEEDED: "Workflow step count exceeds maximum limit",
         EnumCoreErrorCode.WORKFLOW_PAYLOAD_SIZE_EXCEEDED: "Workflow step payload size exceeds maximum limit",
         EnumCoreErrorCode.WORKFLOW_TOTAL_PAYLOAD_EXCEEDED: "Workflow total payload size exceeds maximum limit",
-<<<<<<< HEAD
         # Orchestrator Level 1 (Structural) - detected at contract parse time
         EnumCoreErrorCode.ORCHESTRATOR_STRUCT_MISSING_FIELD: "Orchestrator: required field missing in contract",
         EnumCoreErrorCode.ORCHESTRATOR_STRUCT_INVALID_FIELD_TYPE: "Orchestrator: field has invalid type in contract",
         EnumCoreErrorCode.ORCHESTRATOR_STRUCT_MALFORMED_CONTRACT: "Orchestrator: malformed contract structure",
         EnumCoreErrorCode.ORCHESTRATOR_STRUCT_INVALID_STEP_TYPE: "Orchestrator: invalid step_type value",
+        EnumCoreErrorCode.ORCHESTRATOR_STRUCT_WORKFLOW_NOT_LOADED: "Orchestrator: workflow definition not loaded",
         # Orchestrator Level 2 (Semantic) - detected during validation before execution
         EnumCoreErrorCode.ORCHESTRATOR_SEMANTIC_CYCLE_DETECTED: "Orchestrator: dependency cycle detected in workflow",
         EnumCoreErrorCode.ORCHESTRATOR_SEMANTIC_INVALID_DEPENDENCY: "Orchestrator: invalid dependency reference",
@@ -517,12 +498,6 @@
         EnumCoreErrorCode.ORCHESTRATOR_EXEC_WORKFLOW_TIMEOUT: "Orchestrator: workflow execution timed out",
         EnumCoreErrorCode.ORCHESTRATOR_EXEC_LEASE_EXPIRED: "Orchestrator: action lease expired during execution",
         EnumCoreErrorCode.ORCHESTRATOR_EXEC_WORKFLOW_FAILED: "Orchestrator: workflow execution failed",
-=======
-        EnumCoreErrorCode.ORCHESTRATOR_STRUCT_INVALID_STEP_TYPE: "Invalid workflow step type",
-        EnumCoreErrorCode.ORCHESTRATOR_STRUCT_WORKFLOW_NOT_LOADED: "Workflow definition not loaded",
-        EnumCoreErrorCode.ORCHESTRATOR_WORKFLOW_CYCLE_DETECTED: "Workflow dependency cycle detected",
-        EnumCoreErrorCode.ORCHESTRATOR_WORKFLOW_ITERATION_LIMIT_EXCEEDED: "Workflow iteration limit exceeded (DoS protection)",
-        EnumCoreErrorCode.ORCHESTRATOR_WORKFLOW_INVALID_EXECUTION_MODE: "Invalid workflow execution mode",
->>>>>>> 416600e4
+        EnumCoreErrorCode.ORCHESTRATOR_EXEC_ITERATION_LIMIT_EXCEEDED: "Orchestrator: workflow iteration limit exceeded (DoS protection)",
     }
     return descriptions.get(error_code, "Unknown error")