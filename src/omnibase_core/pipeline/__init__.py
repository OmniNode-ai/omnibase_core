--- conflicted
+++ resolved
@@ -4,8 +4,6 @@
 """
 ONEX Pipeline Module.
 
-<<<<<<< HEAD
-=======
 This module provides pipeline execution infrastructure and observability:
 
 **Execution Infrastructure:**
@@ -56,27 +54,15 @@
     Added Manifest Generation & Observability (OMN-1113)
 """
 
->>>>>>> 0e17cd40
 from omnibase_core.models.pipeline import (
-    ModelExecutionPlan,
     ModelHookError,
     ModelPhaseExecutionPlan,
     ModelPipelineContext,
-<<<<<<< HEAD
     ModelPipelineExecutionPlan,
-    ModelPipelineHook,
-    ModelPipelinePhaseExecutionPlan,
-    ModelPipelineResult,
-    ModelValidationWarning,
-    PipelineContext,
-    PipelinePhase,
-    PipelineResult,
-=======
     ModelPipelineHook,
     ModelPipelineResult,
     ModelValidationWarning,
     PipelinePhase,
->>>>>>> 0e17cd40
 )
 from omnibase_core.pipeline.builder_execution_plan import (
     FAIL_FAST_PHASES,
@@ -96,13 +82,6 @@
     PipelineError,
     UnknownDependencyError,
 )
-<<<<<<< HEAD
-from omnibase_core.pipeline.registry_hook import HookRegistry, RegistryHook
-from omnibase_core.pipeline.runner_pipeline import (
-    CANONICAL_PHASE_ORDER,
-    HookCallable,
-    PipelineRunner,
-=======
 from omnibase_core.pipeline.manifest_generator import ManifestGenerator
 from omnibase_core.pipeline.manifest_logger import ManifestLogger
 from omnibase_core.pipeline.manifest_observer import ManifestObserver
@@ -110,7 +89,6 @@
 from omnibase_core.pipeline.runner_pipeline import (
     CANONICAL_PHASE_ORDER,
     HookCallable,
->>>>>>> 0e17cd40
     RunnerPipeline,
 )
 
@@ -139,23 +117,9 @@
     "ModelHookError",
     "ModelPipelineContext",
     "ModelPipelineResult",
-<<<<<<< HEAD
-    "PipelineRunner",
-    # Models (new canonical names first, then backwards compat)
+    # Models
+    "ModelPhaseExecutionPlan",
     "ModelPipelineExecutionPlan",
-    "ModelPipelinePhaseExecutionPlan",
-    "ModelPipelineHook",
-    "ModelValidationWarning",
-    "PipelinePhase",
-    # Legacy aliases
-    "ModelExecutionPlan",
-    "ModelPhaseExecutionPlan",
-    "PipelineContext",
-    "PipelineResult",
-=======
-    # Models
-    "ModelExecutionPlan",
-    "ModelPhaseExecutionPlan",
     "ModelPipelineHook",
     "ModelValidationWarning",
     "PipelinePhase",
@@ -163,5 +127,4 @@
     "ManifestGenerator",
     "ManifestObserver",
     "ManifestLogger",
->>>>>>> 0e17cd40
 ]