--- conflicted
+++ resolved
@@ -6,11 +6,9 @@
 """
 
 import os
-
-<<<<<<< HEAD
-=======
+from typing import Dict, Optional
+
 from omnibase_spi.protocols.core import ProtocolNodeConfiguration
->>>>>>> cf7dbf8f
 from omnibase_spi.protocols.types.core_types import ContextValue
 from pydantic import BaseModel, Field
 
@@ -19,40 +17,31 @@
     """Security configuration model."""
 
     log_sensitive_data: bool = Field(
-        default=False,
-        description="Whether to log sensitive data",
+        default=False, description="Whether to log sensitive data"
     )
     max_error_detail_length: int = Field(
-        default=1000,
-        description="Maximum error detail length",
+        default=1000, description="Maximum error detail length"
     )
     sanitize_stack_traces: bool = Field(
-        default=True,
-        description="Sanitize stack traces in production",
+        default=True, description="Sanitize stack traces in production"
     )
     correlation_id_validation: bool = Field(
-        default=True,
-        description="Enable correlation ID validation",
+        default=True, description="Enable correlation ID validation"
     )
     correlation_id_min_length: int = Field(
-        default=8,
-        description="Minimum correlation ID length",
+        default=8, description="Minimum correlation ID length"
     )
     correlation_id_max_length: int = Field(
-        default=128,
-        description="Maximum correlation ID length",
+        default=128, description="Maximum correlation ID length"
     )
     circuit_breaker_failure_threshold: int = Field(
-        default=5,
-        description="Circuit breaker failure threshold",
+        default=5, description="Circuit breaker failure threshold"
     )
     circuit_breaker_recovery_timeout: int = Field(
-        default=60,
-        description="Circuit breaker recovery timeout",
+        default=60, description="Circuit breaker recovery timeout"
     )
     max_connections_per_endpoint: int = Field(
-        default=10,
-        description="Max pooled connections per endpoint",
+        default=10, description="Max pooled connections per endpoint"
     )
 
 
@@ -60,24 +49,19 @@
     """Timeout configuration model."""
 
     default_timeout_ms: int = Field(
-        default=30000,
-        description="Default timeout in milliseconds",
+        default=30000, description="Default timeout in milliseconds"
     )
     gateway_timeout_ms: int = Field(
-        default=10000,
-        description="Gateway routing timeout",
+        default=10000, description="Gateway routing timeout"
     )
     health_check_timeout_ms: int = Field(
-        default=5000,
-        description="Health check timeout",
+        default=5000, description="Health check timeout"
     )
     api_call_timeout_ms: int = Field(
-        default=10000,
-        description="External API call timeout",
+        default=10000, description="External API call timeout"
     )
     workflow_step_timeout_ms: int = Field(
-        default=60000,
-        description="Workflow step timeout",
+        default=60000, description="Workflow step timeout"
     )
 
 
@@ -87,20 +71,16 @@
     cache_max_size: int = Field(default=1000, description="Maximum cache entries")
     cache_ttl_seconds: int = Field(default=300, description="Cache TTL in seconds")
     max_concurrent_operations: int = Field(
-        default=100,
-        description="Maximum concurrent operations",
+        default=100, description="Maximum concurrent operations"
     )
     error_rate_threshold: float = Field(
-        default=0.1,
-        description="Error rate threshold for health",
+        default=0.1, description="Error rate threshold for health"
     )
     min_operations_for_health: int = Field(
-        default=10,
-        description="Min operations before health evaluation",
+        default=10, description="Min operations before health evaluation"
     )
     health_score_threshold_good: float = Field(
-        default=0.6,
-        description="Health score threshold for good status",
+        default=0.6, description="Health score threshold for good status"
     )
 
 
@@ -108,32 +88,25 @@
     """Business logic configuration model."""
 
     customer_purchase_threshold: float = Field(
-        default=1000.0,
-        description="Customer purchase amount threshold",
+        default=1000.0, description="Customer purchase amount threshold"
     )
     customer_loyalty_years_threshold: int = Field(
-        default=2,
-        description="Customer loyalty years threshold",
+        default=2, description="Customer loyalty years threshold"
     )
     customer_support_tickets_threshold: int = Field(
-        default=3,
-        description="Max support tickets for good score",
+        default=3, description="Max support tickets for good score"
     )
     customer_premium_score_threshold: int = Field(
-        default=30,
-        description="Score threshold for premium tier",
+        default=30, description="Score threshold for premium tier"
     )
     customer_purchase_score_points: int = Field(
-        default=20,
-        description="Points for high purchase history",
+        default=20, description="Points for high purchase history"
     )
     customer_loyalty_score_points: int = Field(
-        default=15,
-        description="Points for loyalty",
+        default=15, description="Points for loyalty"
     )
     customer_support_score_points: int = Field(
-        default=10,
-        description="Points for low support tickets",
+        default=10, description="Points for low support tickets"
     )
 
 
@@ -149,7 +122,7 @@
     timeouts: ModelTimeoutConfig = Field(default_factory=ModelTimeoutConfig)
     performance: ModelPerformanceConfig = Field(default_factory=ModelPerformanceConfig)
     business_logic: ModelBusinessLogicConfig = Field(
-        default_factory=ModelBusinessLogicConfig,
+        default_factory=ModelBusinessLogicConfig
     )
 
     @classmethod
@@ -177,22 +150,18 @@
                 max_error_detail_length=get_env_int("MAX_ERROR_DETAIL_LENGTH", 1000),
                 sanitize_stack_traces=get_env_bool("SANITIZE_STACK_TRACES", True),
                 correlation_id_validation=get_env_bool(
-                    "CORRELATION_ID_VALIDATION",
-                    True,
+                    "CORRELATION_ID_VALIDATION", True
                 ),
                 correlation_id_min_length=get_env_int("CORRELATION_ID_MIN_LENGTH", 8),
                 correlation_id_max_length=get_env_int("CORRELATION_ID_MAX_LENGTH", 128),
                 circuit_breaker_failure_threshold=get_env_int(
-                    "CIRCUIT_BREAKER_FAILURE_THRESHOLD",
-                    5,
+                    "CIRCUIT_BREAKER_FAILURE_THRESHOLD", 5
                 ),
                 circuit_breaker_recovery_timeout=get_env_int(
-                    "CIRCUIT_BREAKER_RECOVERY_TIMEOUT",
-                    60,
+                    "CIRCUIT_BREAKER_RECOVERY_TIMEOUT", 60
                 ),
                 max_connections_per_endpoint=get_env_int(
-                    "MAX_CONNECTIONS_PER_ENDPOINT",
-                    10,
+                    "MAX_CONNECTIONS_PER_ENDPOINT", 10
                 ),
             ),
             timeouts=ModelTimeoutConfig(
@@ -209,46 +178,36 @@
                 error_rate_threshold=get_env_float("ERROR_RATE_THRESHOLD", 0.1),
                 min_operations_for_health=get_env_int("MIN_OPERATIONS_FOR_HEALTH", 10),
                 health_score_threshold_good=get_env_float(
-                    "HEALTH_SCORE_THRESHOLD_GOOD",
-                    0.6,
+                    "HEALTH_SCORE_THRESHOLD_GOOD", 0.6
                 ),
             ),
             business_logic=ModelBusinessLogicConfig(
                 customer_purchase_threshold=get_env_float(
-                    "CUSTOMER_PURCHASE_THRESHOLD",
-                    1000.0,
+                    "CUSTOMER_PURCHASE_THRESHOLD", 1000.0
                 ),
                 customer_loyalty_years_threshold=get_env_int(
-                    "CUSTOMER_LOYALTY_YEARS_THRESHOLD",
-                    2,
+                    "CUSTOMER_LOYALTY_YEARS_THRESHOLD", 2
                 ),
                 customer_support_tickets_threshold=get_env_int(
-                    "CUSTOMER_SUPPORT_TICKETS_THRESHOLD",
-                    3,
+                    "CUSTOMER_SUPPORT_TICKETS_THRESHOLD", 3
                 ),
                 customer_premium_score_threshold=get_env_int(
-                    "CUSTOMER_PREMIUM_SCORE_THRESHOLD",
-                    30,
+                    "CUSTOMER_PREMIUM_SCORE_THRESHOLD", 30
                 ),
                 customer_purchase_score_points=get_env_int(
-                    "CUSTOMER_PURCHASE_SCORE_POINTS",
-                    20,
+                    "CUSTOMER_PURCHASE_SCORE_POINTS", 20
                 ),
                 customer_loyalty_score_points=get_env_int(
-                    "CUSTOMER_LOYALTY_SCORE_POINTS",
-                    15,
+                    "CUSTOMER_LOYALTY_SCORE_POINTS", 15
                 ),
                 customer_support_score_points=get_env_int(
-                    "CUSTOMER_SUPPORT_SCORE_POINTS",
-                    10,
+                    "CUSTOMER_SUPPORT_SCORE_POINTS", 10
                 ),
             ),
         )
 
     def get_config_value(
-        self,
-        key: str,
-        default: ContextValue | None = None,
+        self, key: str, default: Optional[ContextValue] = None
     ) -> ContextValue:
         """Get configuration value by dot-separated key path."""
         parts = key.split(".")
@@ -269,25 +228,19 @@
         return getattr(self.timeouts, f"{timeout_type}_timeout_ms", default_ms)
 
     def get_security_config(
-        self,
-        key: str,
-        default: ContextValue | None = None,
+        self, key: str, default: Optional[ContextValue] = None
     ) -> ContextValue:
         """Get security-related configuration value."""
         return getattr(self.security, key, default)
 
     def get_business_logic_config(
-        self,
-        key: str,
-        default: ContextValue | None = None,
+        self, key: str, default: Optional[ContextValue] = None
     ) -> ContextValue:
         """Get business logic configuration value."""
         return getattr(self.business_logic, key, default)
 
     def get_performance_config(
-        self,
-        key: str,
-        default: ContextValue | None = None,
+        self, key: str, default: Optional[ContextValue] = None
     ) -> ContextValue:
         """Get performance-related configuration value."""
         return getattr(self.performance, key, default)
@@ -300,6 +253,6 @@
         except KeyError:
             return False
 
-    def get_all_config(self) -> dict[str, ContextValue]:
+    def get_all_config(self) -> Dict[str, ContextValue]:
         """Get all configuration as dictionary."""
         return self.model_dump()