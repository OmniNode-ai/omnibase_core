--- conflicted
+++ resolved
@@ -33,7 +33,6 @@
 _ERR_EFFECT_SUBCONTRACT_NOT_LOADED = "Effect subcontract not loaded"
 
 
-<<<<<<< HEAD
 class NodeEffect(NodeCoreBase, MixinEffectExecution):
     """
     Contract-driven effect node for external I/O operations.
@@ -46,6 +45,19 @@
         class NodeMyEffect(NodeEffect):
             # No custom code needed - driven entirely by YAML contract
             pass
+
+    .. versionadded:: 0.4.0
+        Primary EFFECT node implementation for ONEX 4-node architecture.
+        Provides transaction management, retry policies, and circuit breaker
+        patterns for external I/O operations.
+
+    Key Features:
+    - ModelEffectTransaction management with rollback support
+    - Retry policies with exponential backoff
+    - Circuit breaker patterns for failure handling
+    - Atomic file operations for data integrity
+    - Event bus integration for state changes
+    - Performance monitoring and logging
 
     Contract Injection:
         The node requires an effect subcontract to be provided. Two approaches:
@@ -136,20 +148,6 @@
         else:
             print(f"Failed: {result.metadata}")
         ```
-=======
-    .. versionadded:: 0.4.0
-        Primary EFFECT node implementation for ONEX 4-node architecture.
-        Provides transaction management, retry policies, and circuit breaker
-        patterns for external I/O operations.
-
-    Key Features:
-    - ModelEffectTransaction management with rollback support
-    - Retry policies with exponential backoff
-    - Circuit breaker patterns for failure handling
-    - Atomic file operations for data integrity
-    - Event bus integration for state changes
-    - Performance monitoring and logging
->>>>>>> 3d494ea3
 
     Thread Safety:
         - Circuit breaker state is process-local and NOT thread-safe
