"""
Omnibase Core - ONEX Four-Node Architecture

Node implementations for COMPUTE, EFFECT, REDUCER, and ORCHESTRATOR patterns.

All nodes use declarative YAML contracts for configuration.

<<<<<<< HEAD
STABILITY: This module's public API is frozen as of VERSION 1.0.0.
The exported symbols (NodeCompute, NodeEffect, NodeReducer, NodeOrchestrator)
are guaranteed stable and will not change without deprecation warnings.

.. versionadded:: 0.4.0
=======
STABILITY: This module's public API is frozen as of v0.4.0.
Exported symbols in __all__ are guaranteed stable for the v0.x series.
>>>>>>> b1ff7e0b
"""

from omnibase_core.enums.enum_orchestrator_types import (
    EnumActionType,
    EnumBranchCondition,
    EnumExecutionMode,
    EnumWorkflowState,
)
from omnibase_core.enums.enum_reducer_types import (
    EnumConflictResolution,
    EnumReductionType,
    EnumStreamingMode,
)
from omnibase_core.models.compute.model_compute_input import ModelComputeInput
from omnibase_core.models.compute.model_compute_output import ModelComputeOutput
from omnibase_core.models.effect.model_effect_input import ModelEffectInput
from omnibase_core.models.effect.model_effect_output import ModelEffectOutput
from omnibase_core.models.infrastructure.model_effect_transaction import (
    ModelEffectTransaction,
)
from omnibase_core.models.orchestrator import ModelOrchestratorOutput
from omnibase_core.models.orchestrator.model_orchestrator_input import (
    ModelOrchestratorInput,
)
from omnibase_core.models.reducer.model_reducer_input import ModelReducerInput
from omnibase_core.models.reducer.model_reducer_output import ModelReducerOutput
from omnibase_core.nodes.node_compute import NodeCompute
from omnibase_core.nodes.node_effect import NodeEffect
from omnibase_core.nodes.node_orchestrator import NodeOrchestrator
from omnibase_core.nodes.node_reducer import NodeReducer

# NOTE: Internal models like ModelConflictResolver, ModelDependencyGraph, ModelLoadBalancer,
# ModelStreamingWindow, ModelAction, ModelWorkflowStep are NOT exported - they are internal
# implementation details used by the nodes themselves.

__all__ = [
    # Node implementations (inherit from these)
    "NodeCompute",
    "NodeEffect",
    "NodeOrchestrator",
    "NodeReducer",
    # Input/Output models (use these for process() calls)
    "ModelComputeInput",
    "ModelComputeOutput",
    "ModelEffectInput",
    "ModelEffectOutput",
    "ModelEffectTransaction",  # For rollback failure callback type hints
    "ModelOrchestratorInput",
    "ModelOrchestratorOutput",
    "ModelReducerInput",
    "ModelReducerOutput",
    # Public enums (use these for configuration)
    "EnumActionType",
    "EnumBranchCondition",
    "EnumExecutionMode",
    "EnumWorkflowState",
    "EnumConflictResolution",
    "EnumReductionType",
    "EnumStreamingMode",
]<|MERGE_RESOLUTION|>--- conflicted
+++ resolved
@@ -5,16 +5,8 @@
 
 All nodes use declarative YAML contracts for configuration.
 
-<<<<<<< HEAD
-STABILITY: This module's public API is frozen as of VERSION 1.0.0.
-The exported symbols (NodeCompute, NodeEffect, NodeReducer, NodeOrchestrator)
-are guaranteed stable and will not change without deprecation warnings.
-
-.. versionadded:: 0.4.0
-=======
 STABILITY: This module's public API is frozen as of v0.4.0.
 Exported symbols in __all__ are guaranteed stable for the v0.x series.
->>>>>>> b1ff7e0b
 """
 
 from omnibase_core.enums.enum_orchestrator_types import (
