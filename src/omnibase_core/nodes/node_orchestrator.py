--- conflicted
+++ resolved
@@ -73,14 +73,24 @@
         Workflow steps, dependencies, and execution modes are all defined in workflow definitions.
 
         Thread Safety:
-<<<<<<< HEAD
-            NodeOrchestrator instances are NOT thread-safe due to mutable workflow state:
-            - Active workflow execution tracking
-            - Step completion status
-            - Workflow context accumulation
-
-            Each thread should have its own NodeOrchestrator instance, or implement
-            explicit synchronization. See docs/guides/THREADING.md for detailed patterns.
+            **MVP Design Decision**: NodeOrchestrator uses mutable workflow state intentionally
+            for the MVP phase to enable workflow coordination with minimal complexity.
+            This is a documented trade-off.
+
+            **Mutable State Components**:
+            - `workflow_definition`: Loaded workflow definition reference
+            - Workflow execution state (via MixinWorkflowExecution):
+              - Active workflow execution tracking
+              - Step completion status
+              - Workflow context accumulation
+
+            **Current Limitations**:
+            NodeOrchestrator instances are NOT thread-safe. Concurrent access will corrupt
+            workflow execution state.
+
+            **Mitigation**: Each thread should have its own NodeOrchestrator instance,
+            or implement explicit synchronization. See docs/guides/THREADING.md for
+            thread-local instance patterns.
 
             Unsafe Pattern (DO NOT DO THIS)::
 
@@ -114,29 +124,10 @@
                 # CORRECT - snapshots are immutable and safe to share
                 snapshot = node.snapshot_workflow_state(deep_copy=True)
                 # snapshot can be safely passed to any thread for reading
-=======
-            **MVP Design Decision**: NodeOrchestrator uses mutable workflow state intentionally
-            for the MVP phase to enable workflow coordination with minimal complexity.
-            This is a documented trade-off.
-
-            **Mutable State Components**:
-            - `workflow_definition`: Loaded workflow definition reference
-            - Workflow execution state (via MixinWorkflowExecution):
-              - Active workflow execution tracking
-              - Step completion status
-              - Workflow context accumulation
-
-            **Current Limitations**:
-            NodeOrchestrator instances are NOT thread-safe. Concurrent access will corrupt
-            workflow execution state.
 
             **Production Path**: Future versions will support stateless workflow execution
             with external state stores and lease-based coordination. See
             docs/architecture/MUTABLE_STATE_STRATEGY.md for the production improvement roadmap.
-
-            **Mitigation**: Each thread should have its own NodeOrchestrator instance.
-            See docs/guides/THREADING.md for thread-local instance patterns.
->>>>>>> 4792e2f7
 
         Pattern:
             class NodeMyOrchestrator(NodeOrchestrator):
