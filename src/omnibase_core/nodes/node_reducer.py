--- conflicted
+++ resolved
@@ -73,14 +73,24 @@
     State transitions, conditions, and actions are all defined in FSM subcontracts.
 
     Thread Safety:
-<<<<<<< HEAD
-        NodeReducer instances are NOT thread-safe due to mutable FSM state:
-        - Current state tracking
-        - State transition history
-        - Context accumulation
-
-        Each thread should have its own NodeReducer instance, or implement
-        explicit synchronization. See docs/guides/THREADING.md for detailed patterns.
+        **MVP Design Decision**: NodeReducer uses mutable FSM state intentionally for
+        the MVP phase to enable stateful workflow processing with minimal complexity.
+        This is a documented trade-off.
+
+        **Mutable State Components**:
+        - `fsm_contract`: Loaded FSM subcontract reference
+        - FSM execution state (via MixinFSMExecution):
+          - Current state tracking
+          - State transition history
+          - Context accumulation
+
+        **Current Limitations**:
+        NodeReducer instances are NOT thread-safe. Concurrent access will corrupt
+        FSM state.
+
+        **Mitigation**: Each thread should have its own NodeReducer instance,
+        or implement explicit synchronization. See docs/guides/THREADING.md for
+        thread-local instance patterns.
 
         Unsafe Pattern (DO NOT DO THIS)::
 
@@ -114,29 +124,10 @@
             # CORRECT - snapshots are immutable and safe to share
             snapshot = node.snapshot_state(deep_copy=True)
             # snapshot can be safely passed to any thread for reading
-=======
-        **MVP Design Decision**: NodeReducer uses mutable FSM state intentionally for
-        the MVP phase to enable stateful workflow processing with minimal complexity.
-        This is a documented trade-off.
-
-        **Mutable State Components**:
-        - `fsm_contract`: Loaded FSM subcontract reference
-        - FSM execution state (via MixinFSMExecution):
-          - Current state tracking
-          - State transition history
-          - Context accumulation
-
-        **Current Limitations**:
-        NodeReducer instances are NOT thread-safe. Concurrent access will corrupt
-        FSM state.
 
         **Production Path**: Future versions will support stateless FSM execution
         with external state stores. See docs/architecture/MUTABLE_STATE_STRATEGY.md
         for the production improvement roadmap.
-
-        **Mitigation**: Each thread should have its own NodeReducer instance.
-        See docs/guides/THREADING.md for thread-local instance patterns.
->>>>>>> 4792e2f7
 
     Pattern:
         class NodeMyReducer(NodeReducer):
