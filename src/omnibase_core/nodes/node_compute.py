"""
NodeCompute - Pure Computation Node for 4-Node Architecture.

Specialized node type for pure computational operations with deterministic guarantees.
Focuses on input → transform → output patterns.

Key Capabilities:
- Pure function patterns with no side effects
- Deterministic operation guarantees
- Algorithm registration and execution
- Optional infrastructure via protocol injection (caching, timing, parallelization)

Infrastructure Concerns (Optional via Protocol Injection):
- Caching: Injected via ProtocolComputeCache (OMN-700)
- Timing: Injected via ProtocolTimingService (OMN-700)
- Parallelization: Injected via ProtocolParallelExecutor (OMN-700)

If infrastructure protocols are not provided, NodeCompute operates in pure mode:
- No caching (cache_hit always False)
- No timing (processing_time_ms is 0.0)
- No parallelization (sequential execution only)

.. versionchanged:: 0.4.0
   Moved infrastructure concerns (caching, timing, threading) to optional
   protocol injection per OMN-700. NodeCompute is now pure by default.
"""

from __future__ import annotations

import hashlib
from collections.abc import Callable
from typing import TYPE_CHECKING, Any

from omnibase_core.enums.enum_core_error_code import EnumCoreErrorCode
from omnibase_core.enums.enum_log_level import EnumLogLevel as LogLevel
from omnibase_core.infrastructure.node_config_provider import NodeConfigProvider
from omnibase_core.infrastructure.node_core_base import NodeCoreBase
from omnibase_core.logging.structured import emit_log_event_sync as emit_log_event
from omnibase_core.models.compute.model_compute_input import ModelComputeInput
from omnibase_core.models.compute.model_compute_output import ModelComputeOutput
from omnibase_core.models.container.model_onex_container import ModelONEXContainer
from omnibase_core.models.contracts.model_contract_compute import ModelContractCompute
from omnibase_core.models.errors.model_onex_error import ModelOnexError
from omnibase_core.protocols.compute import (
    ProtocolComputeCache,
    ProtocolParallelExecutor,
    ProtocolTimingService,
)

<<<<<<< HEAD
if TYPE_CHECKING:
    from omnibase_core.models.contracts.model_contract_compute import (
        ModelContractCompute,
    )

=======
>>>>>>> 20d603dd

class NodeCompute[T_Input, T_Output](NodeCoreBase):
    """
    Pure computation node for deterministic operations.

    Generic type parameters:
        T_Input: Type of input data (flows from ModelComputeInput[T_Input])
        T_Output: Type of output result (flows to ModelComputeOutput[T_Output])

    Type flow:
        Input data (T_Input) -> Computation -> Output result (T_Output)

    Implements computational pipeline with input → transform → output pattern.
    Infrastructure concerns (caching, timing, parallelization) are optional
    and injected via protocols.

    Key Features:
    - Pure function patterns (no side effects)
    - Deterministic operation guarantees
    - Type-safe input/output handling
    - Optional caching via ProtocolComputeCache injection
    - Optional timing via ProtocolTimingService injection
    - Optional parallelization via ProtocolParallelExecutor injection

    Pure Mode (default):
        When infrastructure protocols are not injected, NodeCompute operates
        in pure mode:
        - cache_hit always returns False
        - processing_time_ms is always 0.0
        - parallel_execution_used is always False
        - Computation is executed sequentially

    Thread Safety:
        - Instance is thread-safe in pure mode (no mutable state)
        - If cache/executor are injected, thread safety depends on their implementations
        - See docs/THREADING.md for production guidelines

    .. versionchanged:: 0.4.0
       Made caching, timing, and parallelization optional via protocol injection.
       NodeCompute is now pure by default per OMN-700.
    """

    def __init__(self, container: ModelONEXContainer) -> None:
        """
        Initialize NodeCompute with ModelONEXContainer dependency injection.

        Args:
            container: ONEX container for dependency injection.
                The container may optionally provide:
                - ProtocolComputeCache: For caching computation results
                - ProtocolTimingService: For timing computation duration
                - ProtocolParallelExecutor: For parallel execution

        Raises:
            ModelOnexError: If container is invalid or initialization fails

        .. versionchanged:: 0.4.0
           Infrastructure services are now optional. If not provided,
           NodeCompute operates in pure mode.
        """
        super().__init__(container)

        # Optional infrastructure services (injected via protocols)
        # These are resolved lazily in _initialize_node_resources
        self._cache: ProtocolComputeCache | None = None
        self._timing_service: ProtocolTimingService | None = None
        self._parallel_executor: ProtocolParallelExecutor | None = None

        # Configuration (only used if infrastructure services are available)
        self.cache_ttl_minutes: int = 30
        self.performance_threshold_ms: float = 100.0

        # Computation registry for algorithm functions
        self.computation_registry: dict[str, Callable[..., Any]] = {}

        # Performance tracking (optional, only tracked if timing service available)
        self.computation_metrics: dict[str, dict[str, float]] = {}

        # Register built-in computations
        self._register_builtin_computations()

    # =========================================================================
    # Cache Access Properties
    # =========================================================================

    @property
    def computation_cache(self) -> ProtocolComputeCache:
        """
        Access the computation cache.

        Returns the injected cache, or lazily creates a default implementation
        from container configuration.

        Returns:
            The computation cache instance.

        Note:
            For new code, prefer using protocol injection via the container
            rather than accessing the cache directly.

        .. versionchanged:: 0.4.0
           Uses protocol injection. Creates default implementation if not injected.
        """
        if self._cache is None:
            # Lazily create default cache from container config
            from omnibase_core.services.service_compute_cache import (
                ServiceComputeCache,
            )

            self._cache = ServiceComputeCache(self.container.compute_cache_config)
        return self._cache

    @property
    def thread_pool(self) -> None:
        """
        Thread pool accessor (removed in v0.4.0).

        Returns:
            Always None. Use ProtocolParallelExecutor injection instead.

        .. deprecated:: 0.4.0
           Direct thread pool access is removed. Parallelization is now
           handled via ProtocolParallelExecutor injection.
        """
        return None

    @property
    def max_parallel_workers(self) -> int:
        """
        Maximum parallel workers (removed in v0.4.0).

        Returns:
            Always 0. Parallelization configuration is now handled
            by the injected ProtocolParallelExecutor.

        .. deprecated:: 0.4.0
           Direct configuration is removed. Configure the injected
           ProtocolParallelExecutor instead.
        """
        return 0

    async def process(
        self, input_data: ModelComputeInput[T_Input]
    ) -> ModelComputeOutput[T_Output]:
        """
        REQUIRED: Execute pure computation.

        Args:
            input_data: Strongly typed computation input

        Returns:
            Strongly typed computation output with performance metrics

        Raises:
            ModelOnexError: If computation fails

        Note:
            In pure mode (no infrastructure services injected):
            - cache_hit is always False
            - processing_time_ms is always 0.0
            - parallel_execution_used is always False

        .. versionchanged:: 0.4.0
           Uses optional protocol injection for timing, caching, and
           parallelization. Operates in pure mode if not injected.
        """
        # Start timer if timing service is available
        start_time: float | None = None
        if self._timing_service is not None:
            start_time = self._timing_service.start_timer()

        try:
            self._validate_compute_input(input_data)

            # Check cache first if enabled and cache is available
            if input_data.cache_enabled and self._cache is not None:
                cache_key = self._generate_cache_key(input_data)
                cached_result = self._cache.get(cache_key)
                if cached_result is not None:
                    return ModelComputeOutput(
                        result=cached_result,
                        operation_id=input_data.operation_id,
                        computation_type=input_data.computation_type,
                        processing_time_ms=0.0,
                        cache_hit=True,
                        parallel_execution_used=False,
                        metadata={"cache_retrieval": True},
                    )

            # Execute computation
            parallel_used = False
            if (
                input_data.parallel_enabled
                and self._parallel_executor is not None
                and self._supports_parallel_execution(input_data)
            ):
                result = await self._execute_parallel_computation(input_data)
                parallel_used = True
            else:
                result = await self._execute_sequential_computation(input_data)

            # Calculate processing time if timing service is available
            processing_time: float = 0.0
            if self._timing_service is not None and start_time is not None:
                processing_time = self._timing_service.stop_timer(start_time)

                # Log performance warning if threshold exceeded
                if processing_time > self.performance_threshold_ms:
                    emit_log_event(
                        LogLevel.WARNING,
                        f"Computation exceeded threshold: {processing_time:.2f}ms",
                        {
                            "node_id": str(self.node_id),
                            "operation_id": str(input_data.operation_id),
                            "computation_type": input_data.computation_type,
                        },
                    )

            # Cache result if enabled and cache is available
            if input_data.cache_enabled and self._cache is not None:
                cache_key = self._generate_cache_key(input_data)
                self._cache.put(cache_key, result, self.cache_ttl_minutes)

            # Update metrics (only if timing service available)
            if self._timing_service is not None:
                self._update_specialized_metrics(
                    self.computation_metrics,
                    input_data.computation_type,
                    processing_time,
                    True,
                )
                await self._update_processing_metrics(processing_time, True)

            return ModelComputeOutput(
                result=result,
                operation_id=input_data.operation_id,
                computation_type=input_data.computation_type,
                processing_time_ms=processing_time,
                cache_hit=False,
                parallel_execution_used=parallel_used,
                metadata={
                    "input_data_size": len(str(input_data.data)),
                    "cache_enabled": input_data.cache_enabled,
                    "pure_mode": self._timing_service is None,
                },
            )

        except Exception as e:
            # Calculate processing time for error reporting
            processing_time = 0.0
            if self._timing_service is not None and start_time is not None:
                processing_time = self._timing_service.stop_timer(start_time)

            # Update metrics (only if timing service available)
            if self._timing_service is not None:
                self._update_specialized_metrics(
                    self.computation_metrics,
                    input_data.computation_type,
                    processing_time,
                    False,
                )
                await self._update_processing_metrics(processing_time, False)

            raise ModelOnexError(
                error_code=EnumCoreErrorCode.OPERATION_FAILED,
                message=f"Computation failed: {e!s}",
                context={
                    "node_id": str(self.node_id),
                    "operation_id": str(input_data.operation_id),
                    "computation_type": input_data.computation_type,
                    "cache_enabled": input_data.cache_enabled,
                    "parallel_enabled": input_data.parallel_enabled,
                    "error_type": type(e).__name__,
                    "processing_time_ms": processing_time,
                    "pure_mode": self._timing_service is None,
                },
            ) from e

    async def execute_compute(
        self,
        contract: ModelContractCompute,
    ) -> ModelComputeOutput[T_Output]:
        """
        Execute computation based on contract specification.

        REQUIRED INTERFACE: This public method implements the ModelContractCompute interface
        per ONEX guidelines. Subclasses implementing custom compute nodes should override
        this method or use the default contract-to-input conversion.

        Args:
            contract: Compute contract specifying the operation configuration

        Returns:
            ModelComputeOutput: Computation results with performance metrics

        Raises:
            ModelOnexError: If computation fails or contract is invalid
        """
        if not isinstance(contract, ModelContractCompute):
            raise ModelOnexError(
                error_code=EnumCoreErrorCode.VALIDATION_ERROR,
                message=f"Invalid contract type - expected ModelContractCompute, got {type(contract).__name__}",
                context={
                    "node_id": str(self.node_id),
                    "provided_type": type(contract).__name__,
                    "expected_type": "ModelContractCompute",
                },
            )

        # Convert contract to ModelComputeInput
        compute_input: ModelComputeInput[Any] = self._contract_to_input(contract)

        # Execute via existing process() method
        return await self.process(compute_input)

    def _contract_to_input(
        self,
        contract: ModelContractCompute,
    ) -> ModelComputeInput[T_Input]:
        """
        Convert ModelContractCompute to ModelComputeInput.

        Extracts input_state (required) and computation_type from the contract.
        Fails fast if input_state is not provided.

        Args:
            contract: Compute contract to convert

        Returns:
            ModelComputeInput: Input model for process() method

        Raises:
            ModelOnexError: If contract has no input_state or conversion fails

        Note:
            computation_type precedence order (see ModelContractCompute docstring):
            1. algorithm.algorithm_type (preferred - canonical location)
            2. metadata["computation_type"] (fallback - legacy location)
            3. contract.computation_type attribute (fallback - deprecated)
            4. "default" (final fallback - implicit default)
        """
        # Extract input data from contract - input_state is required
        input_data: Any = None
        if hasattr(contract, "input_state") and contract.input_state is not None:
            input_data = contract.input_state

        if input_data is None:
            raise ModelOnexError(
                error_code=EnumCoreErrorCode.VALIDATION_ERROR,
                message="Contract must have 'input_state' field with valid data",
                context={
                    "node_id": str(self.node_id),
                    "hint": "Set input_state in your contract (input_data is no longer supported)",
                    "input_state_value": str(getattr(contract, "input_state", None)),
                },
            )

        # Extract computation_type with fallback chain (with warning logs for non-preferred sources):
        # 1. algorithm.algorithm_type (preferred - canonical location)
        # 2. metadata["computation_type"] (fallback - legacy location)
        # 3. contract.computation_type attribute (fallback - deprecated)
        # 4. "default" (final fallback - implicit default)
        computation_type: str = "default"
        computation_type_source: str = "default"

        # Try algorithm.algorithm_type first (preferred canonical location)
        if hasattr(contract, "algorithm") and contract.algorithm is not None:
            if (
                hasattr(contract.algorithm, "algorithm_type")
                and contract.algorithm.algorithm_type is not None
            ):
                computation_type = contract.algorithm.algorithm_type
                computation_type_source = "algorithm.algorithm_type"

        # Fallback to metadata.computation_type (legacy location)
        if computation_type == "default":
            contract_metadata = getattr(contract, "metadata", None) or {}
            if (
                isinstance(contract_metadata, dict)
                and "computation_type" in contract_metadata
            ):
                computation_type = contract_metadata["computation_type"]
                computation_type_source = "metadata.computation_type"
                emit_log_event(
                    LogLevel.WARNING,
                    "Using 'metadata.computation_type' fallback - "
                    "please migrate to 'algorithm.algorithm_type' (canonical location). "
                    "This fallback will be removed in v0.5.0.",
                    {
                        "node_id": str(self.node_id),
                        "computation_type": computation_type,
                        "source": computation_type_source,
                    },
                )

        # Fallback to contract.computation_type attribute (deprecated)
        if computation_type == "default":
            if (
                hasattr(contract, "computation_type")
                and contract.computation_type is not None
            ):
                computation_type = contract.computation_type
                computation_type_source = "contract.computation_type"
                emit_log_event(
                    LogLevel.WARNING,
                    "Using deprecated 'contract.computation_type' attribute - "
                    "please migrate to 'algorithm.algorithm_type' (canonical location). "
                    "This fallback will be removed in v0.5.0.",
                    {
                        "node_id": str(self.node_id),
                        "computation_type": computation_type,
                        "source": computation_type_source,
                    },
                )

        # Final fallback to "default" (implicit default)
        if computation_type == "default":
            emit_log_event(
                LogLevel.WARNING,
                "No computation_type specified in contract - using implicit 'default'. "
                "Consider specifying 'algorithm.algorithm_type' explicitly",
                {
                    "node_id": str(self.node_id),
                    "computation_type": computation_type,
                    "source": "implicit_default",
                    "hint": "Set algorithm.algorithm_type in your contract",
                },
            )

        # Extract metadata (normalize None to empty dict)
        # Type matches ModelComputeInput.metadata field
        metadata = getattr(contract, "metadata", None) or {}

        # Extract optional execution settings from metadata
        cache_enabled = metadata.get("cache_enabled", True)
        parallel_enabled = metadata.get("parallel_enabled", False)

        # Log warning if parallel_enabled but data is not parallelizable
        if parallel_enabled and not self._supports_parallel_execution(
            ModelComputeInput(
                data=input_data,
                computation_type=computation_type,
            )
        ):
            emit_log_event(
                LogLevel.WARNING,
                "Parallel execution requested but data is not parallelizable, using sequential execution",
                {"node_id": str(self.node_id), "computation_type": computation_type},
            )

        return ModelComputeInput(
            data=input_data,
            computation_type=computation_type,
            metadata=metadata,
            cache_enabled=cache_enabled,
            parallel_enabled=parallel_enabled,
        )

    def register_computation(
        self, computation_type: str, computation_func: Callable[..., Any]
    ) -> None:
        """
        Register custom computation function.

        Args:
            computation_type: Type identifier for computation
            computation_func: Pure function to register

        Raises:
            ModelOnexError: If computation type already registered
        """
        if computation_type in self.computation_registry:
            raise ModelOnexError(
                error_code=EnumCoreErrorCode.VALIDATION_ERROR,
                message=f"Computation type already registered: {computation_type}",
                context={"node_id": str(self.node_id)},
            )

        if not callable(computation_func):
            raise ModelOnexError(
                error_code=EnumCoreErrorCode.VALIDATION_ERROR,
                message="Computation function must be callable",
                context={"node_id": str(self.node_id)},
            )

        self.computation_registry[computation_type] = computation_func

        emit_log_event(
            LogLevel.INFO,
            f"Computation registered: {computation_type}",
            {"node_id": str(self.node_id), "computation_type": computation_type},
        )

    async def get_computation_metrics(self) -> dict[str, dict[str, float]]:
        """
        Get detailed computation performance metrics.

        Returns:
            Dictionary with computation metrics, cache performance (if available),
            and execution mode information.

        .. versionchanged:: 0.4.0
           Returns limited metrics in pure mode (no cache/executor available).
        """
        result: dict[str, dict[str, float]] = {**self.computation_metrics}

        # Add cache metrics if cache is available
        if self._cache is not None:
            cache_stats = self._cache.get_stats()
            max_size = cache_stats.get("max_size", 1)
            result["cache_performance"] = {
                "total_entries": float(cache_stats.get("total_entries", 0)),
                "valid_entries": float(cache_stats.get("valid_entries", 0)),
                "cache_utilization": float(cache_stats.get("valid_entries", 0))
                / max(max_size, 1),
                "ttl_minutes": float(self.cache_ttl_minutes),
            }

        # Add execution mode info
        result["execution_mode"] = {
            "pure_mode": float(1 if self._timing_service is None else 0),
            "cache_enabled": float(1 if self._cache is not None else 0),
            "parallel_enabled": float(1 if self._parallel_executor is not None else 0),
        }

        return result

    async def _initialize_node_resources(self) -> None:
        """
        Initialize computation-specific resources.

        Resolution Strategy:
        1. Try to resolve infrastructure services from container via protocols
        2. If not available, create default implementations from container config

        Services initialized:
        - ProtocolComputeCache: For caching computation results
        - ProtocolTimingService: For timing computation duration
        - ProtocolParallelExecutor: For parallel execution

        .. versionchanged:: 0.4.0
           Uses protocol injection for infrastructure services.
        """
        # Try to resolve infrastructure services from container first
        # Note: type-abstract errors are expected - Protocols are abstract by design
        # but runtime_checkable protocols work correctly at runtime
        self._cache = self.container.get_service_optional(
            ProtocolComputeCache  # type: ignore[type-abstract]
        )
        self._timing_service = self.container.get_service_optional(
            ProtocolTimingService  # type: ignore[type-abstract]
        )
        self._parallel_executor = self.container.get_service_optional(
            ProtocolParallelExecutor  # type: ignore[type-abstract]
        )

        # If services not available, create default implementations
        if self._cache is None or self._timing_service is None:
            from omnibase_core.services.service_compute_cache import (
                ServiceComputeCache,
            )
            from omnibase_core.services.service_parallel_executor import (
                ServiceParallelExecutor,
            )
            from omnibase_core.services.service_timing import ServiceTiming

            # Create cache from container's compute_cache_config
            if self._cache is None:
                cache_config = self.container.compute_cache_config
                self._cache = ServiceComputeCache(cache_config)
                ttl = cache_config.get_ttl_minutes()
                if ttl is not None:
                    self.cache_ttl_minutes = ttl

            # Create timing service
            if self._timing_service is None:
                self._timing_service = ServiceTiming()

            # Create parallel executor with default workers
            if self._parallel_executor is None:
                self._parallel_executor = ServiceParallelExecutor(max_workers=4)

        # Load configuration from NodeConfigProvider if available
        config = self.container.get_service_optional(NodeConfigProvider)
        if config:
            # Load performance configurations with fallback to current defaults
            cache_ttl_value = await config.get_performance_config(
                "compute.cache_ttl_minutes", default=self.cache_ttl_minutes
            )
            perf_threshold_value = await config.get_performance_config(
                "compute.performance_threshold_ms",
                default=self.performance_threshold_ms,
            )

            # Update configuration values with type checking
            if isinstance(cache_ttl_value, (int, float)):
                self.cache_ttl_minutes = int(cache_ttl_value)
            if isinstance(perf_threshold_value, (int, float)):
                self.performance_threshold_ms = float(perf_threshold_value)

        emit_log_event(
            LogLevel.INFO,
            "NodeCompute resources initialized",
            {
                "node_id": str(self.node_id),
                "cache_available": self._cache is not None,
                "timing_available": self._timing_service is not None,
                "executor_available": self._parallel_executor is not None,
                "cache_ttl_minutes": self.cache_ttl_minutes,
                "performance_threshold_ms": self.performance_threshold_ms,
            },
        )

    async def _cleanup_node_resources(self) -> None:
        """
        Cleanup computation-specific resources.

        Shuts down injected infrastructure services:
        - ProtocolParallelExecutor: Shutdown with wait
        - ProtocolComputeCache: Clear cache entries

        .. versionchanged:: 0.4.0
           Cleans up injected services instead of direct resources.
        """
        # Shutdown parallel executor if available
        if self._parallel_executor is not None:
            await self._parallel_executor.shutdown(wait=True)
            emit_log_event(
                LogLevel.INFO,
                "Parallel executor shutdown completed",
                {"node_id": str(self.node_id)},
            )
            self._parallel_executor = None

        # Clear cache if available
        if self._cache is not None:
            self._cache.clear()
            emit_log_event(
                LogLevel.INFO,
                "Computation cache cleared",
                {"node_id": str(self.node_id)},
            )
            self._cache = None

        # Clear timing service reference
        self._timing_service = None

        emit_log_event(
            LogLevel.INFO,
            "NodeCompute resources cleaned up",
            {"node_id": str(self.node_id)},
        )

    def _validate_compute_input(self, input_data: ModelComputeInput[Any]) -> None:
        """Validate computation input data."""
        super()._validate_input_data(input_data)

        if not hasattr(input_data, "data"):
            raise ModelOnexError(
                error_code=EnumCoreErrorCode.VALIDATION_ERROR,
                message="Input data must have 'data' attribute",
                context={"node_id": str(self.node_id)},
            )

    def _generate_cache_key(self, input_data: ModelComputeInput[Any]) -> str:
        """Generate deterministic cache key for computation input."""
        data_str = str(input_data.data)
        # Use hashlib for deterministic hashing across Python processes
        data_hash = hashlib.sha256(data_str.encode()).hexdigest()
        return f"{input_data.computation_type}:{data_hash}"

    def _supports_parallel_execution(self, input_data: ModelComputeInput[Any]) -> bool:
        """Check if computation supports parallel execution."""
        return bool(
            isinstance(input_data.data, (list, tuple)) and len(input_data.data) > 1
        )

    async def _execute_sequential_computation(
        self, input_data: ModelComputeInput[Any]
    ) -> Any:
        """Execute computation sequentially."""
        computation_type = input_data.computation_type

        if computation_type in self.computation_registry:
            computation_func = self.computation_registry[computation_type]
            return computation_func(input_data.data)

        raise ModelOnexError(
            error_code=EnumCoreErrorCode.OPERATION_FAILED,
            message=f"Unknown computation type: {computation_type}",
            context={
                "node_id": str(self.node_id),
                "available_types": list(self.computation_registry.keys()),
            },
        )

    async def _execute_parallel_computation(
        self, input_data: ModelComputeInput[Any]
    ) -> Any:
        """
        Execute computation in parallel using injected executor.

        Falls back to sequential execution if no executor is available.

        .. versionchanged:: 0.4.0
           Uses ProtocolParallelExecutor instead of direct ThreadPoolExecutor.
        """
        if self._parallel_executor is None:
            return await self._execute_sequential_computation(input_data)

        computation_type = input_data.computation_type
        computation_func = self.computation_registry.get(computation_type)

        if not computation_func:
            raise ModelOnexError(
                error_code=EnumCoreErrorCode.OPERATION_FAILED,
                message=f"Unknown computation type: {computation_type}",
                context={"node_id": str(self.node_id)},
            )

        return await self._parallel_executor.execute(computation_func, input_data.data)

    def _register_builtin_computations(self) -> None:
        """Register built-in computation functions."""

        def default_transform(data: Any) -> Any:
            """Default identity transformation."""
            return data

        def string_uppercase(data: str) -> str:
            """Convert string to uppercase."""
            if not isinstance(data, str):
                raise ModelOnexError(
                    error_code=EnumCoreErrorCode.VALIDATION_ERROR,
                    message="Input must be a string",
                    context={"input_type": type(data).__name__},
                )
            return data.upper()

        def sum_numbers(data: list[float]) -> float:
            """Sum list of numbers."""
            if not isinstance(data, (list, tuple)):
                raise ModelOnexError(
                    error_code=EnumCoreErrorCode.VALIDATION_ERROR,
                    message="Input must be a list or tuple",
                    context={"input_type": type(data).__name__},
                )
            return sum(data)

        self.register_computation("default", default_transform)
        self.register_computation("string_uppercase", string_uppercase)
        self.register_computation("sum_numbers", sum_numbers)<|MERGE_RESOLUTION|>--- conflicted
+++ resolved
@@ -29,7 +29,7 @@
 
 import hashlib
 from collections.abc import Callable
-from typing import TYPE_CHECKING, Any
+from typing import Any
 
 from omnibase_core.enums.enum_core_error_code import EnumCoreErrorCode
 from omnibase_core.enums.enum_log_level import EnumLogLevel as LogLevel
@@ -47,14 +47,6 @@
     ProtocolTimingService,
 )
 
-<<<<<<< HEAD
-if TYPE_CHECKING:
-    from omnibase_core.models.contracts.model_contract_compute import (
-        ModelContractCompute,
-    )
-
-=======
->>>>>>> 20d603dd
 
 class NodeCompute[T_Input, T_Output](NodeCoreBase):
     """
