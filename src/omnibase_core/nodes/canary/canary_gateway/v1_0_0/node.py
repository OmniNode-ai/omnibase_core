"""
Group Gateway - Message routing and response aggregation with PostgreSQL persistence.

This tool implements the Group Gateway component of ONEX Messaging Architecture v0.2,
providing intelligent message routing, response aggregation, and PostgreSQL-based caching.
"""

import hashlib
import json
import logging
import time
import uuid
from datetime import datetime

<<<<<<< HEAD
from omnibase_spi.protocols.core import ProtocolCacheService
=======
from omnibase_spi import ProtocolCacheService
>>>>>>> cf7dbf8f

from omnibase_core.core.errors import OnexError
from omnibase_core.core.infrastructure_service_bases import NodeEffectService
from omnibase_core.core.onex_container import ModelONEXContainer
from omnibase_core.nodes.canary.utils.circuit_breaker import (
    ModelCircuitBreakerConfig,
    get_circuit_breaker,
)
from omnibase_core.nodes.canary.utils.error_handler import get_error_handler
from omnibase_core.nodes.canary.utils.metrics_collector import get_metrics_collector
from omnibase_core.services.cache_service import InMemoryCacheServiceProvider
from omnibase_core.utils.node_configuration_utils import UtilsNodeConfiguration

from .models import (
    ModelAggregatedResponse,
    ModelGroupGatewayInput,
    ModelGroupGatewayOutput,
    ModelMessageData,
    ModelRoutingMetrics,
)


class ResponseAggregator:
    """Handles response aggregation with protocol-based cache service."""

    def __init__(
        self,
        container: ModelONEXContainer,
        cache_service: ProtocolCacheService,
    ):
        """Initialize with container dependency injection and cache service."""
        self.container = container
        self.cache_service = cache_service
        self.logger = logging.getLogger(__name__)
        self.config_utils = UtilsNodeConfiguration(container)
        self.error_handler = get_error_handler(self.logger)

    async def aggregate_responses(
        self,
        responses: list[dict[str, str]],
        operation_type: str,
        correlation_id: str | None = None,
    ) -> ModelAggregatedResponse:
        """Aggregate multiple tool responses into a single response."""
        context = self.error_handler.create_operation_context(
            "aggregate_responses",
            {"operation_type": operation_type, "response_count": len(responses)},
            correlation_id,
        )

        try:
            successful_responses = []
            failed_responses = []

            for response in responses:
                if response.get("status") == "success":
                    successful_responses.append(response)
                else:
                    failed_responses.append(response)

            return ModelAggregatedResponse(
                operation_type=operation_type,
                correlation_id=correlation_id,
                timestamp=datetime.utcnow().isoformat(),
                total_responses=len(responses),
                successful_responses=len(successful_responses),
                failed_responses=len(failed_responses),
                responses=successful_responses,
                errors=failed_responses,
            )

        except Exception as e:
            error_details = self.error_handler.handle_error(
                e,
                context,
                correlation_id,
                "aggregate_responses",
            )
            msg = f"Failed to aggregate responses: {error_details['message']}"
            raise OnexError(msg) from e

    async def get_cached_response(
        self,
        cache_key: str,
        correlation_id: str | None = None,
    ) -> ModelAggregatedResponse | None:
        """Retrieve cached response using protocol-based cache service."""
        try:
            # Use protocol-based cache service
            cached_data = await self.cache_service.get(cache_key)
            if cached_data is None:
                return None

            # Convert cached data back to ModelAggregatedResponse
            return ModelAggregatedResponse(**cached_data)
        except Exception as e:
            # Use secure error handler for cache lookup failures
            error_details = self.error_handler.handle_error(
                e,
                {"cache_key": cache_key},
                correlation_id,
                "cache_lookup",
            )
            correlation_context = (
                f" [correlation_id={correlation_id}]" if correlation_id else ""
            )
            self.logger.exception(
                f"Cache lookup failed: {error_details['message']} [cache_key={cache_key}]{correlation_context}",
            )
            return None

    async def cache_response(
        self,
        cache_key: str,
        response_data: ModelAggregatedResponse,
        ttl_seconds: int = None,
        correlation_id: str | None = None,
    ) -> bool:
        """Store response using protocol-based cache service."""
        try:
            # Use configurable cache TTL
            if ttl_seconds is None:
                ttl_seconds = int(
                    self.config_utils.get_performance_config("cache_ttl_seconds", 300),
                )

            # Convert ModelAggregatedResponse to dictionary for caching
            cache_data = response_data.model_dump()

            # Use protocol-based cache service
            return await self.cache_service.set(cache_key, cache_data, ttl_seconds)
        except Exception as e:
            # Use secure error handler for cache storage failures
            error_details = self.error_handler.handle_error(
                e,
                {"cache_key": cache_key},
                correlation_id,
                "cache_storage",
            )
            correlation_context = (
                f" [correlation_id={correlation_id}]" if correlation_id else ""
            )
            self.logger.exception(
                f"Cache storage failed: {error_details['message']} [cache_key={cache_key}]{correlation_context}",
            )
            return False

    def generate_cache_key(
        self,
        operation_type: str,
        target_tools: list[str],
        message_data: ModelMessageData,
    ) -> str:
        """Generate cache key for request."""
        # Create deterministic hash from request components
        key_components = {
            "operation": operation_type,
            "tools": sorted(target_tools),
            "data": message_data.model_dump(),
        }

        key_string = json.dumps(key_components, sort_keys=True)
        hash_digest = hashlib.sha256(key_string.encode()).hexdigest()[:16]

        return f"gw_{operation_type}_{hash_digest}"


class NodeCanaryGateway(NodeEffectService):
    """
    Group Gateway tool for ONEX Messaging Architecture v0.2.

    Provides message routing, response aggregation, and PostgreSQL-based caching
    for efficient tool communication and response management.
    """

    def __init__(self, container: ModelONEXContainer):
        """Initialize Group Gateway with container injection."""
        super().__init__(container)
        self.response_aggregator: ResponseAggregator | None = None

        # Initialize configuration and utilities with container-based DI
        self.config_utils = UtilsNodeConfiguration(container)
        self.error_handler = get_error_handler(self.logger)
        self.metrics_collector = get_metrics_collector("canary_gateway")

        # Setup circuit breakers for external services with default timeouts
        api_timeout_ms = self.config_utils.get_timeout_ms("api_call", 10000)
        cb_config = ModelCircuitBreakerConfig(
            failure_threshold=3,
            recovery_timeout_seconds=30,
            timeout_seconds=api_timeout_ms / 1000,
        )
        self.api_circuit_breaker = get_circuit_breaker("external_api", cb_config)

        # Rate limiting state
        self.rate_limit_requests = {}

        self.routing_metrics = {
            "total_requests": 0,
            "successful_requests": 0,
            "failed_requests": 0,
            "response_times": [],
            "cache_hits": 0,
            "cache_misses": 0,
        }

    async def initialize(self) -> None:
        """Initialize components with protocol-based cache service."""
        try:
            # Create cache service provider and get cache service
            cache_provider = InMemoryCacheServiceProvider()
            cache_service = cache_provider.create_cache_service()

            # Initialize response aggregator with protocol-based cache service
            self.response_aggregator = ResponseAggregator(self.container, cache_service)

            self.logger.info(
                "Group Gateway initialized successfully with protocol-based cache service",
            )

        except Exception as e:
            # Handle initialization error with secure error handler
            error_details = self.error_handler.handle_error(
                e,
                {"operation": "initialize"},
                None,
                "initialize",
            )
            msg = f"Failed to initialize Group Gateway: {error_details['message']}"
            raise OnexError(msg) from e

    async def cleanup(self) -> None:
        """Clean up resources."""
        # Clean up cache service resources if needed
        if hasattr(self.response_aggregator, "cache_service"):
            # Clear all cache entries on shutdown
            await self.response_aggregator.cache_service.clear()
        self.logger.info("Gateway cleanup completed")

    def _check_rate_limit(self, client_id: str = "default") -> bool:
        """Check if client is within rate limits using configuration."""
        current_time = time.time()
        window_size = 60  # 1 minute window
        max_requests = int(
            self.config_utils.get_performance_config("max_concurrent_operations", 100),
        )

        # Clean old entries
        if client_id in self.rate_limit_requests:
            self.rate_limit_requests[client_id] = [
                timestamp
                for timestamp in self.rate_limit_requests[client_id]
                if current_time - timestamp < window_size
            ]
        else:
            self.rate_limit_requests[client_id] = []

        # Check limit
        if len(self.rate_limit_requests[client_id]) >= max_requests:
            self.metrics_collector.increment_counter(
                "rate_limit.exceeded",
                {"client_id": client_id},
            )
            return False

        # Add current request
        self.rate_limit_requests[client_id].append(current_time)
        self.metrics_collector.increment_counter(
            "rate_limit.allowed",
            {"client_id": client_id},
        )
        return True

    async def route_message(
        self,
        target_tools: list[str],
        message_data: ModelMessageData,
        operation_type: str = "route",
        correlation_id: str | None = None,
        timeout_ms: int = None,
        cache_strategy: str = "cache_aside",
        client_id: str = "default",
    ) -> ModelGroupGatewayOutput:
        """Route message to target tools and aggregate responses."""
        # Generate operation ID for tracking
        operation_id = str(uuid.uuid4())
        start_time = time.time()

        # Check rate limits
        if not self._check_rate_limit(client_id):
            return ModelGroupGatewayOutput(
                status="error",
                aggregated_response={},
                error_message="Rate limit exceeded",
                routing_metrics=self._get_routing_metrics(),
            )

        # Start metrics collection
        await self.metrics_collector.record_operation_start(
            operation_id,
            operation_type,
        )

        # Create error handling context
        context = self.error_handler.create_operation_context(
            "route_message",
            {
                "operation_type": operation_type,
                "target_tools": target_tools,
                "cache_strategy": cache_strategy,
            },
            correlation_id,
        )

        try:
            self.routing_metrics["total_requests"] += 1

            # Generate cache key
            cache_key = self.response_aggregator.generate_cache_key(
                operation_type,
                target_tools,
                message_data,
            )

            # Check cache first (cache-aside pattern)
            cached_response = None
            if cache_strategy == "cache_aside":
                cached_response = await self.response_aggregator.get_cached_response(
                    cache_key,
                    correlation_id,
                )

                if cached_response:
                    self.routing_metrics["cache_hits"] += 1
                    self.routing_metrics["successful_requests"] += 1

                    return ModelGroupGatewayOutput(
                        status="success",
                        aggregated_response=cached_response,
                        cache_hit=True,
                        routing_metrics=self._get_routing_metrics(),
                    )

            # Cache miss - execute routing
            self.routing_metrics["cache_misses"] += 1

            # Route to target tools (simplified implementation)
            responses = await self._execute_routing(
                target_tools,
                message_data,
                timeout_ms,
            )

            # Aggregate responses
            aggregated_response = await self.response_aggregator.aggregate_responses(
                responses,
                operation_type,
                correlation_id,
            )

            # Cache the response
            if cache_strategy in ["cache_aside", "write_through"]:
                await self.response_aggregator.cache_response(
                    cache_key,
                    aggregated_response,
                    None,  # ttl_seconds - use default
                    correlation_id,
                )

            # Update metrics
            response_time = (time.time() - start_time) * 1000
            self.routing_metrics["response_times"].append(response_time)
            self.routing_metrics["successful_requests"] += 1

            # Record successful operation
            await self.metrics_collector.record_operation_end(
                operation_id,
                operation_type,
                True,
            )

            return ModelGroupGatewayOutput(
                status="success",
                aggregated_response=aggregated_response,
                cache_hit=False,
                routing_metrics=self._get_routing_metrics(),
            )

        except Exception as e:
            self.routing_metrics["failed_requests"] += 1

            # Handle error with secure error handler
            error_details = self.error_handler.handle_error(
                e,
                context,
                correlation_id,
                "route_message",
            )

            # Record failed operation
            await self.metrics_collector.record_operation_end(
                operation_id,
                operation_type,
                False,
                type(e).__name__,
            )

            return ModelGroupGatewayOutput(
                status="error",
                aggregated_response={},
                error_message=error_details["message"],
                routing_metrics=self._get_routing_metrics(),
            )

    async def _execute_routing(
        self,
        target_tools: list[str],
        message_data: ModelMessageData,
        timeout_ms: int,
    ) -> list[dict[str, str]]:
        """Execute routing to target tools with circuit breaker protection."""
        responses = []

        # Use configured timeout if not provided
        if timeout_ms is None:
            timeout_ms = self.config_utils.get_timeout_ms("gateway", 10000)

        for tool in target_tools:
            try:
                # Use circuit breaker for external API calls
                response = await self.api_circuit_breaker.call(
                    lambda: self._call_tool(tool, message_data),
                    fallback=lambda: self._get_fallback_response(tool),
                )
                responses.append(response)

                # Record successful routing
                self.metrics_collector.increment_counter(
                    "tool.routing.success",
                    {"tool": tool},
                )

            except Exception as e:
                # Use secure error handler for tool routing errors
                error_details = self.error_handler.handle_error(
                    e,
                    {"tool": tool},
                    None,
                    "tool_routing",
                )
                error_response = {
                    "tool": tool,
                    "status": "error",
                    "error": f"Tool routing failed: {error_details['message']}",
                    "timestamp": datetime.utcnow().isoformat(),
                }
                responses.append(error_response)

                # Record failed routing
                self.metrics_collector.increment_counter(
                    "tool.routing.failure",
                    {"tool": tool, "error_type": type(e).__name__},
                )

        return responses

    async def _call_tool(
        self,
        tool: str,
        message_data: ModelMessageData,
    ) -> dict[str, str]:
        """Simulate calling an external tool (placeholder for actual implementation)."""
        # In production, this would make actual HTTP/gRPC calls
        # Add simulation delay from config
        # Simulate delay only in debug mode
        debug_mode = bool(self.config_utils.get_security_config("debug_mode", False))
        if debug_mode:
            import asyncio

            delay_ms = float(
                self.config_utils.get_business_logic_config(
                    "api_simulation_delay_ms",
                    100,
                ),
            )
            await asyncio.sleep(delay_ms / 1000)

        return {
            "tool": tool,
            "status": "success",
            "data": f"Response from {tool}",
            "timestamp": datetime.utcnow().isoformat(),
        }

    def _get_fallback_response(self, tool: str) -> dict[str, str]:
        """Get fallback response when tool is unavailable."""
        return {
            "tool": tool,
            "status": "fallback",
            "data": f"Fallback response for {tool} (service unavailable)",
            "timestamp": datetime.utcnow().isoformat(),
        }

    def _get_routing_metrics(self) -> ModelRoutingMetrics:
        """Get current routing metrics."""
        avg_response_time = 0
        if self.routing_metrics["response_times"]:
            avg_response_time = sum(self.routing_metrics["response_times"]) / len(
                self.routing_metrics["response_times"],
            )

        total_cache_requests = (
            self.routing_metrics["cache_hits"] + self.routing_metrics["cache_misses"]
        )
        cache_hit_ratio = 0
        if total_cache_requests > 0:
            cache_hit_ratio = self.routing_metrics["cache_hits"] / total_cache_requests

        return ModelRoutingMetrics(
            total_requests=self.routing_metrics["total_requests"],
            successful_requests=self.routing_metrics["successful_requests"],
            failed_requests=self.routing_metrics["failed_requests"],
            average_response_time_ms=avg_response_time,
            cache_hit_ratio=cache_hit_ratio,
        )

    async def health_check(self) -> ModelGroupGatewayOutput:
        """Check health of Group Gateway and dependencies with comprehensive monitoring."""
        operation_id = str(uuid.uuid4())
        await self.metrics_collector.record_operation_start(
            operation_id,
            "health_check",
        )

        context = self.error_handler.create_operation_context("health_check", {}, None)

        try:
            health_status = {
                "group_gateway": "healthy",
                "cache_service": "active",
                "circuit_breakers": {},
                "metrics": self.metrics_collector.get_node_metrics().model_dump(),
                "config_status": "loaded",
            }

            # Check cache service health
            cache_healthy = self.response_aggregator is not None and hasattr(
                self.response_aggregator,
                "cache_service",
            )
            if cache_healthy:
                # Get cache statistics
                cache_stats = self.response_aggregator.cache_service.get_stats()
                health_status["cache_service"] = "healthy"
                health_status["cache_stats"] = cache_stats
            else:
                health_status["cache_service"] = "unavailable"

            # Add circuit breaker stats
            health_status["circuit_breakers"] = {
                "api": self.api_circuit_breaker.get_stats(),
            }

            overall_status = "healthy" if cache_healthy else "degraded"

            await self.metrics_collector.record_operation_end(
                operation_id,
                "health_check",
                True,
            )

            return ModelGroupGatewayOutput(
                status=overall_status,
                aggregated_response=health_status,
            )

        except Exception as e:
            error_details = self.error_handler.handle_error(
                e,
                context,
                None,
                "health_check",
            )
            await self.metrics_collector.record_operation_end(
                operation_id,
                "health_check",
                False,
                type(e).__name__,
            )

            return ModelGroupGatewayOutput(
                status="error",
                aggregated_response={},
                error_message=error_details["message"],
            )

    async def clear_cache(
        self,
        cache_pattern: str | None = None,
    ) -> ModelGroupGatewayOutput:
        """Clear response cache entries with proper error handling and metrics."""
        operation_id = str(uuid.uuid4())
        await self.metrics_collector.record_operation_start(operation_id, "clear_cache")

        context = self.error_handler.create_operation_context(
            "clear_cache",
            {"cache_pattern": cache_pattern},
            None,
        )

        try:
            # Use protocol-based cache service for clearing
            deleted_count = await self.response_aggregator.cache_service.clear(
                cache_pattern,
            )

            await self.metrics_collector.record_operation_end(
                operation_id,
                "clear_cache",
                True,
            )
            self.metrics_collector.increment_counter(
                "cache.cleared",
                {"pattern": cache_pattern or "all"},
            )

            return ModelGroupGatewayOutput(
                status="success",
                aggregated_response={"cleared_entries": deleted_count},
            )

        except Exception as e:
            error_details = self.error_handler.handle_error(
                e,
                context,
                None,
                "clear_cache",
            )
            await self.metrics_collector.record_operation_end(
                operation_id,
                "clear_cache",
                False,
                type(e).__name__,
            )

            return ModelGroupGatewayOutput(
                status="error",
                aggregated_response={},
                error_message=error_details["message"],
            )

    # Main processing method for NodeBase
    async def process(
        self,
        input_data: ModelGroupGatewayInput,
    ) -> ModelGroupGatewayOutput:
        """Process Group Gateway requests."""
        if input_data.operation_type in ["route", "broadcast", "aggregate"]:
            return await self.route_message(
                target_tools=input_data.target_tools,
                message_data=input_data.message_data,
                operation_type=input_data.operation_type,
                correlation_id=input_data.correlation_id,
                timeout_ms=input_data.timeout_ms
                or self.config_utils.get_timeout_ms("gateway", 10000),
                cache_strategy=input_data.cache_strategy or "cache_aside",
                client_id=getattr(input_data, "client_id", "default"),
            )
        return ModelGroupGatewayOutput(
            status="error",
            aggregated_response={},
            error_message=f"Unknown operation type: {input_data.operation_type}",
        )

    async def route(
        self,
        input_data: ModelGroupGatewayInput,
    ) -> ModelGroupGatewayOutput:
        """Route message - alias for process method to satisfy contract validator."""
        return await self.process(input_data)

    async def get_health_status(self) -> dict[str, str | int | bool]:
        """Get gateway health status."""
        cache_healthy = self.response_aggregator is not None and hasattr(
            self.response_aggregator,
            "cache_service",
        )
        return {
            "status": "healthy" if cache_healthy else "degraded",
            "node_type": "gateway",
            "cache_service_connected": cache_healthy,
            "total_requests": self.routing_metrics["total_requests"],
            "successful_requests": self.routing_metrics["successful_requests"],
            "timestamp": datetime.now().isoformat(),
        }

    async def get_metrics(self) -> dict[str, str | int | float]:
        """Get gateway performance metrics."""
        avg_response_time = 0.0
        if self.routing_metrics["response_times"]:
            avg_response_time = sum(self.routing_metrics["response_times"]) / len(
                self.routing_metrics["response_times"],
            )

        return {
            "total_requests": self.routing_metrics["total_requests"],
            "successful_requests": self.routing_metrics["successful_requests"],
            "failed_requests": self.routing_metrics["failed_requests"],
            "average_response_time_ms": avg_response_time,
            "cache_hit_rate": self.routing_metrics["cache_hits"]
            / max(1, self.routing_metrics["total_requests"]),
            "timestamp": datetime.now().isoformat(),
        }


def main():
    """Main entry point for Group Gateway - returns node instance with infrastructure container"""
    from omnibase_core.nodes.canary.container import create_infrastructure_container

    container = create_infrastructure_container()
    return NodeCanaryGateway(container)


if __name__ == "__main__":
    main()<|MERGE_RESOLUTION|>--- conflicted
+++ resolved
@@ -5,23 +5,22 @@
 providing intelligent message routing, response aggregation, and PostgreSQL-based caching.
 """
 
+import asyncio
 import hashlib
 import json
 import logging
 import time
 import uuid
-from datetime import datetime
-
-<<<<<<< HEAD
-from omnibase_spi.protocols.core import ProtocolCacheService
-=======
+from datetime import datetime, timedelta
+from typing import Dict, Optional
+
 from omnibase_spi import ProtocolCacheService
->>>>>>> cf7dbf8f
 
 from omnibase_core.core.errors import OnexError
 from omnibase_core.core.infrastructure_service_bases import NodeEffectService
 from omnibase_core.core.onex_container import ModelONEXContainer
 from omnibase_core.nodes.canary.utils.circuit_breaker import (
+    CircuitBreakerException,
     ModelCircuitBreakerConfig,
     get_circuit_breaker,
 )
@@ -43,9 +42,7 @@
     """Handles response aggregation with protocol-based cache service."""
 
     def __init__(
-        self,
-        container: ModelONEXContainer,
-        cache_service: ProtocolCacheService,
+        self, container: ModelONEXContainer, cache_service: ProtocolCacheService
     ):
         """Initialize with container dependency injection and cache service."""
         self.container = container
@@ -90,10 +87,7 @@
 
         except Exception as e:
             error_details = self.error_handler.handle_error(
-                e,
-                context,
-                correlation_id,
-                "aggregate_responses",
+                e, context, correlation_id, "aggregate_responses"
             )
             msg = f"Failed to aggregate responses: {error_details['message']}"
             raise OnexError(msg) from e
@@ -115,16 +109,13 @@
         except Exception as e:
             # Use secure error handler for cache lookup failures
             error_details = self.error_handler.handle_error(
-                e,
-                {"cache_key": cache_key},
-                correlation_id,
-                "cache_lookup",
+                e, {"cache_key": cache_key}, correlation_id, "cache_lookup"
             )
             correlation_context = (
                 f" [correlation_id={correlation_id}]" if correlation_id else ""
             )
             self.logger.exception(
-                f"Cache lookup failed: {error_details['message']} [cache_key={cache_key}]{correlation_context}",
+                f"Cache lookup failed: {error_details['message']} [cache_key={cache_key}]{correlation_context}"
             )
             return None
 
@@ -140,7 +131,7 @@
             # Use configurable cache TTL
             if ttl_seconds is None:
                 ttl_seconds = int(
-                    self.config_utils.get_performance_config("cache_ttl_seconds", 300),
+                    self.config_utils.get_performance_config("cache_ttl_seconds", 300)
                 )
 
             # Convert ModelAggregatedResponse to dictionary for caching
@@ -151,16 +142,13 @@
         except Exception as e:
             # Use secure error handler for cache storage failures
             error_details = self.error_handler.handle_error(
-                e,
-                {"cache_key": cache_key},
-                correlation_id,
-                "cache_storage",
+                e, {"cache_key": cache_key}, correlation_id, "cache_storage"
             )
             correlation_context = (
                 f" [correlation_id={correlation_id}]" if correlation_id else ""
             )
             self.logger.exception(
-                f"Cache storage failed: {error_details['message']} [cache_key={cache_key}]{correlation_context}",
+                f"Cache storage failed: {error_details['message']} [cache_key={cache_key}]{correlation_context}"
             )
             return False
 
@@ -234,7 +222,7 @@
             self.response_aggregator = ResponseAggregator(self.container, cache_service)
 
             self.logger.info(
-                "Group Gateway initialized successfully with protocol-based cache service",
+                "Group Gateway initialized successfully with protocol-based cache service"
             )
 
         except Exception as e:
@@ -261,7 +249,7 @@
         current_time = time.time()
         window_size = 60  # 1 minute window
         max_requests = int(
-            self.config_utils.get_performance_config("max_concurrent_operations", 100),
+            self.config_utils.get_performance_config("max_concurrent_operations", 100)
         )
 
         # Clean old entries
@@ -277,16 +265,14 @@
         # Check limit
         if len(self.rate_limit_requests[client_id]) >= max_requests:
             self.metrics_collector.increment_counter(
-                "rate_limit.exceeded",
-                {"client_id": client_id},
+                "rate_limit.exceeded", {"client_id": client_id}
             )
             return False
 
         # Add current request
         self.rate_limit_requests[client_id].append(current_time)
         self.metrics_collector.increment_counter(
-            "rate_limit.allowed",
-            {"client_id": client_id},
+            "rate_limit.allowed", {"client_id": client_id}
         )
         return True
 
@@ -316,8 +302,7 @@
 
         # Start metrics collection
         await self.metrics_collector.record_operation_start(
-            operation_id,
-            operation_type,
+            operation_id, operation_type
         )
 
         # Create error handling context
@@ -393,9 +378,7 @@
 
             # Record successful operation
             await self.metrics_collector.record_operation_end(
-                operation_id,
-                operation_type,
-                True,
+                operation_id, operation_type, True
             )
 
             return ModelGroupGatewayOutput(
@@ -410,18 +393,12 @@
 
             # Handle error with secure error handler
             error_details = self.error_handler.handle_error(
-                e,
-                context,
-                correlation_id,
-                "route_message",
+                e, context, correlation_id, "route_message"
             )
 
             # Record failed operation
             await self.metrics_collector.record_operation_end(
-                operation_id,
-                operation_type,
-                False,
-                type(e).__name__,
+                operation_id, operation_type, False, type(e).__name__
             )
 
             return ModelGroupGatewayOutput(
@@ -455,17 +432,13 @@
 
                 # Record successful routing
                 self.metrics_collector.increment_counter(
-                    "tool.routing.success",
-                    {"tool": tool},
+                    "tool.routing.success", {"tool": tool}
                 )
 
             except Exception as e:
                 # Use secure error handler for tool routing errors
                 error_details = self.error_handler.handle_error(
-                    e,
-                    {"tool": tool},
-                    None,
-                    "tool_routing",
+                    e, {"tool": tool}, None, "tool_routing"
                 )
                 error_response = {
                     "tool": tool,
@@ -484,9 +457,7 @@
         return responses
 
     async def _call_tool(
-        self,
-        tool: str,
-        message_data: ModelMessageData,
+        self, tool: str, message_data: ModelMessageData
     ) -> dict[str, str]:
         """Simulate calling an external tool (placeholder for actual implementation)."""
         # In production, this would make actual HTTP/gRPC calls
@@ -498,9 +469,8 @@
 
             delay_ms = float(
                 self.config_utils.get_business_logic_config(
-                    "api_simulation_delay_ms",
-                    100,
-                ),
+                    "api_simulation_delay_ms", 100
+                )
             )
             await asyncio.sleep(delay_ms / 1000)
 
@@ -547,8 +517,7 @@
         """Check health of Group Gateway and dependencies with comprehensive monitoring."""
         operation_id = str(uuid.uuid4())
         await self.metrics_collector.record_operation_start(
-            operation_id,
-            "health_check",
+            operation_id, "health_check"
         )
 
         context = self.error_handler.create_operation_context("health_check", {}, None)
@@ -564,8 +533,7 @@
 
             # Check cache service health
             cache_healthy = self.response_aggregator is not None and hasattr(
-                self.response_aggregator,
-                "cache_service",
+                self.response_aggregator, "cache_service"
             )
             if cache_healthy:
                 # Get cache statistics
@@ -583,9 +551,7 @@
             overall_status = "healthy" if cache_healthy else "degraded"
 
             await self.metrics_collector.record_operation_end(
-                operation_id,
-                "health_check",
-                True,
+                operation_id, "health_check", True
             )
 
             return ModelGroupGatewayOutput(
@@ -595,16 +561,10 @@
 
         except Exception as e:
             error_details = self.error_handler.handle_error(
-                e,
-                context,
-                None,
-                "health_check",
+                e, context, None, "health_check"
             )
             await self.metrics_collector.record_operation_end(
-                operation_id,
-                "health_check",
-                False,
-                type(e).__name__,
+                operation_id, "health_check", False, type(e).__name__
             )
 
             return ModelGroupGatewayOutput(
@@ -622,25 +582,20 @@
         await self.metrics_collector.record_operation_start(operation_id, "clear_cache")
 
         context = self.error_handler.create_operation_context(
-            "clear_cache",
-            {"cache_pattern": cache_pattern},
-            None,
+            "clear_cache", {"cache_pattern": cache_pattern}, None
         )
 
         try:
             # Use protocol-based cache service for clearing
             deleted_count = await self.response_aggregator.cache_service.clear(
-                cache_pattern,
+                cache_pattern
             )
 
             await self.metrics_collector.record_operation_end(
-                operation_id,
-                "clear_cache",
-                True,
+                operation_id, "clear_cache", True
             )
             self.metrics_collector.increment_counter(
-                "cache.cleared",
-                {"pattern": cache_pattern or "all"},
+                "cache.cleared", {"pattern": cache_pattern or "all"}
             )
 
             return ModelGroupGatewayOutput(
@@ -650,16 +605,10 @@
 
         except Exception as e:
             error_details = self.error_handler.handle_error(
-                e,
-                context,
-                None,
-                "clear_cache",
+                e, context, None, "clear_cache"
             )
             await self.metrics_collector.record_operation_end(
-                operation_id,
-                "clear_cache",
-                False,
-                type(e).__name__,
+                operation_id, "clear_cache", False, type(e).__name__
             )
 
             return ModelGroupGatewayOutput(
@@ -692,8 +641,7 @@
         )
 
     async def route(
-        self,
-        input_data: ModelGroupGatewayInput,
+        self, input_data: ModelGroupGatewayInput
     ) -> ModelGroupGatewayOutput:
         """Route message - alias for process method to satisfy contract validator."""
         return await self.process(input_data)
@@ -701,8 +649,7 @@
     async def get_health_status(self) -> dict[str, str | int | bool]:
         """Get gateway health status."""
         cache_healthy = self.response_aggregator is not None and hasattr(
-            self.response_aggregator,
-            "cache_service",
+            self.response_aggregator, "cache_service"
         )
         return {
             "status": "healthy" if cache_healthy else "degraded",
@@ -718,7 +665,7 @@
         avg_response_time = 0.0
         if self.routing_metrics["response_times"]:
             avg_response_time = sum(self.routing_metrics["response_times"]) / len(
-                self.routing_metrics["response_times"],
+                self.routing_metrics["response_times"]
             )
 
         return {
