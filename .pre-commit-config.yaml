---
# ONEX Core Pre-commit Configuration
# Uses shared ONEX hook templates to demonstrate ecosystem integration
#
# PERFORMANCE OPTIMIZATION (2025-12):
# ====================================
# Two-stage validation strategy for optimal developer experience:
#
# PRE-COMMIT (target: <15 seconds):
#   - Formatting (ruff format/fix, yamlfmt)
#   - Basic file checks (whitespace, large files, merge conflicts)
#   - Quick structural validations (empty dirs, duplicates)
#   - Security checks (secrets, env vars)
#   - Fast pattern validations
#
# PRE-PUSH (quick validation before sharing):
#   - mypy type checking (~5-10s)
#   - validate-naming-conventions (~14s)
#   - Documentation link validation
#   - Protocol UUID enforcement (~6s)
#
# NOTE: AST-based validators (pydantic, union, dict-any, optional) now use
# pass_filenames=true - they only check staged files, not entire codebase.
#
# USAGE:
#   pre-commit install                    # Install pre-commit hooks
#   pre-commit install --hook-type pre-push  # Install pre-push hooks
#   pre-commit run --all-files            # Run all pre-commit hooks
#   pre-commit run --all-files --hook-stage pre-push  # Run pre-push hooks

repos:
  # YAML formatting (standard across ecosystem)
  # Configuration in .yamlfmt file (ecosystem-aligned settings)
  - repo: https://github.com/google/yamlfmt
    rev: v0.17.2
    hooks:
      - id: yamlfmt
        exclude: ^(work_tickets/|tests/fixtures/validation/invalid/|\.github/workflows/|archived/)

  # Essential file formatting (standard across ecosystem)
  - repo: https://github.com/pre-commit/pre-commit-hooks
    rev: v6.0.0
    hooks:
      - id: trailing-whitespace
        args: [--markdown-linebreak-ext=md]
        exclude: ^\.github/workflows/
      - id: end-of-file-fixer
        exclude: ^(\.github/workflows/|\.mcp\.json$)
      - id: check-merge-conflict
      - id: check-added-large-files
        args: [--maxkb=1000]

  # ONEX Python Development Hooks (from shared templates)
  # Order: ruff format → ruff check → mypy (formatting before linting before type checking)
  # Note: ruff replaces both black and isort (10-100x faster)
  - repo: local
    hooks:
      - id: ruff-format
        name: ruff format (auto-format)
        entry: poetry run ruff format
        language: system
        types: [python]
        exclude: ^(tests/fixtures/validation/edge_cases/syntax_error\.py|\.github/workflows/|archived/).*$
        stages: [pre-commit]

      - id: ruff-fix
        name: ruff check (auto-fix linting + import sorting)
        entry: poetry run ruff check --fix --exit-non-zero-on-fix
        language: system
        types: [python]
        exclude: ^(tests/fixtures/validation/edge_cases/syntax_error\.py|\.github/workflows/|archived/).*$
        stages: [pre-commit]
        # Note: --exit-non-zero-on-fix ensures pre-commit fails if files were modified,
        # forcing you to re-stage the changes. This keeps pre-commit and CI in sync.

      - id: mypy-type-check
        name: mypy (type checking - strict)
        entry: poetry run mypy
        language: system
        types: [python]
        args: [--show-error-codes, --no-error-summary]
        files: ^src/omnibase_core/.*\.py$
        exclude: ^(tests/|src/omnibase_core/examples|archive/|archived/).*\.py$
        stages: [pre-push]  # Moved to pre-push: ~5-10s

      # Cleanup: Clear tmp/ directory before commits
      # Prevents accumulation of temporary files from custom commands
      - id: clean-tmp-directory
        name: Clean tmp directory
        entry: bash -c "rm -rf tmp/* 2>/dev/null || true"
        language: system
        always_run: true
        pass_filenames: false
        stages: [pre-commit]

  # ONEX Framework Validation (from shared templates)
  - repo: local
    hooks:

      # ONEX Core Framework Validation (SHARED HOOKS)
      - id: validate-repository-structure
        name: ONEX Repository Structure Validation
        entry: poetry run python scripts/validation/validate_structure.py
        args: ['.', 'omnibase_core']
        language: system
        always_run: true
        pass_filenames: false
        stages: [pre-commit]

      - id: validate-naming-conventions
        name: ONEX Naming Convention Validation
        entry: poetry run python scripts/validation/validate_naming.py
        args: ['src/']
        language: system
        pass_filenames: false
        files: ^src/.*\.py$
        exclude: ^(tests/|archive/|archived/|scripts/validation/).*\.py$
        stages: [pre-push]  # Moved to pre-push: ~14s full codebase scan
        # Architectural exemptions documented in validate_naming.py ARCHITECTURAL_EXEMPTIONS

      - id: validate-file-locations
        name: ONEX File Location Enforcement
        entry: poetry run python scripts/validation/validate-file-locations.py
        language: system
        pass_filenames: false
        files: ^src/.*\.py$
        exclude: ^(tests/|archived/).*\.py$
        stages: [pre-commit]

      - id: validate-no-duplicate-dirs
        name: ONEX Duplicate Directory Detection
        entry: poetry run python scripts/validation/validate-no-duplicate-dirs.py
        language: system
        pass_filenames: false
        always_run: true
        stages: [pre-commit]

      - id: validate-no-duplicate-models
        name: ONEX Duplicate Model Filename Prevention
        entry: poetry run python scripts/validation/validate-no-duplicate-models.py
        language: system
        pass_filenames: false
        always_run: true
        stages: [pre-commit]

      - id: validate-no-empty-directories
        name: ONEX Empty Directory Prevention
        entry: poetry run python scripts/validation/validate-no-empty-directories.py
        language: system
        pass_filenames: false
        always_run: true
        stages: [pre-commit]

      # String Version Anti-Pattern Detection
      # Prevents use of ModelSemVer.parse("X.Y.Z") and direct version string literals
      # Enforces structured versions: ModelSemVer(1, 0, 0) instead of "1.0.0"
      # Catches: ModelSemVer.parse(), string literals, flat YAML versions
      # Allows: Docstrings, regex patterns (r"..."), test fixtures, log messages
      # See: docs/ANTI_PATTERNS.md#string-version-literals
      #
      # PROTOCOL EXCLUSION: protocols/ is excluded because Protocol types define
      # interfaces (structural typing), not concrete implementations. They may
      # reference version formats in docstrings/type hints for documentation.
      # See: scripts/validation/validate-union-usage.py module docstring for rationale.
      - id: validate-string-versions
        name: ONEX String Version Anti-Pattern Detection
        entry: poetry run python scripts/validation/validate-string-versions.py
        language: system
        pass_filenames: true
        files: ^.*\.(py|yaml|yml)$
        exclude: ^(tests/fixtures/validation/|archived/|archive/|src/omnibase_core/protocols/)
        stages: [pre-commit]

      - id: validate-archived-imports
        name: ONEX Archived Path Import Prevention
        entry: poetry run python scripts/validation/validate-archived-imports.py
        args: ['src/']
        language: system
        pass_filenames: false
        files: ^.*\.py$
        exclude: ^(archived/|archive/|tests/fixtures/validation/).*$
        stages: [pre-commit]

      - id: validate-no-backward-compatibility
        name: ONEX Backward Compatibility Anti-Pattern Detection
        entry: poetry run python scripts/validation/validate-no-backward-compatibility.py
        args: ['-d', 'src/']
        language: system
        pass_filenames: false
        files: ^.*\.py$
        exclude: ^(scripts/validation/validate-no-backward-compatibility\.py|archived/.*)$
        stages: [pre-commit]

      - id: validate-no-manual-yaml
        name: ONEX Manual YAML Prevention
        entry: poetry run python scripts/validation/validate-no-manual-yaml.py
        language: system
        pass_filenames: true
        files: ^.*\.py$
        exclude: ^(scripts/validation/validate-contracts\.py|scripts/validation/validate-string-versions\.py|scripts/validation/check_stub_implementations\.py|scripts/validation/validate-no-manual-yaml\.py|src/omnibase_core/utils/safe_yaml_loader\.py|src/omnibase_core/utils/util_safe_yaml_loader\.py|src/omnibase_core/validation/contracts\.py|src/omnibase_core/validation/contract_validator\.py|src/omnibase_core/discovery/mixin_discovery\.py|tests/fixtures/validation/)
        stages: [pre-commit]

      # AST-based validators - now accept file arguments for fast pre-commit
      - id: validate-pydantic-patterns
        name: ONEX Pydantic Pattern Validation
        entry: poetry run python scripts/validation/validate-pydantic-patterns.py
        language: system
        pass_filenames: true
        files: ^src/.*\.py$
        exclude: ^(tests/|archived/|archive/|scripts/validation/).*\.py$
        stages: [pre-commit]

      # UNION VALIDATION THRESHOLD:
      # Current baseline: 256 invalid unions (2025-12-09)
      # Threshold set to 258 (256 + 2 buffer for minor additions)
      # Latest additions: 2 unions in mixin_effect_execution.py for JSON-compatible
      # "primitive_soup" return types from effect operations (legitimate pattern)
      # TECH DEBT: Union cleanup tracked as follow-up work (reduce toward 0)
      - id: validate-union-usage
        name: ONEX Union Usage Validation
        entry: poetry run python scripts/validation/validate-union-usage.py
<<<<<<< HEAD
        args: ['--allow-invalid', '258']
=======
>>>>>>> a293ae64
        language: system
        pass_filenames: true
        files: ^src/.*\.py$
        exclude: ^(tests/|archived/|archive/|scripts/validation/|src/omnibase_core/protocols/).*\.py$
        stages: [pre-commit]

      # Repository-specific validation (omnibase_core only)
      - id: validate-contracts
        name: ONEX Contract Validation
        entry: poetry run python scripts/validation/validate-contracts.py
        language: system
        pass_filenames: false
        files: ^src/omnibase_core/(nodes|protocol|core).*\.py$
        stages: [pre-commit]

      - id: audit-optional-usage
        name: ONEX Optional Type Usage Audit
        entry: poetry run python scripts/validation/audit_optional.py
        language: system
        pass_filenames: true
        files: ^src/.*\.py$
        exclude: ^(tests/|archived/|archive/|scripts/validation/).*\.py$
        stages: [pre-commit]

      - id: check-stub-implementations
        name: ONEX Stub Implementation Detector
        entry: poetry run python scripts/validation/check_stub_implementations.py
        language: system
        pass_filenames: true
        files: ^src/.*\.py$
        exclude: ^(tests/|archived/|archive/|examples/prototypes/).*\.py$
        stages: [pre-commit]

      - id: check-no-fallbacks
        name: ONEX No Fallback Patterns Validation
        entry: poetry run python scripts/validation/check_no_fallbacks.py
        language: system
        pass_filenames: true
        files: ^src/.*\.py$
        exclude: ^(tests/|archived/|archive/).*\.py$
        stages: [pre-commit]

      - id: check-error-raising
        name: ONEX Error Raising Validation
        entry: poetry run python scripts/validation/check_error_raising.py
        language: system
        pass_filenames: true
        files: ^src/.*\.py$
        exclude: ^(tests/|archived/|archive/).*\.py$
        stages: [pre-commit]

      - id: validate-no-enhancement-prefixes
        name: ONEX Enhancement Prefix Anti-Pattern Detection
        entry: poetry run python scripts/validation/validate-no-enhancement-prefixes.py
        language: system
        pass_filenames: true
        files: ^src/.*\.py$
        exclude: ^(tests/|archived/|archive/|scripts/validation/).*\.py$
        stages: [pre-commit]

      # PROTOCOL EXCLUSION: protocols/ is excluded because Protocol files define
      # multiple related interfaces in single files (e.g., ProtocolIdentifiable,
      # ProtocolNameable together). This is idiomatic for interface definitions.
      # See: scripts/validation/validate-union-usage.py module docstring for rationale.
      - id: onex-single-class-per-file
        name: ONEX Single Class Per File
        entry: poetry run python scripts/validation/validate-single-class-per-file.py
        language: system
        pass_filenames: true
        files: ^src/.*\.py$
        exclude: ^(tests/|archived/|archive/|scripts/validation/|src/omnibase_core/utils/util_singleton_holders\.py|src/omnibase_core/models/core/model_action_config_value\.py|src/omnibase_core/protocols/).*\.py$
        stages: [pre-commit]

      - id: validate-enum-model-imports
        name: ONEX Enum/Model Import Prevention
        entry: poetry run python scripts/validation/validate-enum-model-imports.py
        language: system
        pass_filenames: true
        files: ^src/omnibase_core/enums/.*\.py$
        exclude: ^(tests/|archived/|archive/).*\.py$
        stages: [pre-commit]

      - id: validate-typeddict-patterns
        name: ONEX TypedDict Pattern Validation
        entry: poetry run python scripts/validation/validate-typeddict-patterns.py
        language: system
        pass_filenames: true
        files: ^src/.*\.py$
        exclude: ^(tests/|archived/|archive/|scripts/validation/).*\.py$
        stages: [pre-commit]

      # dict[str, Any] Anti-Pattern Detection
      # TECHNICAL DEBT: Current baseline is 842 violations (2025-12-05)
      # In file mode (pre-commit), any new violation fails
      # In directory mode (CI), compares against --max-violations threshold
      - id: validate-dict-any-usage
        name: ONEX dict[str, Any] Anti-Pattern Detection
        entry: poetry run python scripts/validation/validate-dict-any-usage.py
        language: system
        pass_filenames: true
        files: ^src/.*\.py$
        exclude: ^(tests/|archived/|archive/|scripts/validation/).*\.py$
        stages: [pre-push]  # Moved to pre-push: full codebase scan

      - id: no-pydantic-bypass-in-prod
        name: ONEX Pydantic Bypass Prevention
        entry: poetry run python scripts/validation/validate-no-pydantic-bypass.py
        language: system
        pass_filenames: true
        files: ^src/.*\.py$
        exclude: ^(tests/|archived/|archive/|scripts/validation/).*\.py$
        stages: [pre-commit]

      # Security: Secret Detection (prevents hardcoded secrets)
      - id: validate-secrets
        name: ONEX Secret Detection
        entry: poetry run python scripts/validation/validate-secrets.py
        language: system
        pass_filenames: true
        files: ^src/.*\.py$
        exclude: ^(tests/|archived/|archive/|scripts/validation/).*\.py$
        stages: [pre-commit]

      # Security: Hardcoded Environment Variable Prevention
      - id: validate-hardcoded-env-vars
        name: ONEX Hardcoded Environment Variable Prevention
        entry: poetry run python scripts/validation/validate-hardcoded-env-vars.py
        language: system
        pass_filenames: true
        files: ^src/.*\.py$
        exclude: ^(tests/|archived/|archive/|scripts/validation/).*\.py$
        stages: [pre-commit]

      - id: validate-exception-handling
        name: ONEX Exception Handling Validation
        entry: poetry run python scripts/validation/validate-exception-handling.py
        language: system
        pass_filenames: true
        files: ^src/.*\.py$
        exclude: ^(tests/|archived/|archive/|scripts/validation/).*\.py$
        stages: [pre-commit]

      # ONEX Model-Primitive Union Prevention (PR#59 follow-up)
      # Prevents Union types mixing models and primitives that cause Pydantic
      # validation race conditions in parallel execution (pytest-xdist)
      - id: validate-no-model-primitive-unions
        name: ONEX Model-Primitive Union Prevention
        entry: ./scripts/validate-no-model-primitive-unions.sh
        language: system
        pass_filenames: false
        always_run: true
        stages: [pre-commit]

      # Documentation link validation - prevents broken links in CI
      - id: validate-doc-links
        name: ONEX Documentation Link Validation
        entry: poetry run python scripts/validation/validate-doc-links.py
        args: [--fix-case]
        language: system
        pass_filenames: false
        always_run: true
        stages: [pre-push]  # Moved to pre-push: scans all markdown files

      # NOTE: Smoke tests removed (2025-12) - redundant with CI
      # CI runs full 12k+ test suite with 20 parallel splits
      # Removing saves ~4-5 minutes per push with no coverage loss

      # Protocol @runtime_checkable Validation
      # Ensures all Protocol classes have @runtime_checkable decorator
      # Required for isinstance() checks and duck typing at runtime
      - id: check-protocol-runtime-checkable
        name: ONEX Protocol @runtime_checkable Validation
        entry: poetry run python scripts/validation/check_protocol_runtime_checkable.py
        language: system
        pass_filenames: false
        always_run: true
        files: ^src/omnibase_core/protocols/.*\.py$
        stages: [pre-commit]

      # Protocol __all__ Exports Validation
      # Validates that protocol files have correct __all__ exports matching
      # their Protocol class definitions
      - id: check-protocol-exports
        name: ONEX Protocol __all__ Exports Validation
        entry: poetry run python scripts/check_protocol_exports.py
        language: system
        pass_filenames: false
        always_run: true
        files: ^src/omnibase_core/protocols/.*\.py$
        stages: [pre-commit]

      # Protocol UUID Enforcement (pre-push only)
      # Verifies protocol type annotations use UUID instead of str
      # Catches issues like OMN-536/OMN-542 before CI
      # ~6s runtime - acceptable for pre-push but too slow for every commit
      - id: pytest-protocol-uuid-enforcement
        name: Protocol UUID Enforcement Check
        entry: poetry run pytest
        language: system
        pass_filenames: false
        always_run: true
        args:
          - tests/unit/protocols/test_protocol_uuid_enforcement.py
          - --maxfail=3
          - -x
          - --tb=short
          - -q
          - --timeout=30
          - -p
          - no:rerunfailures
        stages: [pre-push]

# Configuration
default_install_hook_types: [pre-commit, pre-push]
default_stages: [pre-commit]
fail_fast: false
# Note: minimum_pre_commit_version removed to avoid string version anti-pattern
# Project requires pre-commit >= 2.15.0 (document in README if needed)

# Performance optimization: Enable parallel execution
# This significantly reduces total execution time
ci:
  autofix_commit_msg: |
    [pre-commit.ci] auto fixes for omnibase_core

    for more information, see https://pre-commit.ci
  autofix_prs: true
  autoupdate_schedule: weekly
  submodules: false<|MERGE_RESOLUTION|>--- conflicted
+++ resolved
@@ -219,10 +219,7 @@
       - id: validate-union-usage
         name: ONEX Union Usage Validation
         entry: poetry run python scripts/validation/validate-union-usage.py
-<<<<<<< HEAD
         args: ['--allow-invalid', '258']
-=======
->>>>>>> a293ae64
         language: system
         pass_filenames: true
         files: ^src/.*\.py$
