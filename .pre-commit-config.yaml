---
# ONEX Core Pre-commit Configuration
# Uses shared ONEX hook templates to demonstrate ecosystem integration
#
# PERFORMANCE OPTIMIZATION (2025-12):
# ====================================
# Two-stage validation strategy for optimal developer experience:
#
# PRE-COMMIT (target: <15 seconds):
#   - Formatting (ruff format/fix, yamlfmt)
#   - Basic file checks (whitespace, large files, merge conflicts)
#   - Quick structural validations (empty dirs, duplicates)
#   - Security checks (secrets, env vars)
#   - Fast pattern validations
#
# PRE-PUSH (comprehensive validation before sharing):
#   - mypy type checking (~5-10s)
#   - pytest smoke tests (~4-5 minutes)
#   - validate-naming-conventions (~14s)
#   - Complex pattern validations (union, pydantic, dict-any)
#   - Documentation link validation
#
# USAGE:
#   pre-commit install                    # Install pre-commit hooks
#   pre-commit install --hook-type pre-push  # Install pre-push hooks
#   pre-commit run --all-files            # Run all pre-commit hooks
#   pre-commit run --all-files --hook-stage pre-push  # Run pre-push hooks

repos:
  # YAML formatting (standard across ecosystem)
  # Configuration in .yamlfmt file (ecosystem-aligned settings)
  - repo: https://github.com/google/yamlfmt
    rev: v0.17.2
    hooks:
      - id: yamlfmt
        exclude: ^(work_tickets/|tests/fixtures/validation/invalid/|\.github/workflows/|archived/)

  # Essential file formatting (standard across ecosystem)
  - repo: https://github.com/pre-commit/pre-commit-hooks
    rev: v6.0.0
    hooks:
      - id: trailing-whitespace
        args: [--markdown-linebreak-ext=md]
        exclude: ^\.github/workflows/
      - id: end-of-file-fixer
        exclude: ^(\.github/workflows/|\.mcp\.json$)
      - id: check-merge-conflict
      - id: check-added-large-files
        args: [--maxkb=1000]

  # ONEX Python Development Hooks (from shared templates)
  # Order: ruff format → ruff check → mypy (formatting before linting before type checking)
  # Note: ruff replaces both black and isort (10-100x faster)
  - repo: local
    hooks:
      - id: ruff-format
        name: ruff format (auto-format)
        entry: poetry run ruff format
        language: system
        types: [python]
        exclude: ^(tests/fixtures/validation/edge_cases/syntax_error\.py|\.github/workflows/|archived/).*$
        stages: [pre-commit]

      - id: ruff-fix
        name: ruff check (auto-fix linting + import sorting)
        entry: poetry run ruff check --fix --exit-non-zero-on-fix
        language: system
        types: [python]
        exclude: ^(tests/fixtures/validation/edge_cases/syntax_error\.py|\.github/workflows/|archived/).*$
        stages: [pre-commit]
        # Note: --exit-non-zero-on-fix ensures pre-commit fails if files were modified,
        # forcing you to re-stage the changes. This keeps pre-commit and CI in sync.

      - id: mypy-type-check
        name: mypy (type checking - strict)
        entry: poetry run mypy
        language: system
        types: [python]
        args: [--show-error-codes, --no-error-summary]
        files: ^src/omnibase_core/.*\.py$
        exclude: ^(tests/|src/omnibase_core/examples|archive/|archived/).*\.py$
        stages: [pre-push]  # Moved to pre-push: ~5-10s

      # Cleanup: Clear tmp/ directory before commits
      # Prevents accumulation of temporary files from custom commands
      - id: clean-tmp-directory
        name: Clean tmp directory
        entry: bash -c "rm -rf tmp/* 2>/dev/null || true"
        language: system
        always_run: true
        pass_filenames: false
        stages: [pre-commit]

  # ONEX Framework Validation (from shared templates)
  - repo: local
    hooks:

      # ONEX Core Framework Validation (SHARED HOOKS)
      - id: validate-repository-structure
        name: ONEX Repository Structure Validation
        entry: poetry run python scripts/validation/validate_structure.py
        args: ['.', 'omnibase_core']
        language: system
        always_run: true
        pass_filenames: false
        stages: [pre-commit]

      - id: validate-naming-conventions
        name: ONEX Naming Convention Validation
        entry: poetry run python scripts/validation/validate_naming.py
        args: ['src/']
        language: system
        pass_filenames: false
        files: ^src/.*\.py$
        exclude: ^(tests/|archive/|archived/|scripts/validation/).*\.py$
        stages: [pre-push]  # Moved to pre-push: ~14s full codebase scan
        # Architectural exemptions documented in validate_naming.py ARCHITECTURAL_EXEMPTIONS

      - id: validate-file-locations
        name: ONEX File Location Enforcement
        entry: poetry run python scripts/validation/validate-file-locations.py
        language: system
        pass_filenames: false
        files: ^src/.*\.py$
        exclude: ^(tests/|archived/).*\.py$
        stages: [pre-commit]

      - id: validate-no-duplicate-dirs
        name: ONEX Duplicate Directory Detection
        entry: poetry run python scripts/validation/validate-no-duplicate-dirs.py
        language: system
        pass_filenames: false
        always_run: true
        stages: [pre-commit]

      - id: validate-no-duplicate-models
        name: ONEX Duplicate Model Filename Prevention
        entry: poetry run python scripts/validation/validate-no-duplicate-models.py
        language: system
        pass_filenames: false
        always_run: true
        stages: [pre-commit]

      - id: validate-no-empty-directories
        name: ONEX Empty Directory Prevention
        entry: poetry run python scripts/validation/validate-no-empty-directories.py
        language: system
        pass_filenames: false
        always_run: true
        stages: [pre-commit]

      # String Version Anti-Pattern Detection
      # Prevents use of ModelSemVer.parse("X.Y.Z") and direct version string literals
      # Enforces structured versions: ModelSemVer(1, 0, 0) instead of "1.0.0"
      # Catches: ModelSemVer.parse(), string literals, flat YAML versions
      # Allows: Docstrings, regex patterns (r"..."), test fixtures, log messages
      # See: docs/ANTI_PATTERNS.md#string-version-literals
      #
      # PROTOCOL EXCLUSION: protocols/ is excluded because Protocol types define
      # interfaces (structural typing), not concrete implementations. They may
      # reference version formats in docstrings/type hints for documentation.
      # See: scripts/validation/validate-union-usage.py module docstring for rationale.
      - id: validate-string-versions
        name: ONEX String Version Anti-Pattern Detection
        entry: poetry run python scripts/validation/validate-string-versions.py
        language: system
        pass_filenames: true
        files: ^.*\.(py|yaml|yml)$
        exclude: ^(tests/fixtures/validation/|archived/|archive/|src/omnibase_core/protocols/)
        stages: [pre-commit]

      - id: validate-archived-imports
        name: ONEX Archived Path Import Prevention
        entry: poetry run python scripts/validation/validate-archived-imports.py
        args: ['src/']
        language: system
        pass_filenames: false
        files: ^.*\.py$
        exclude: ^(archived/|archive/|tests/fixtures/validation/).*$
        stages: [pre-commit]

      - id: validate-no-backward-compatibility
        name: ONEX Backward Compatibility Anti-Pattern Detection
        entry: poetry run python scripts/validation/validate-no-backward-compatibility.py
        args: ['-d', 'src/']
        language: system
        pass_filenames: false
        files: ^.*\.py$
        exclude: ^(scripts/validation/validate-no-backward-compatibility\.py|archived/.*)$
        stages: [pre-commit]

      - id: validate-no-manual-yaml
        name: ONEX Manual YAML Prevention
        entry: poetry run python scripts/validation/validate-no-manual-yaml.py
        language: system
        pass_filenames: true
        files: ^.*\.py$
        exclude: ^(scripts/validation/validate-contracts\.py|scripts/validation/validate-string-versions\.py|scripts/validation/check_stub_implementations\.py|scripts/validation/validate-no-manual-yaml\.py|src/omnibase_core/utils/safe_yaml_loader\.py|src/omnibase_core/utils/util_safe_yaml_loader\.py|src/omnibase_core/validation/contracts\.py|src/omnibase_core/validation/contract_validator\.py|src/omnibase_core/discovery/mixin_discovery\.py|tests/fixtures/validation/)
        stages: [pre-commit]

      # ONEX Python Pattern Validation (SHARED HOOKS)
      # Moved to pre-push for faster commits - these do full AST analysis
      - id: validate-pydantic-patterns
        name: ONEX Pydantic Pattern Validation
        entry: poetry run python scripts/validation/validate-pydantic-patterns.py
        args: ['--allow-errors', '13']
        language: system
        pass_filenames: false
        files: ^src/.*\.py$
        stages: [pre-push]  # Moved to pre-push: ~10-15s AST analysis

      - id: validate-union-usage
        name: ONEX Union Usage Validation
        entry: poetry run python scripts/validation/validate-union-usage.py
        args: ['--allow-invalid', '234']
        language: system
        pass_filenames: false
        files: ^src/.*\.py$
        stages: [pre-push]  # Moved to pre-push: ~10-15s AST analysis

      # Repository-specific validation (omnibase_core only)
      - id: validate-contracts
        name: ONEX Contract Validation
        entry: poetry run python scripts/validation/validate-contracts.py
        language: system
        pass_filenames: false
        files: ^src/omnibase_core/(nodes|protocol|core).*\.py$
        stages: [pre-commit]

      - id: audit-optional-usage
        name: ONEX Optional Type Usage Audit
        entry: poetry run python scripts/validation/audit_optional.py
        args: ['.']
        language: system
        always_run: true
        pass_filenames: false
        stages: [pre-push]  # Moved to pre-push: full codebase analysis

      - id: check-stub-implementations
        name: ONEX Stub Implementation Detector
        entry: poetry run python scripts/validation/check_stub_implementations.py
        language: system
        pass_filenames: true
        files: ^src/.*\.py$
        exclude: ^(tests/|archived/|archive/|examples/prototypes/).*\.py$
        stages: [pre-commit]

      - id: check-no-fallbacks
        name: ONEX No Fallback Patterns Validation
        entry: poetry run python scripts/validation/check_no_fallbacks.py
        language: system
        pass_filenames: true
        files: ^src/.*\.py$
        exclude: ^(tests/|archived/|archive/).*\.py$
        stages: [pre-commit]

      - id: check-error-raising
        name: ONEX Error Raising Validation
        entry: poetry run python scripts/validation/check_error_raising.py
        language: system
        pass_filenames: true
        files: ^src/.*\.py$
        exclude: ^(tests/|archived/|archive/).*\.py$
        stages: [pre-commit]

      - id: validate-no-enhancement-prefixes
        name: ONEX Enhancement Prefix Anti-Pattern Detection
        entry: poetry run python scripts/validation/validate-no-enhancement-prefixes.py
        language: system
        pass_filenames: true
        files: ^src/.*\.py$
        exclude: ^(tests/|archived/|archive/|scripts/validation/).*\.py$
        stages: [pre-commit]

      # PROTOCOL EXCLUSION: protocols/ is excluded because Protocol files define
      # multiple related interfaces in single files (e.g., ProtocolIdentifiable,
      # ProtocolNameable together). This is idiomatic for interface definitions.
      # See: scripts/validation/validate-union-usage.py module docstring for rationale.
      - id: onex-single-class-per-file
        name: ONEX Single Class Per File
        entry: poetry run python scripts/validation/validate-single-class-per-file.py
        language: system
        pass_filenames: true
        files: ^src/.*\.py$
        exclude: ^(tests/|archived/|archive/|scripts/validation/|src/omnibase_core/utils/util_singleton_holders\.py|src/omnibase_core/models/core/model_action_config_value\.py|src/omnibase_core/protocols/).*\.py$
        stages: [pre-commit]

      - id: validate-enum-model-imports
        name: ONEX Enum/Model Import Prevention
        entry: poetry run python scripts/validation/validate-enum-model-imports.py
        language: system
        pass_filenames: true
        files: ^src/omnibase_core/enums/.*\.py$
        exclude: ^(tests/|archived/|archive/).*\.py$
        stages: [pre-commit]

      - id: validate-typeddict-patterns
        name: ONEX TypedDict Pattern Validation
        entry: poetry run python scripts/validation/validate-typeddict-patterns.py
        language: system
        pass_filenames: true
        files: ^src/.*\.py$
        exclude: ^(tests/|archived/|archive/|scripts/validation/).*\.py$
        stages: [pre-commit]

      # dict[str, Any] Anti-Pattern Detection
      # Enforces strong typing by detecting dict[str, Any] usage
      # TECHNICAL DEBT: Current baseline is 842 violations (2025-12-05)
      # Goal: Reduce to 0 over time by replacing with TypedDict or specific models
      # Track progress by lowering --max-violations as fixes are applied
      - id: validate-dict-any-usage
        name: ONEX dict[str, Any] Anti-Pattern Detection
        entry: poetry run python scripts/validation/validate-dict-any-usage.py
        args: [--max-violations, "850"]
        language: system
        pass_filenames: false
        files: ^src/.*\.py$
        exclude: ^(tests/|archived/|archive/|scripts/validation/).*\.py$
        stages: [pre-push]  # Moved to pre-push: full codebase scan

      - id: no-pydantic-bypass-in-prod
        name: ONEX Pydantic Bypass Prevention
        entry: poetry run python scripts/validation/validate-no-pydantic-bypass.py
        language: system
        pass_filenames: true
        files: ^src/.*\.py$
        exclude: ^(tests/|archived/|archive/|scripts/validation/).*\.py$
        stages: [pre-commit]

      # Security: Secret Detection (prevents hardcoded secrets)
      - id: validate-secrets
        name: ONEX Secret Detection
        entry: poetry run python scripts/validation/validate-secrets.py
        language: system
        pass_filenames: true
        files: ^src/.*\.py$
        exclude: ^(tests/|archived/|archive/|scripts/validation/).*\.py$
        stages: [pre-commit]

      # Security: Hardcoded Environment Variable Prevention
      - id: validate-hardcoded-env-vars
        name: ONEX Hardcoded Environment Variable Prevention
        entry: poetry run python scripts/validation/validate-hardcoded-env-vars.py
        language: system
        pass_filenames: true
        files: ^src/.*\.py$
        exclude: ^(tests/|archived/|archive/|scripts/validation/).*\.py$
        stages: [pre-commit]

      - id: validate-exception-handling
        name: ONEX Exception Handling Validation
        entry: poetry run python scripts/validation/validate-exception-handling.py
        language: system
        pass_filenames: true
        files: ^src/.*\.py$
        exclude: ^(tests/|archived/|archive/|scripts/validation/).*\.py$
        stages: [pre-commit]

      # ONEX Model-Primitive Union Prevention (PR#59 follow-up)
      # Prevents Union types mixing models and primitives that cause Pydantic
      # validation race conditions in parallel execution (pytest-xdist)
      - id: validate-no-model-primitive-unions
        name: ONEX Model-Primitive Union Prevention
        entry: ./scripts/validate-no-model-primitive-unions.sh
        language: system
        pass_filenames: false
        always_run: true
        stages: [pre-commit]

      # Documentation link validation - prevents broken links in CI
      - id: validate-doc-links
        name: ONEX Documentation Link Validation
        entry: poetry run python scripts/validation/validate-doc-links.py
        args: [--fix-case]
        language: system
        pass_filenames: false
        always_run: true
        stages: [pre-push]  # Moved to pre-push: scans all markdown files

      # Smoke tests - comprehensive validation before pushing
      # Runs foundational tests (enums, errors) to catch regressions
      # Full test suite (12k+ tests) runs in CI with parallel execution
      - id: pytest-smoke-tests
        name: Run Smoke Tests (enums + errors)
        entry: poetry run pytest
        language: system
        pass_filenames: false
        always_run: true
        args:
          - tests/unit/enums
          - tests/unit/errors
          - --maxfail=5
          - -x
          - --tb=short
          - -q
          - -p
          - no:rerunfailures
        stages: [pre-push]  # Moved to pre-push: ~4-5 minutes

      # Protocol @runtime_checkable Validation
      # Ensures all Protocol classes have @runtime_checkable decorator
      # Required for isinstance() checks and duck typing at runtime
      - id: check-protocol-runtime-checkable
        name: ONEX Protocol @runtime_checkable Validation
        entry: poetry run python scripts/validation/check_protocol_runtime_checkable.py
        language: system
        pass_filenames: false
        always_run: true
        files: ^src/omnibase_core/protocols/.*\.py$
        stages: [pre-commit]

      # Protocol __all__ Exports Validation
      # Validates that protocol files have correct __all__ exports matching
      # their Protocol class definitions
      - id: check-protocol-exports
        name: ONEX Protocol __all__ Exports Validation
        entry: poetry run python scripts/check_protocol_exports.py
        language: system
        pass_filenames: false
        always_run: true
        files: ^src/omnibase_core/protocols/.*\.py$
        stages: [pre-commit]

      # Protocol UUID Enforcement (pre-push only)
      # Verifies protocol type annotations use UUID instead of str
      # Catches issues like OMN-536/OMN-542 before CI
      # ~6s runtime - acceptable for pre-push but too slow for every commit
      - id: pytest-protocol-uuid-enforcement
        name: Protocol UUID Enforcement Check
        entry: poetry run pytest
        language: system
        pass_filenames: false
        always_run: true
        args:
          - tests/unit/protocols/test_protocol_uuid_enforcement.py
          - --maxfail=3
          - -x
          - --tb=short
          - -q
          - --timeout=30
          - -p
          - no:rerunfailures
        stages: [pre-push]

# Configuration
<<<<<<< HEAD
# IMPORTANT: Install both pre-commit and pre-push hooks:
#   pre-commit install && pre-commit install --hook-type pre-push
=======
>>>>>>> de83402c
default_install_hook_types: [pre-commit, pre-push]
default_stages: [pre-commit]
fail_fast: false
# Note: minimum_pre_commit_version removed to avoid string version anti-pattern
# Project requires pre-commit >= 2.15.0 (document in README if needed)

# Performance optimization: Enable parallel execution
# This significantly reduces total execution time
ci:
  autofix_commit_msg: |
    [pre-commit.ci] auto fixes for omnibase_core

    for more information, see https://pre-commit.ci
  autofix_prs: true
  autoupdate_schedule: weekly
  submodules: false<|MERGE_RESOLUTION|>--- conflicted
+++ resolved
@@ -443,11 +443,6 @@
         stages: [pre-push]
 
 # Configuration
-<<<<<<< HEAD
-# IMPORTANT: Install both pre-commit and pre-push hooks:
-#   pre-commit install && pre-commit install --hook-type pre-push
-=======
->>>>>>> de83402c
 default_install_hook_types: [pre-commit, pre-push]
 default_stages: [pre-commit]
 fail_fast: false
