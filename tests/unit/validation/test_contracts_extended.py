--- conflicted
+++ resolved
@@ -934,28 +934,16 @@
         from unittest.mock import patch
 
         yaml_file = tmp_path / "test.yaml"
-<<<<<<< HEAD
-        # Use valid contract structure (though it won't be read due to mock)
-        yaml_file.write_text(
-            """
-=======
         # Create valid contract content
         content = """
->>>>>>> d92621aa
-contract_version:
-  major: 1
-  minor: 0
-  patch: 0
-node_type: COMPUTE
-<<<<<<< HEAD
-description: Test contract
-""",
-        )
-=======
+contract_version:
+  major: 1
+  minor: 0
+  patch: 0
+node_type: COMPUTE
 operations: []
 """
         yaml_file.write_text(content)
->>>>>>> d92621aa
 
         # Mock open to raise an OSError (the appropriate exception for I/O errors)
         # The validate_yaml_file function catches OSError for file reading errors
