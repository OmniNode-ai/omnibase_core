--- conflicted
+++ resolved
@@ -941,12 +941,8 @@
 """,
         )
 
-<<<<<<< HEAD
-        # Mock open to raise an OSError (realistic for file I/O issues)
-=======
         # Mock open to raise an OSError (the appropriate exception for I/O errors)
         # The validate_yaml_file function catches OSError for file reading errors
->>>>>>> 605976f5
         with patch("builtins.open", side_effect=OSError("Read error")):
             errors = validate_yaml_file(yaml_file)
 
