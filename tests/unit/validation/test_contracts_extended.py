"""
Extended tests for contracts.py to improve coverage.

Tests cover:
- Timeout handling in validation
- load_and_validate_yaml_model() function
- Edge cases in validate_yaml_file()
- validate_contracts_directory() comprehensive testing
- Error handling scenarios
- File size limits and security checks
- Manual YAML detection edge cases
"""

from __future__ import annotations

from collections.abc import Generator
from pathlib import Path
from typing import TYPE_CHECKING

import pytest
import yaml
from pydantic import ValidationError

from omnibase_core.enums.enum_core_error_code import EnumCoreErrorCode
from omnibase_core.models.errors.model_onex_error import ModelOnexError
from omnibase_core.validation.contracts import (
    MAX_FILE_SIZE,
    load_and_validate_yaml_model,
    timeout_handler,
    validate_contracts_cli,
    validate_contracts_directory,
    validate_no_manual_yaml,
    validate_yaml_file,
)


class TestLoadAndValidateYamlModel:
    """Test load_and_validate_yaml_model function."""

    def test_load_valid_yaml_with_all_fields(self) -> None:
        """Test loading valid YAML with all required fields."""
        yaml_content = """
contract_version:
  major: 1
  minor: 0
  patch: 0
node_type: COMPUTE
contract_id: test-contract-001
operations:
  - name: get_user
    type: query
    parameters:
      - name: user_id
        type: string
"""

        contract = load_and_validate_yaml_model(yaml_content)

        assert contract is not None
        # After enum refactoring: COMPUTE maps to EnumNodeType.COMPUTE_GENERIC
        assert contract.node_type.value == "COMPUTE_GENERIC"

    def test_load_valid_yaml_minimal(self) -> None:
        """Test loading valid YAML with minimal fields."""
        yaml_content = """
contract_version:
  major: 1
  minor: 0
  patch: 0
node_type: COMPUTE
operations: []
"""

        contract = load_and_validate_yaml_model(yaml_content)

        assert contract is not None
        # After enum refactoring: COMPUTE maps to EnumNodeType.COMPUTE_GENERIC
        assert contract.node_type.value == "COMPUTE_GENERIC"

    def test_load_invalid_yaml_syntax(self) -> None:
        """Test loading YAML with invalid syntax."""
        yaml_content = """
version: 1.0
contract_id: test
operations:
  - name: test
    type: [invalid: syntax here
"""

        with pytest.raises(yaml.YAMLError):
            load_and_validate_yaml_model(yaml_content)

    def test_load_invalid_yaml_missing_required_field(self) -> None:
        """Test loading YAML missing required fields."""
        yaml_content = """
version: "1.0"
operations: []
"""

        with pytest.raises(ValidationError):
            load_and_validate_yaml_model(yaml_content)

    def test_load_yaml_with_extra_fields(self) -> None:
        """Test loading YAML with extra fields."""
        yaml_content = """
contract_version:
  major: 1
  minor: 0
  patch: 0
node_type: COMPUTE
contract_id: test-contract
operations: []
extra_field: should_be_ignored
another_extra: also_ignored
"""

        contract = load_and_validate_yaml_model(yaml_content)

        # Should succeed with extra fields (model config has extra="ignore")
        assert contract is not None
        # After enum refactoring: COMPUTE maps to EnumNodeType.COMPUTE_GENERIC
        assert contract.node_type.value == "COMPUTE_GENERIC"

    def test_load_yaml_empty_string(self) -> None:
        """Test loading empty YAML string."""
        yaml_content = ""

        # Empty YAML should fail validation
        with pytest.raises((ValidationError, TypeError)):
            load_and_validate_yaml_model(yaml_content)

    def test_load_yaml_whitespace_only(self) -> None:
        """Test loading whitespace-only YAML."""
        yaml_content = "   \n\t  \n  "

        # Tab characters in YAML can raise scanner errors
        with pytest.raises((ValidationError, TypeError, yaml.YAMLError)):
            load_and_validate_yaml_model(yaml_content)

    def test_load_yaml_with_null_values(self) -> None:
        """Test loading YAML with null values."""
        yaml_content = """
version: "1.0"
contract_id: null
operations: []
"""

        with pytest.raises(ValidationError):
            load_and_validate_yaml_model(yaml_content)


class TestValidateYamlFileExtended:
    """Extended tests for validate_yaml_file function."""

    def test_validate_yaml_file_various_encodings(self, tmp_path: Path) -> None:
        """Test YAML file validation with various encodings."""
        yaml_file = tmp_path / "test.yaml"
        yaml_file.write_text(
            """
contract_version:
  major: 1
  minor: 0
  patch: 0
node_type: COMPUTE
contract_id: test-éncödîng
operations: []
""",
            encoding="utf-8",
        )

        errors = validate_yaml_file(yaml_file)

        # Should handle UTF-8 encoding
        assert isinstance(errors, list)

    def test_validate_yaml_file_large_valid_file(self, tmp_path: Path) -> None:
        """Test validation of large but valid YAML file."""
        yaml_file = tmp_path / "large.yaml"

        # Create large but valid YAML
        operations = []
        for i in range(100):
            operations.append(
                f"""
  - name: operation_{i}
    type: query
    parameters:
      - name: param_{i}
        type: string
""",
            )

        content = """
contract_version:
  major: 1
  minor: 0
  patch: 0
node_type: COMPUTE
contract_id: large-contract
operations:
""" + "".join(operations)

        yaml_file.write_text(content)

        errors = validate_yaml_file(yaml_file)

        # Should succeed with large valid file
        assert isinstance(errors, list)

    def test_validate_yaml_file_binary_file(self, tmp_path: Path) -> None:
        """Test validation fails gracefully with binary file."""
        yaml_file = tmp_path / "binary.yaml"
        yaml_file.write_bytes(b"\x00\x01\x02\x03\x04\x05")

        errors = validate_yaml_file(yaml_file)

        # Should detect as invalid YAML or encoding error
        assert len(errors) > 0

    def test_validate_yaml_file_symlink(self, tmp_path: Path) -> None:
        """Test validation follows symlinks correctly."""
        real_file = tmp_path / "real.yaml"
        real_file.write_text(
            """
contract_version:
  major: 1
  minor: 0
  patch: 0
node_type: COMPUTE
contract_id: symlink-test
operations: []
""",
        )

        symlink = tmp_path / "link.yaml"
        try:
            symlink.symlink_to(real_file)

            errors = validate_yaml_file(symlink)

            # Should follow symlink and validate
            assert isinstance(errors, list)
        except OSError:
            # Skip if OS doesn't support symlinks
            pytest.skip("OS doesn't support symlinks")

    def test_validate_yaml_file_with_comments(self, tmp_path: Path) -> None:
        """Test validation handles YAML comments correctly."""
        yaml_file = tmp_path / "commented.yaml"
        yaml_file.write_text(
            """
# This is a comment
contract_version:
  major: 1
  minor: 0
  patch: 0
node_type: COMPUTE  # Node type comment
contract_id: test-comments  # ID comment
# Another comment
operations: []  # Empty operations
""",
        )

        errors = validate_yaml_file(yaml_file)

        # Should handle comments correctly
        assert isinstance(errors, list)

    def test_validate_yaml_file_multiline_strings(self, tmp_path: Path) -> None:
        """Test validation handles multiline YAML strings."""
        yaml_file = tmp_path / "multiline.yaml"
        yaml_file.write_text(
            """
contract_version:
  major: 1
  minor: 0
  patch: 0
node_type: COMPUTE
contract_id: multiline-test
operations:
  - name: test_op
    type: query
    description: |
      This is a multiline
      description that spans
      multiple lines
""",
        )

        errors = validate_yaml_file(yaml_file)

        assert isinstance(errors, list)

    def test_validate_yaml_file_nested_structures(self, tmp_path: Path) -> None:
        """Test validation handles deeply nested YAML structures."""
        yaml_file = tmp_path / "nested.yaml"
        yaml_file.write_text(
            """
contract_version:
  major: 1
  minor: 0
  patch: 0
node_type: COMPUTE
contract_id: nested-test
operations:
  - name: complex_op
    type: query
    parameters:
      - name: param1
        type: object
        properties:
          nested1:
            type: object
            properties:
              nested2:
                type: string
""",
        )

        errors = validate_yaml_file(yaml_file)

        assert isinstance(errors, list)


class TestValidateNoManualYamlExtended:
    """Extended tests for validate_no_manual_yaml function."""

    def test_validate_no_manual_yaml_nested_generated(self, tmp_path: Path) -> None:
        """Test detection in deeply nested generated directories."""
        nested_dir = tmp_path / "level1" / "generated" / "level2" / "level3"
        nested_dir.mkdir(parents=True)

        manual_file = nested_dir / "manual.yaml"
        manual_file.write_text(
            """
# Manual file created
version: "1.0"
contract_id: test
operations: []
""",
        )

        errors = validate_no_manual_yaml(tmp_path)

        assert len(errors) > 0
        assert any("Manual YAML detected" in error for error in errors)

    def test_validate_no_manual_yaml_multiple_indicators(
        self,
        tmp_path: Path,
    ) -> None:
        """Test detection with multiple manual indicators."""
        gen_dir = tmp_path / "generated"
        gen_dir.mkdir()

        yaml_file = gen_dir / "test.yaml"
        yaml_file.write_text(
            """
# TODO: Update this contract
# FIXME: This needs work
# NOTE: manually created for testing
version: "1.0"
contract_id: test
operations: []
""",
        )

        errors = validate_no_manual_yaml(tmp_path)

        # Should detect at least one indicator
        assert len(errors) > 0

    def test_validate_no_manual_yaml_case_variations(self, tmp_path: Path) -> None:
        """Test detection with case variations of indicators."""
        gen_dir = tmp_path / "generated"
        gen_dir.mkdir()

        test_cases = [
            "# MANUAL creation",
            "# manual edit",
            "# Manual File",
            "# todo: fix this",
            "# TODO: update",
            "# fixme: broken",
            "# FIXME: URGENT",
        ]

        for i, indicator in enumerate(test_cases):
            yaml_file = gen_dir / f"test{i}.yaml"
            yaml_file.write_text(
                f"""
{indicator}
version: "1.0"
contract_id: test{i}
operations: []
""",
            )

        errors = validate_no_manual_yaml(tmp_path)

        # Should detect multiple manual files
        assert len(errors) >= len(test_cases)

    def test_validate_no_manual_yaml_yml_extension(self, tmp_path: Path) -> None:
        """Test detection works with .yml extension."""
        gen_dir = tmp_path / "generated"
        gen_dir.mkdir()

        yml_file = gen_dir / "test.yml"
        yml_file.write_text(
            """
# Manual creation
version: "1.0"
contract_id: test
operations: []
""",
        )

        errors = validate_no_manual_yaml(tmp_path)

        assert len(errors) > 0

    def test_validate_no_manual_yaml_auto_directory(self, tmp_path: Path) -> None:
        """Test detection in auto directories."""
        auto_dir = tmp_path / "auto" / "contracts"
        auto_dir.mkdir(parents=True)

        yaml_file = auto_dir / "manual.yaml"
        yaml_file.write_text(
            """
# manually created
version: "1.0"
contract_id: test
operations: []
""",
        )

        errors = validate_no_manual_yaml(tmp_path)

        assert len(errors) > 0
        assert any("Manual YAML detected" in error for error in errors)

    def test_validate_no_manual_yaml_read_error_handling(
        self,
        tmp_path: Path,
    ) -> None:
        """Test handling of read errors."""
        gen_dir = tmp_path / "generated"
        gen_dir.mkdir()

        yaml_file = gen_dir / "test.yaml"
        yaml_file.write_text("test content")

        # Make file unreadable (Unix only)
        import platform

        if platform.system() != "Windows":
            yaml_file.chmod(0o000)

            errors = validate_no_manual_yaml(tmp_path)

            # Should report error checking the file
            assert len(errors) >= 0  # May or may not report depending on permissions

            # Restore permissions for cleanup
            yaml_file.chmod(0o644)

    def test_validate_no_manual_yaml_generated_without_indicators(
        self,
        tmp_path: Path,
    ) -> None:
        """Test no errors for generated files without manual indicators."""
        gen_dir = tmp_path / "generated"
        gen_dir.mkdir()

        yaml_file = gen_dir / "auto.yaml"
        yaml_file.write_text(
            """
# Auto-generated contract
version: "1.0"
contract_id: auto-test
operations: []
""",
        )

        errors = validate_no_manual_yaml(tmp_path)

        # Should not report as manual
        assert len(errors) == 0


class TestValidateContractsDirectoryExtended:
    """Extended tests for validate_contracts_directory function."""

    def test_validate_contracts_directory_with_subdirectories(
        self,
        tmp_path: Path,
    ) -> None:
        """Test validation processes subdirectories."""
        # Create nested structure
        level1 = tmp_path / "level1"
        level1.mkdir()
        level2 = level1 / "level2"
        level2.mkdir()

        # Add YAML files at different levels
        (tmp_path / "root.yaml").write_text(
            """
contract_version:
  major: 1
  minor: 0
  patch: 0
node_type: COMPUTE
contract_id: root
operations: []
""",
        )

        (level1 / "level1.yaml").write_text(
            """
contract_version:
  major: 1
  minor: 0
  patch: 0
node_type: COMPUTE
contract_id: level1
operations: []
""",
        )

        (level2 / "level2.yaml").write_text(
            """
contract_version:
  major: 1
  minor: 0
  patch: 0
node_type: COMPUTE
contract_id: level2
operations: []
""",
        )

        result = validate_contracts_directory(tmp_path)

        assert result.is_valid or not result.is_valid  # Should complete
        assert (
            result.metadata is not None and result.metadata.files_processed is not None
        )
        assert result.metadata.files_processed >= 3

    def test_validate_contracts_directory_mixed_valid_invalid(
        self,
        tmp_path: Path,
    ) -> None:
        """Test validation with mix of valid and invalid files."""
        # Valid file
        valid_file = tmp_path / "valid.yaml"
        valid_file.write_text(
            """
contract_version:
  major: 1
  minor: 0
  patch: 0
node_type: COMPUTE
contract_id: valid
operations: []
""",
        )

        # Invalid file
        invalid_file = tmp_path / "invalid.yaml"
        invalid_file.write_text(
            """
invalid: yaml: [syntax
""",
        )

        result = validate_contracts_directory(tmp_path)

        assert (
            result.metadata is not None and result.metadata.files_processed is not None
        )
        assert result.metadata.files_processed >= 2
        # Should detect invalid file
        if not result.is_valid:
            assert len(result.errors) > 0

    def test_validate_contracts_directory_ignores_pycache(
        self,
        tmp_path: Path,
    ) -> None:
        """Test validation ignores __pycache__ directories."""
        pycache = tmp_path / "__pycache__"
        pycache.mkdir()

        (pycache / "test.yaml").write_text("should be ignored")

        result = validate_contracts_directory(tmp_path)

        # Should not check files in __pycache__
        assert (
            result.metadata is None or result.metadata.files_processed == 0
        ) or result.success

    def test_validate_contracts_directory_ignores_git(self, tmp_path: Path) -> None:
        """Test validation ignores .git directories."""
        git_dir = tmp_path / ".git"
        git_dir.mkdir()

        (git_dir / "config.yaml").write_text("should be ignored")

        result = validate_contracts_directory(tmp_path)

        assert (
            result.metadata is None or result.metadata.files_processed == 0
        ) or result.success

    def test_validate_contracts_directory_ignores_node_modules(
        self,
        tmp_path: Path,
    ) -> None:
        """Test validation ignores node_modules directories."""
        node_modules = tmp_path / "node_modules"
        node_modules.mkdir()

        (node_modules / "package.yaml").write_text("should be ignored")

        result = validate_contracts_directory(tmp_path)

        assert (
            result.metadata is None or result.metadata.files_processed == 0
        ) or result.success

    def test_validate_contracts_directory_both_yaml_and_yml(
        self,
        tmp_path: Path,
    ) -> None:
        """Test validation handles both .yaml and .yml extensions."""
        yaml_file = tmp_path / "test.yaml"
        yaml_file.write_text(
            """
contract_version:
  major: 1
  minor: 0
  patch: 0
node_type: COMPUTE
contract_id: yaml-ext
operations: []
""",
        )

        yml_file = tmp_path / "test.yml"
        yml_file.write_text(
            """
contract_version:
  major: 1
  minor: 0
  patch: 0
node_type: COMPUTE
contract_id: yml-ext
operations: []
""",
        )

        result = validate_contracts_directory(tmp_path)

        assert (
            result.metadata is not None and result.metadata.files_processed is not None
        )
        assert result.metadata.files_processed >= 2

    def test_validate_contracts_directory_detects_manual_yaml(
        self,
        tmp_path: Path,
    ) -> None:
        """Test validation detects manual YAML in restricted areas."""
        gen_dir = tmp_path / "generated"
        gen_dir.mkdir()

        manual_file = gen_dir / "manual.yaml"
        manual_file.write_text(
            """
# Manual file
contract_version:
  major: 1
  minor: 0
  patch: 0
node_type: COMPUTE
contract_id: manual
operations: []
""",
        )

        result = validate_contracts_directory(tmp_path)

        # Should detect manual YAML violation
        if not result.is_valid:
            assert len(result.errors) > 0
            assert any("Manual YAML" in error for error in result.errors)

    def test_validate_contracts_directory_tracks_invalid_yaml(
        self,
        tmp_path: Path,
    ) -> None:
        """Test validation tracks invalid YAML in violations."""
        invalid_file = tmp_path / "invalid.yaml"
        invalid_file.write_text("[invalid: yaml: syntax")

        result = validate_contracts_directory(tmp_path)

        # Should track invalid YAML
        assert not result.is_valid or len(result.errors) > 0

    def test_validate_contracts_directory_populates_metadata(
        self,
        tmp_path: Path,
    ) -> None:
        """Test validation populates result metadata."""
        yaml_file = tmp_path / "test.yaml"
        yaml_file.write_text(
            """
contract_version:
  major: 1
  minor: 0
  patch: 0
node_type: COMPUTE
contract_id: test
operations: []
""",
        )

        result = validate_contracts_directory(tmp_path)

        assert result.metadata is not None


class TestTimeoutHandler:
    """Test timeout_handler function."""

    @pytest.fixture(autouse=True)
    def isolate_signal_handlers(self) -> Generator[None, None, None]:
        """Isolate signal handlers for timeout tests.

        This fixture ensures signal handler state is properly isolated between tests:
        1. Cancels any pending alarms from other tests
        2. Saves the current signal handler
        3. Restores everything in cleanup

        This prevents flaky test failures in parallel execution (pytest-xdist)
        where multiple tests might be setting SIGALRM handlers.
        """
        import signal

        # CRITICAL: Cancel any pending alarms from other tests
        # This prevents race conditions where an alarm fires during this test
        signal.alarm(0)

        # Save current signal handler state
        original_handler = signal.signal(signal.SIGALRM, signal.SIG_DFL)

        yield

        # Cleanup: Cancel any alarms and restore original handler
        signal.alarm(0)
        signal.signal(signal.SIGALRM, original_handler)

    @pytest.mark.flaky(reruns=3, reruns_delay=1)
    def test_timeout_handler_raises_modelonex_error(self) -> None:
        """Test timeout handler raises ModelOnexError.

        This test verifies that the timeout_handler function correctly raises
        a ModelOnexError with the appropriate error code and message when called.

        Note: The error is EXPECTED to be raised - this is not a test failure.
        The pytest.raises context manager catches the exception to verify it.

        Signal handler isolation is provided by the isolate_signal_handlers fixture
        to prevent flaky failures in parallel test execution.
        """
        import signal

        # Verify no alarms are pending before we start
        remaining = signal.alarm(0)
        assert remaining == 0, f"Found pending alarm with {remaining}s remaining"

        # Test that timeout_handler raises the correct exception
        with pytest.raises(ModelOnexError) as exc_info:
            timeout_handler(0, None)

        # Verify the exception has the correct error code
        assert exc_info.value.error_code == EnumCoreErrorCode.TIMEOUT_ERROR, (
            f"Expected error code {EnumCoreErrorCode.TIMEOUT_ERROR}, "
            f"got {exc_info.value.error_code}"
        )

        # Verify the exception has the correct message
        assert "Validation timed out" in exc_info.value.message, (
            f"Expected message to contain 'Validation timed out', "
            f"got '{exc_info.value.message}'"
        )


class TestValidateYamlFileErrors:
    """Test error handling in validate_yaml_file."""

    def test_validate_yaml_file_nonexistent(self, tmp_path: Path) -> None:
        """Test handling of nonexistent files."""
        nonexistent = tmp_path / "nonexistent.yaml"

        errors = validate_yaml_file(nonexistent)

        assert len(errors) > 0
        assert any("does not exist" in error for error in errors)

    def test_validate_yaml_file_directory(self, tmp_path: Path) -> None:
        """Test handling of directory instead of file."""
        directory = tmp_path / "test_dir"
        directory.mkdir()

        errors = validate_yaml_file(directory)

        assert len(errors) > 0
        assert any("not a regular file" in error for error in errors)

    def test_validate_yaml_file_too_large(self, tmp_path: Path) -> None:
        """Test handling of files that exceed size limit."""
        large_file = tmp_path / "large.yaml"

        # Create a file larger than MAX_FILE_SIZE
        with open(large_file, "w") as f:
            # Write enough data to exceed limit
            for _ in range(int(MAX_FILE_SIZE / 100) + 1):
                f.write("x" * 100)

        errors = validate_yaml_file(large_file)

        # Should detect file size violation
        assert len(errors) > 0
        assert any("too large" in error.lower() for error in errors)

    def test_validate_yaml_file_stat_error(self, tmp_path: Path) -> None:
        """Test handling of stat errors."""
        from unittest.mock import patch

        yaml_file = tmp_path / "test.yaml"
        yaml_file.write_text("version: '1.0'\ncontract_id: test\noperations: []")

        # Mock stat to raise OSError after exists() passes
        original_stat = yaml_file.stat
        call_count = [0]

        def stat_side_effect(*args, **kwargs):
            call_count[0] += 1
            if call_count[0] > 2:  # Allow exists() and is_file() to work
                raise OSError("Stat failed")
            return original_stat()

        with patch.object(type(yaml_file), "stat", side_effect=stat_side_effect):
            errors = validate_yaml_file(yaml_file)

        # Should handle exception gracefully
        assert len(errors) > 0
        assert any("Cannot check file size" in error for error in errors)

    def test_validate_yaml_file_whitespace_only(self, tmp_path: Path) -> None:
        """Test handling of whitespace-only files."""
        yaml_file = tmp_path / "whitespace.yaml"
        yaml_file.write_text("   \n\t  \n  ")

        errors = validate_yaml_file(yaml_file)

        # Whitespace-only files should be treated as valid/empty
        assert len(errors) == 0

    def test_validate_yaml_file_permission_denied(self, tmp_path: Path) -> None:
        """Test handling of permission denied errors."""
        import os
        import platform

        # Skip on Windows - no Unix-style permissions
        if platform.system() == "Windows":
            pytest.skip("Permission tests not supported on Windows")

        yaml_file = tmp_path / "test.yaml"
        yaml_file.write_text(
            """
version: "1.0"
contract_id: test
operations: []
""",
        )

        # Make file unreadable
        yaml_file.chmod(0o000)

        try:
            # Check if permissions are actually enforced
            # Some environments (Docker containers as root, certain filesystems)
            # may not enforce file permissions
            if os.access(yaml_file, os.R_OK):
                # Permissions not enforced (e.g., running as root), skip the test
                pytest.skip("File permissions not enforced in this environment")

            errors = validate_yaml_file(yaml_file)

            # Should detect permission error
            assert len(errors) > 0
            assert any("permission" in error.lower() for error in errors)
        finally:
            # Always restore permissions for cleanup
            yaml_file.chmod(0o644)

    def test_validate_yaml_file_read_exception(self, tmp_path: Path) -> None:
        """Test handling of file read exceptions."""
        from unittest.mock import patch

        yaml_file = tmp_path / "test.yaml"
        yaml_file.write_text("version: '1.0'\ncontract_id: test\noperations: []")

<<<<<<< HEAD
        # Mock open to raise an OSError (realistic file read exception)
        # Note: Real file read operations raise OSError or its subclasses
=======
        # Mock open to raise an OSError (the appropriate exception for I/O errors)
        # The validate_yaml_file function catches OSError for file reading errors
>>>>>>> 605976f5
        with patch("builtins.open", side_effect=OSError("Read error")):
            errors = validate_yaml_file(yaml_file)

        # Should handle exception gracefully
        assert len(errors) > 0
        assert any("OS error reading file" in error for error in errors)


class TestValidateContractsCLI:
    """Test validate_contracts_cli function."""

    def test_cli_basic_success(
        self,
        tmp_path: Path,
        monkeypatch: pytest.MonkeyPatch,
        capsys: pytest.CaptureFixture,
    ) -> None:
        """Test CLI with valid contracts."""
        import sys

        (tmp_path / "test.yaml").write_text(
            """
contract_version:
  major: 1
  minor: 0
  patch: 0
node_type: COMPUTE
operations: []
""",
        )

        monkeypatch.setattr(sys, "argv", ["validate_contracts", str(tmp_path)])

        exit_code = validate_contracts_cli()

        captured = capsys.readouterr()
        assert (
            "Contract Validation" in captured.out
            or "validation" in captured.out.lower()
        )

    def test_cli_with_errors(
        self,
        tmp_path: Path,
        monkeypatch: pytest.MonkeyPatch,
        capsys: pytest.CaptureFixture,
    ) -> None:
        """Test CLI with invalid contracts."""
        import sys

        (tmp_path / "bad.yaml").write_text("[invalid: yaml: syntax")

        monkeypatch.setattr(sys, "argv", ["validate_contracts", str(tmp_path)])

        exit_code = validate_contracts_cli()

        captured = capsys.readouterr()
        # Should report issues
        assert (
            "Contract Validation" in captured.out
            or "validation" in captured.out.lower()
        )

    def test_cli_nonexistent_directory(
        self,
        tmp_path: Path,
        monkeypatch: pytest.MonkeyPatch,
        capsys: pytest.CaptureFixture,
    ) -> None:
        """Test CLI with nonexistent directory."""
        import sys

        monkeypatch.setattr(
            sys,
            "argv",
            ["validate_contracts", str(tmp_path / "nonexistent")],
        )

        exit_code = validate_contracts_cli()

        captured = capsys.readouterr()
        assert (
            "Directory not found" in captured.out
            or "validation" in captured.out.lower()
        )

    def test_cli_multiple_directories(
        self,
        tmp_path: Path,
        monkeypatch: pytest.MonkeyPatch,
        capsys: pytest.CaptureFixture,
    ) -> None:
        """Test CLI with multiple directories."""
        import sys

        dir1 = tmp_path / "dir1"
        dir1.mkdir()
        dir2 = tmp_path / "dir2"
        dir2.mkdir()

        (dir1 / "test1.yaml").write_text(
            """
contract_version:
  major: 1
  minor: 0
  patch: 0
node_type: COMPUTE
operations: []
""",
        )
        (dir2 / "test2.yaml").write_text(
            """
contract_version:
  major: 1
  minor: 0
  patch: 0
node_type: EFFECT
operations: []
""",
        )

        monkeypatch.setattr(
            sys,
            "argv",
            ["validate_contracts", str(dir1), str(dir2)],
        )

        exit_code = validate_contracts_cli()

        captured = capsys.readouterr()
        assert (
            "Contract Validation" in captured.out
            or "validation" in captured.out.lower()
        )

    def test_cli_timeout_flag(
        self,
        tmp_path: Path,
        monkeypatch: pytest.MonkeyPatch,
        capsys: pytest.CaptureFixture,
    ) -> None:
        """Test CLI with custom timeout."""
        import sys

        (tmp_path / "test.yaml").write_text(
            """
contract_version:
  major: 1
  minor: 0
  patch: 0
node_type: COMPUTE
operations: []
""",
        )

        monkeypatch.setattr(
            sys,
            "argv",
            ["validate_contracts", str(tmp_path), "--timeout", "600"],
        )

        exit_code = validate_contracts_cli()

        captured = capsys.readouterr()
        assert (
            "Contract Validation" in captured.out
            or "validation" in captured.out.lower()
        )

    def test_cli_keyboard_interrupt(
        self,
        tmp_path: Path,
        monkeypatch: pytest.MonkeyPatch,
        capsys: pytest.CaptureFixture,
    ) -> None:
        """Test CLI handles keyboard interrupt."""
        import sys
        from unittest.mock import patch

        (tmp_path / "test.yaml").write_text(
            """
contract_version:
  major: 1
  minor: 0
  patch: 0
node_type: COMPUTE
operations: []
""",
        )

        monkeypatch.setattr(sys, "argv", ["validate_contracts", str(tmp_path)])

        # Patch within the contracts module's local namespace
        import omnibase_core.validation.contracts as contracts_module

        with patch.object(
            contracts_module,
            "validate_contracts_directory",
            side_effect=KeyboardInterrupt,
        ):
            exit_code = contracts_module.validate_contracts_cli()

        assert exit_code == 1
        captured = capsys.readouterr()
        assert "interrupted" in captured.out.lower()

    def test_cli_default_directory(
        self,
        tmp_path: Path,
        monkeypatch: pytest.MonkeyPatch,
        capsys: pytest.CaptureFixture,
    ) -> None:
        """Test CLI defaults to current directory."""
        import os
        import sys

        (tmp_path / "test.yaml").write_text(
            """
contract_version:
  major: 1
  minor: 0
  patch: 0
node_type: COMPUTE
operations: []
""",
        )

        original_cwd = Path.cwd()
        try:
            os.chdir(tmp_path)
            monkeypatch.setattr(sys, "argv", ["validate_contracts"])

            exit_code = validate_contracts_cli()

            captured = capsys.readouterr()
            assert (
                "Contract Validation" in captured.out
                or "validation" in captured.out.lower()
            )
        finally:
            os.chdir(original_cwd)

    def test_cli_output_formatting(
        self,
        tmp_path: Path,
        monkeypatch: pytest.MonkeyPatch,
        capsys: pytest.CaptureFixture,
    ) -> None:
        """Test CLI output formatting."""
        import sys

        (tmp_path / "test.yaml").write_text(
            """
contract_version:
  major: 1
  minor: 0
  patch: 0
node_type: COMPUTE
operations: []
""",
        )

        monkeypatch.setattr(sys, "argv", ["validate_contracts", str(tmp_path)])

        exit_code = validate_contracts_cli()

        captured = capsys.readouterr()
        # Check for proper formatting
        assert "=" in captured.out or "-" in captured.out
        assert "Files checked" in captured.out or "validation" in captured.out.lower()

    @pytest.mark.xdist_group(name="signal_handling")
    def test_cli_timeout_error(
        self,
        tmp_path: Path,
        monkeypatch: pytest.MonkeyPatch,
        capsys: pytest.CaptureFixture,
    ) -> None:
        """Test CLI handles timeout errors."""
        import sys
        from unittest.mock import patch

        from omnibase_core.enums.enum_core_error_code import EnumCoreErrorCode
        from omnibase_core.models.errors.model_onex_error import ModelOnexError

        (tmp_path / "test.yaml").write_text(
            """
contract_version:
  major: 1
  minor: 0
  patch: 0
node_type: COMPUTE
operations: []
""",
        )

        monkeypatch.setattr(sys, "argv", ["validate_contracts", str(tmp_path)])

        # Patch within the contracts module's local namespace
        import omnibase_core.validation.contracts as contracts_module

        with patch.object(
            contracts_module,
            "validate_contracts_directory",
            side_effect=ModelOnexError(
                error_code=EnumCoreErrorCode.TIMEOUT_ERROR,
                message="Validation timed out",
            ),
        ):
            exit_code = contracts_module.validate_contracts_cli()

        assert exit_code == 1
        captured = capsys.readouterr()
        assert "timed out" in captured.out.lower()

    @pytest.mark.xdist_group(name="signal_handling")
    def test_cli_generic_onex_error(
        self,
        tmp_path: Path,
        monkeypatch: pytest.MonkeyPatch,
        capsys: pytest.CaptureFixture,
    ) -> None:
        """Test CLI handles generic ModelOnexError."""
        import sys
        from unittest.mock import patch

        from omnibase_core.enums.enum_core_error_code import EnumCoreErrorCode
        from omnibase_core.models.errors.model_onex_error import ModelOnexError

        (tmp_path / "test.yaml").write_text(
            """
contract_version:
  major: 1
  minor: 0
  patch: 0
node_type: COMPUTE
operations: []
""",
        )

        monkeypatch.setattr(sys, "argv", ["validate_contracts", str(tmp_path)])

        # Patch within the contracts module's local namespace
        import omnibase_core.validation.contracts as contracts_module

        with patch.object(
            contracts_module,
            "validate_contracts_directory",
            side_effect=ModelOnexError(
                error_code=EnumCoreErrorCode.VALIDATION_ERROR,
                message="Generic validation error",
            ),
        ):
            exit_code = contracts_module.validate_contracts_cli()

        assert exit_code == 1
        captured = capsys.readouterr()
        assert "Validation error" in captured.out or "error" in captured.out.lower()<|MERGE_RESOLUTION|>--- conflicted
+++ resolved
@@ -917,13 +917,8 @@
         yaml_file = tmp_path / "test.yaml"
         yaml_file.write_text("version: '1.0'\ncontract_id: test\noperations: []")
 
-<<<<<<< HEAD
-        # Mock open to raise an OSError (realistic file read exception)
-        # Note: Real file read operations raise OSError or its subclasses
-=======
         # Mock open to raise an OSError (the appropriate exception for I/O errors)
         # The validate_yaml_file function catches OSError for file reading errors
->>>>>>> 605976f5
         with patch("builtins.open", side_effect=OSError("Read error")):
             errors = validate_yaml_file(yaml_file)
 
