"""
Tests for validation_utils module.

Tests the core validation utilities including protocol signature extraction,
input validation, and error handling improvements.
"""

import ast
import hashlib
import logging
import tempfile
from pathlib import Path

import pytest

from omnibase_core.models.errors.model_onex_error import ModelOnexError
from omnibase_core.models.validation.model_protocol_info import ModelProtocolInfo
from omnibase_core.models.validation.model_protocol_signature_extractor import (
    ModelProtocolSignatureExtractor,
)
from omnibase_core.validation.validation_utils import (
    detect_add_remove_conflicts,
    determine_repository_name,
    extract_protocol_signature,
    extract_protocols_from_directory,
    find_protocol_files,
    is_protocol_file,
    is_valid_onex_name,
    is_valid_python_identifier,
    suggest_spi_location,
    validate_directory_path,
    validate_file_path,
    validate_import_path_format,
)


@pytest.mark.unit
class TestProtocolSignatureExtractor:
    """Test the AST-based protocol signature extraction."""

    def test_extract_simple_protocol(self):
        """Test extraction from a simple protocol."""
        code = """
from typing import Protocol

class SimpleProtocol(Protocol):
    def method_one(self, arg: str) -> str:
        ...

    def method_two(self, x: int, y: int) -> int:
        ...
"""
        tree = ast.parse(code)
        extractor = ModelProtocolSignatureExtractor()
        extractor.visit(tree)

        assert extractor.class_name == "SimpleProtocol"
        assert len(extractor.methods) == 2
        assert "method_one(arg) -> str" in extractor.methods
        assert "method_two(x, y) -> int" in extractor.methods

    def test_extract_protocol_with_imports(self):
        """Test extraction includes import information."""
        code = """
from typing import Protocol, Optional
import json
from pathlib import Path

class TestProtocol(Protocol):
    def process(self, data: str) -> Optional[dict]:
        ...
"""
        tree = ast.parse(code)
        extractor = ModelProtocolSignatureExtractor()
        extractor.visit(tree)

        assert extractor.class_name == "TestProtocol"
        assert "typing.Protocol" in extractor.imports
        assert "typing.Optional" in extractor.imports
        assert "json" in extractor.imports
        assert "pathlib.Path" in extractor.imports

    def test_ignore_non_protocol_classes(self):
        """Test that non-Protocol classes are ignored."""
        code = """
class RegularClass:
    def method(self):
        pass

class NotAProtocol:
    def another_method(self):
        pass
"""
        tree = ast.parse(code)
        extractor = ModelProtocolSignatureExtractor()
        extractor.visit(tree)

        assert extractor.class_name == ""
        assert len(extractor.methods) == 0


@pytest.mark.unit
class TestExtractProtocolSignature:
    """Test the file-based protocol signature extraction."""

    def test_extract_from_valid_file(self):
        """Test extraction from a valid protocol file."""
        protocol_code = '''
from typing import Protocol

class TestProtocol(Protocol):
    def test_method(self, param: str) -> str:
        """Test method docstring."""
        ...
'''
        with tempfile.NamedTemporaryFile(mode="w", suffix=".py", delete=False) as f:
            f.write(protocol_code)
            temp_path = Path(f.name)

        try:
            result = extract_protocol_signature(temp_path)

            assert result is not None
            assert result.name == "TestProtocol"
            assert len(result.methods) == 1
            assert "test_method(param) -> str" in result.methods

            # Verify SHA256 hash is used (64 character hex string)
            methods_str = "|".join(sorted(result.methods))
            expected_hash = hashlib.sha256(methods_str.encode()).hexdigest()
            assert result.signature_hash == expected_hash
            assert len(result.signature_hash) == 64  # SHA256 produces 64 hex chars

        finally:
            temp_path.unlink()

    def test_extract_from_syntax_error_file(self, caplog):
        """Test handling of files with syntax errors."""
        invalid_code = """
from typing import Protocol

class TestProtocol(Protocol
    # Missing closing parenthesis - syntax error
    def test_method(self):
        pass
"""
        with tempfile.NamedTemporaryFile(mode="w", suffix=".py", delete=False) as f:
            f.write(invalid_code)
            temp_path = Path(f.name)

        try:
            with caplog.at_level(logging.WARNING):
                result = extract_protocol_signature(temp_path)

                assert result is None
                assert len(caplog.records) == 1
                assert caplog.records[0].levelname == "WARNING"
                log_message = caplog.records[0].message
                assert "syntax error" in log_message.lower()
                assert str(temp_path) in log_message

        finally:
            temp_path.unlink()

    def test_extract_from_nonexistent_file(self, caplog):
        """Test handling of nonexistent files."""
        nonexistent_path = Path("/nonexistent/file.py")

        with caplog.at_level(logging.WARNING):
            result = extract_protocol_signature(nonexistent_path)

            assert result is None
            assert len(caplog.records) == 1
            assert caplog.records[0].levelname == "WARNING"
            log_message = caplog.records[0].message
            # Log message format: "Skipping file due to read error: <path>: <error>"
            assert "read error" in log_message.lower()

    def test_extract_from_binary_file(self, caplog):
        """Test handling of binary files."""
        with tempfile.NamedTemporaryFile(mode="wb", suffix=".py", delete=False) as f:
            f.write(b"\x00\x01\x02\x03\xff\xfe")  # Binary data
            temp_path = Path(f.name)

        try:
            with caplog.at_level(logging.WARNING):
                result = extract_protocol_signature(temp_path)

                assert result is None
                assert len(caplog.records) == 1
                assert caplog.records[0].levelname == "WARNING"
                log_message = caplog.records[0].message
                assert "encoding error" in log_message.lower()

        finally:
            temp_path.unlink()


@pytest.mark.unit
class TestPathValidation:
    """Test input validation functions."""

    def test_validate_existing_directory(self):
        """Test validation of existing directory."""
        with tempfile.TemporaryDirectory() as temp_dir:
            temp_path = Path(temp_dir)
            validated_path = validate_directory_path(temp_path, "test")

            assert validated_path == temp_path.resolve()

    def test_validate_nonexistent_directory(self):
        """Test validation fails for nonexistent directory."""
        nonexistent_path = Path("/nonexistent/directory")

        with pytest.raises(ModelOnexError, match="does not exist"):
            validate_directory_path(nonexistent_path, "test")

    def test_validate_file_as_directory(self):
        """Test validation fails when file is passed as directory."""
        with tempfile.NamedTemporaryFile() as temp_file:
            temp_path = Path(temp_file.name)

            with pytest.raises(ModelOnexError, match="not a directory"):
                validate_directory_path(temp_path, "test")

    def test_validate_existing_file(self):
        """Test validation of existing file."""
        with tempfile.NamedTemporaryFile() as temp_file:
            temp_path = Path(temp_file.name)
            validated_path = validate_file_path(temp_path, "test")

            assert validated_path == temp_path.resolve()

    def test_validate_nonexistent_file(self):
        """Test validation fails for nonexistent file."""
        nonexistent_path = Path("/nonexistent/file.py")

        with pytest.raises(ModelOnexError, match="does not exist"):
            validate_file_path(nonexistent_path, "test")

    def test_validate_directory_as_file(self):
        """Test validation fails when directory is passed as file."""
        with tempfile.TemporaryDirectory() as temp_dir:
            temp_path = Path(temp_dir)

            with pytest.raises(ModelOnexError, match="not a file"):
                validate_file_path(temp_path, "test")

    def test_directory_traversal_warning(self, caplog):
        """Test directory traversal attempts are logged."""
        with tempfile.TemporaryDirectory() as temp_dir:
            # Create a path with .. in it (but still valid)
            temp_path = Path(temp_dir) / ".." / Path(temp_dir).name

            with caplog.at_level(logging.WARNING):
                validated_path = validate_directory_path(temp_path, "test")

                assert validated_path.exists()
                assert len(caplog.records) == 1
                assert caplog.records[0].levelname == "WARNING"
                log_message = caplog.records[0].message
                assert "directory traversal" in log_message.lower()


@pytest.mark.unit
class TestExtractProtocolsFromDirectory:
    """Test directory-level protocol extraction."""

    def test_extract_from_directory_with_protocols(self, caplog):
        """Test extraction from directory containing protocol files."""
        with tempfile.TemporaryDirectory() as temp_dir:
            temp_path = Path(temp_dir)

            # Create a valid protocol file
            protocol_file = temp_path / "test_protocol.py"
            protocol_code = """
from typing import Protocol

class TestProtocol(Protocol):
    def test_method(self) -> str:
        ...
"""
            protocol_file.write_text(protocol_code)

            # Create a non-protocol file
            regular_file = temp_path / "regular.py"
            regular_file.write_text("print('hello')")

            with caplog.at_level(logging.INFO):
                protocols = extract_protocols_from_directory(temp_path)

                assert len(protocols) == 1
                assert protocols[0].name == "TestProtocol"

                # Verify logging
                log_messages = [record.message for record in caplog.records]
                assert any(
                    "found" in msg.lower() and "protocol files" in msg.lower()
                    for msg in log_messages
                )
                assert any(
                    "extracted" in msg.lower() and "protocols" in msg.lower()
                    for msg in log_messages
                )

    def test_extract_from_empty_directory(self, caplog):
        """Test extraction from empty directory."""
        with tempfile.TemporaryDirectory() as temp_dir:
            temp_path = Path(temp_dir)

            with caplog.at_level(logging.INFO):
                protocols = extract_protocols_from_directory(temp_path)

                assert len(protocols) == 0
                # Should still log the attempt
                assert len(caplog.records) > 0
                assert any(record.levelname == "INFO" for record in caplog.records)

    def test_extract_from_invalid_directory(self):
        """Test extraction fails for invalid directory."""
        invalid_path = Path("/nonexistent/directory")

        with pytest.raises(ModelOnexError):
            extract_protocols_from_directory(invalid_path)


@pytest.mark.unit
class TestSHA256Migration:
    """Test that MD5 has been replaced with SHA256."""

    def test_sha256_hash_length(self):
        """Test that protocol signatures use SHA256 (64 hex chars)."""
        protocol_code = """
from typing import Protocol

class SHA256TestProtocol(Protocol):
    def test_method(self, param: str) -> str:
        ...
"""
        with tempfile.NamedTemporaryFile(mode="w", suffix=".py", delete=False) as f:
            f.write(protocol_code)
            temp_path = Path(f.name)

        try:
            result = extract_protocol_signature(temp_path)

            assert result is not None
            # SHA256 produces 64 hexadecimal characters
            assert len(result.signature_hash) == 64
            # Verify it's actually a hex string
            assert all(c in "0123456789abcdef" for c in result.signature_hash)

        finally:
            temp_path.unlink()

    def test_sha256_consistency(self):
        """Test that identical protocols produce identical SHA256 hashes."""
        protocol_code = """
from typing import Protocol

class ConsistencyTestProtocol(Protocol):
    def method_a(self, x: int) -> int:
        ...
    def method_b(self, y: str) -> str:
        ...
"""
        results = []

        # Create the same protocol in two different files
        for i in range(2):
            with tempfile.NamedTemporaryFile(mode="w", suffix=".py", delete=False) as f:
                f.write(protocol_code)
                temp_path = Path(f.name)

            try:
                result = extract_protocol_signature(temp_path)
                assert result is not None
                results.append(result)

            finally:
                temp_path.unlink()

        # Both protocols should have identical signature hashes
        assert results[0].signature_hash == results[1].signature_hash
        assert len(results[0].signature_hash) == 64  # SHA256 length


# Integration test to verify logging configuration
@pytest.mark.unit
class TestLoggingIntegration:
    """Test that logging is properly configured."""

    def test_logger_exists(self):
        """Test that the module logger is properly configured."""
        from omnibase_core.validation import validation_utils

        assert hasattr(validation_utils, "logger")
        assert isinstance(validation_utils.logger, logging.Logger)
        assert (
            validation_utils.logger.name == "omnibase_core.validation.validation_utils"
        )

    def test_exception_logging(self, caplog):
        """Test that exceptions are properly logged."""
        with tempfile.NamedTemporaryFile(mode="w", suffix=".py", delete=False) as f:
            f.write("invalid python syntax (((")
            temp_path = Path(f.name)

        try:
            with caplog.at_level(logging.WARNING):
                result = extract_protocol_signature(temp_path)

                assert result is None
                # Should have called warning for syntax error
                assert len(caplog.records) == 1
                assert caplog.records[0].levelname == "WARNING"

        finally:
            temp_path.unlink()


@pytest.mark.unit
class TestDetermineRepositoryName:
    """Test repository name detection from file paths."""

    def test_omni_prefix_detection(self):
        """Test detection of omni* prefixed directories."""
        test_cases = [
            (Path("/home/user/omnibase_core/src/module.py"), "omnibase_core"),
            (Path("/projects/omnibase_spi/protocols/test.py"), "omnibase_spi"),
            (Path("/code/omnifoundation/lib/util.py"), "omnifoundation"),
        ]

        for path, expected in test_cases:
            result = determine_repository_name(path)
            assert result == expected, f"Failed for path {path}"

    def test_src_directory_structure(self):
        """Test detection from src/ directory structure."""
        path = Path("/projects/myproject/src/module/file.py")
        result = determine_repository_name(path)
        assert result == "myproject"

    def test_unknown_fallback(self):
        """Test fallback to 'unknown' for unrecognizable paths."""
        path = Path("/random/path/file.py")
        result = determine_repository_name(path)
        assert result == "unknown"

    def test_omni_priority_over_src(self):
        """Test that omni* prefix takes priority over src/ structure."""
        path = Path("/projects/myproject/src/omnibase_core/module.py")
        result = determine_repository_name(path)
        assert result == "omnibase_core"


@pytest.mark.unit
class TestSuggestSpiLocation:
    """Test SPI location suggestions based on protocol names."""

    def test_agent_category(self):
        """Test agent-related protocol categorization."""
        test_names = [
            "AgentProtocol",
            "LifecycleManager",
            "CoordinatorProtocol",
            "PoolManager",
            "AgentManagerProtocol",
        ]

        for name in test_names:
            protocol = ModelProtocolInfo(
                name=name,
                file_path="/test/path.py",
                repository="test",
                methods=["test_method() -> None"],
                signature_hash="abc123",
                line_count=10,
                imports=[],
            )
            result = suggest_spi_location(protocol)
            assert result == "agent", f"Failed for {name}"

    def test_workflow_category(self):
        """Test workflow-related protocol categorization."""
        test_names = [
            "WorkflowProtocol",
            "ExecutionProtocol",
            "WorkQueue",
            "TaskExecutor",
        ]

        for name in test_names:
            protocol = ModelProtocolInfo(
                name=name,
                file_path="/test/path.py",
                repository="test",
                methods=["test_method() -> None"],
                signature_hash="abc123",
                line_count=10,
                imports=[],
            )
            result = suggest_spi_location(protocol)
            assert result == "workflow", f"Failed for {name}"

    def test_task_management_with_manager_suffix(self):
        """Test that TaskManager goes to agent category (manager keyword priority)."""
        protocol = ModelProtocolInfo(
            name="TaskManager",
            file_path="/test/path.py",
            repository="test",
            methods=["test_method() -> None"],
            signature_hash="abc123",
            line_count=10,
            imports=[],
        )
        result = suggest_spi_location(protocol)
        # "manager" keyword appears in agent category, so it takes priority
        assert result == "agent"

    def test_file_handling_category(self):
        """Test file handling protocol categorization."""
        test_names = [
            "FileProtocol",
            "ReaderProtocol",
            "WriterProtocol",
            "StorageProtocol",
            "StampProtocol",
        ]

        for name in test_names:
            protocol = ModelProtocolInfo(
                name=name,
                file_path="/test/path.py",
                repository="test",
                methods=["test_method() -> None"],
                signature_hash="abc123",
                line_count=10,
                imports=[],
            )
            result = suggest_spi_location(protocol)
            assert result == "file_handling", f"Failed for {name}"

    def test_event_bus_category(self):
        """Test event and messaging protocol categorization."""
        test_names = [
            "EventProtocol",
            "BusProtocol",
            "MessageProtocol",
            "PubSubProtocol",
            "CommunicationProtocol",
        ]

        for name in test_names:
            protocol = ModelProtocolInfo(
                name=name,
                file_path="/test/path.py",
                repository="test",
                methods=["test_method() -> None"],
                signature_hash="abc123",
                line_count=10,
                imports=[],
            )
            result = suggest_spi_location(protocol)
            assert result == "event_bus", f"Failed for {name}"

    def test_monitoring_category(self):
        """Test monitoring and observability protocol categorization."""
        test_names = [
            "MonitorProtocol",
            "MetricProtocol",
            "ObservabilityProtocol",
            "TraceProtocol",
            "HealthCheckProtocol",
            "LoggerProtocol",
        ]

        for name in test_names:
            protocol = ModelProtocolInfo(
                name=name,
                file_path="/test/path.py",
                repository="test",
                methods=["test_method() -> None"],
                signature_hash="abc123",
                line_count=10,
                imports=[],
            )
            result = suggest_spi_location(protocol)
            assert result == "monitoring", f"Failed for {name}"

    def test_integration_category(self):
        """Test service integration protocol categorization."""
        test_names = [
            "ServiceProtocol",
            "ClientProtocol",
            "IntegrationProtocol",
            "BridgeProtocol",
            "RegistryProtocol",
        ]

        for name in test_names:
            protocol = ModelProtocolInfo(
                name=name,
                file_path="/test/path.py",
                repository="test",
                methods=["test_method() -> None"],
                signature_hash="abc123",
                line_count=10,
                imports=[],
            )
            result = suggest_spi_location(protocol)
            assert result == "integration", f"Failed for {name}"

    def test_core_category(self):
        """Test core ONEX architecture protocol categorization."""
        test_names = [
            "ReducerProtocol",
            "OrchestratorProtocol",
            "ComputeProtocol",
            "EffectProtocol",
            "OnexProtocol",
        ]

        for name in test_names:
            protocol = ModelProtocolInfo(
                name=name,
                file_path="/test/path.py",
                repository="test",
                methods=["test_method() -> None"],
                signature_hash="abc123",
                line_count=10,
                imports=[],
            )
            result = suggest_spi_location(protocol)
            assert result == "core", f"Failed for {name}"

    def test_testing_category(self):
        """Test testing and validation protocol categorization."""
        test_names = [
            "TestProtocol",
            "ValidationProtocol",
            "CheckProtocol",
            "VerifyProtocol",
        ]

        for name in test_names:
            protocol = ModelProtocolInfo(
                name=name,
                file_path="/test/path.py",
                repository="test",
                methods=["test_method() -> None"],
                signature_hash="abc123",
                line_count=10,
                imports=[],
            )
            result = suggest_spi_location(protocol)
            assert result == "testing", f"Failed for {name}"

    def test_data_category(self):
        """Test data processing protocol categorization."""
        test_names = [
            "DataProtocol",
            "ProcessorProtocol",
            "TransformProtocol",
            "SerializerProtocol",
        ]

        for name in test_names:
            protocol = ModelProtocolInfo(
                name=name,
                file_path="/test/path.py",
                repository="test",
                methods=["test_method() -> None"],
                signature_hash="abc123",
                line_count=10,
                imports=[],
            )
            result = suggest_spi_location(protocol)
            assert result == "data", f"Failed for {name}"

    def test_default_fallback(self):
        """Test default fallback to 'core' for unrecognized protocols."""
        protocol = ModelProtocolInfo(
            name="RandomProtocol",
            file_path="/test/path.py",
            repository="test",
            methods=["test_method() -> None"],
            signature_hash="abc123",
            line_count=10,
            imports=[],
        )
        result = suggest_spi_location(protocol)
        assert result == "core"

    def test_case_insensitive_matching(self):
        """Test that categorization is case-insensitive."""
        protocol = ModelProtocolInfo(
            name="AGENTPROTOCOL",
            file_path="/test/path.py",
            repository="test",
            methods=["test_method() -> None"],
            signature_hash="abc123",
            line_count=10,
            imports=[],
        )
        result = suggest_spi_location(protocol)
        assert result == "agent"


@pytest.mark.unit
class TestIsProtocolFile:
    """Test protocol file detection."""

    def test_protocol_filename_detection(self):
        """Test detection by filename containing 'protocol'."""
        with tempfile.NamedTemporaryFile(
            mode="w", suffix="_protocol.py", delete=False
        ) as f:
            f.write("# Empty file")
            temp_path = Path(f.name)

        try:
            result = is_protocol_file(temp_path)
            assert result is True
        finally:
            temp_path.unlink()

    def test_protocol_prefix_detection(self):
        """Test detection by filename starting with 'protocol_'."""
        with tempfile.NamedTemporaryFile(
            mode="w", prefix="protocol_", suffix=".py", delete=False
        ) as f:
            f.write("# Empty file")
            temp_path = Path(f.name)

        try:
            result = is_protocol_file(temp_path)
            assert result is True
        finally:
            temp_path.unlink()

    def test_protocol_content_detection(self):
        """Test detection by file content containing 'class Protocol'."""
        with tempfile.NamedTemporaryFile(mode="w", suffix=".py", delete=False) as f:
            # Write content that includes "class Protocol" within first 1000 chars
            f.write(
                "# Regular Python file\nfrom typing import Protocol\n\nclass Protocol:\n    pass"
            )
            temp_path = Path(f.name)

        try:
            result = is_protocol_file(temp_path)
            assert result is True
        finally:
            temp_path.unlink()

    def test_non_protocol_file(self):
        """Test that regular files are not detected as protocols."""
        with tempfile.NamedTemporaryFile(mode="w", suffix=".py", delete=False) as f:
            f.write("def regular_function():\n    pass")
            temp_path = Path(f.name)

        try:
            result = is_protocol_file(temp_path)
            assert result is False
        finally:
            temp_path.unlink()

    def test_oserror_handling(self, caplog):
        """Test handling of OSError during file reading."""
        nonexistent_path = Path("/nonexistent/file.py")

        with caplog.at_level(logging.WARNING):
            result = is_protocol_file(nonexistent_path)

            assert result is False
            assert len(caplog.records) == 1
<<<<<<< HEAD
            assert caplog.records[0].levelname == "WARNING"
            assert "read error" in caplog.records[0].message.lower()
=======
            assert caplog.records[0].levelname == "DEBUG"
            # OSError is explicitly caught and logged
            assert "error checking protocol file" in caplog.records[0].message.lower()
>>>>>>> fef22692

    def test_unexpected_exceptions_propagate(self, monkeypatch):
        """Test that unexpected exceptions propagate rather than being silently caught.

        The is_protocol_file function only catches specific expected exceptions
        (OSError, ValueError, UnicodeDecodeError). Unexpected exceptions like
        RuntimeError should propagate to allow proper error handling upstream.
        """

        def mock_read_text(*args, **kwargs):
            raise RuntimeError("Unexpected error")

        with tempfile.NamedTemporaryFile(mode="w", suffix=".py", delete=False) as f:
            f.write("test")
            temp_path = Path(f.name)

        try:
            # Monkeypatch the read_text method
            monkeypatch.setattr(Path, "read_text", mock_read_text)

<<<<<<< HEAD
            with caplog.at_level(logging.WARNING):
                result = is_protocol_file(temp_path)

                assert result is False
                assert len(caplog.records) == 1
                assert caplog.records[0].levelname == "WARNING"
                assert "unexpected error" in caplog.records[0].message.lower()
=======
            # RuntimeError should propagate, not be silently caught
            with pytest.raises(RuntimeError, match="Unexpected error"):
                is_protocol_file(temp_path)
>>>>>>> fef22692
        finally:
            temp_path.unlink()


@pytest.mark.unit
class TestFindProtocolFiles:
    """Test protocol file discovery."""

    def test_find_protocol_files_in_directory(self):
        """Test finding protocol files in a directory."""
        with tempfile.TemporaryDirectory() as temp_dir:
            temp_path = Path(temp_dir)

            # Create protocol files
            protocol_file1 = temp_path / "protocol_one.py"
            protocol_file1.write_text("class Protocol: pass")

            protocol_file2 = temp_path / "test_protocol.py"
            protocol_file2.write_text("class Protocol: pass")

            # Create non-protocol file
            regular_file = temp_path / "regular.py"
            regular_file.write_text("def function(): pass")

            result = find_protocol_files(temp_path)

            assert len(result) == 2
            assert protocol_file1 in result
            assert protocol_file2 in result
            assert regular_file not in result

    def test_find_protocol_files_recursive(self):
        """Test recursive protocol file discovery."""
        with tempfile.TemporaryDirectory() as temp_dir:
            temp_path = Path(temp_dir)

            # Create nested directory structure
            subdir = temp_path / "subdir"
            subdir.mkdir()

            protocol_file1 = temp_path / "protocol_root.py"
            protocol_file1.write_text("class Protocol: pass")

            protocol_file2 = subdir / "protocol_sub.py"
            protocol_file2.write_text("class Protocol: pass")

            result = find_protocol_files(temp_path)

            assert len(result) == 2
            assert protocol_file1 in result
            assert protocol_file2 in result

    def test_find_protocol_files_empty_directory(self):
        """Test finding protocol files in empty directory."""
        with tempfile.TemporaryDirectory() as temp_dir:
            temp_path = Path(temp_dir)

            result = find_protocol_files(temp_path)

            assert len(result) == 0
            assert result == []

    def test_find_protocol_files_nonexistent_directory(self):
        """Test finding protocol files in non-existent directory."""
        nonexistent_path = Path("/nonexistent/directory")

        result = find_protocol_files(nonexistent_path)

        assert len(result) == 0
        assert result == []


@pytest.mark.unit
class TestInvalidPathHandling:
    """Test invalid path handling in validation functions."""

    def test_validate_directory_with_invalid_path(self, monkeypatch):
        """Test validation with path that cannot be resolved."""

        def mock_resolve(self):
            raise OSError("Cannot resolve path")

        with tempfile.TemporaryDirectory() as temp_dir:
            temp_path = Path(temp_dir)
            # Monkeypatch the resolve method to raise OSError
            monkeypatch.setattr(Path, "resolve", mock_resolve)

            with pytest.raises(ModelOnexError, match="Invalid"):
                validate_directory_path(temp_path, "test")

    def test_validate_file_with_invalid_path(self, monkeypatch):
        """Test file validation with path that cannot be resolved."""

        def mock_resolve(self):
            raise ValueError("Cannot resolve path")

        with tempfile.NamedTemporaryFile() as temp_file:
            temp_path = Path(temp_file.name)
            # Monkeypatch the resolve method to raise ValueError
            monkeypatch.setattr(Path, "resolve", mock_resolve)

            with pytest.raises(ModelOnexError, match="Invalid"):
                validate_file_path(temp_path, "test")


@pytest.mark.unit
class TestIsValidPythonIdentifier:
    """Test Python identifier validation."""

    def test_valid_identifiers(self):
        """Test validation of valid Python identifiers."""
        valid_names = [
            "my_var",
            "MyClass",
            "_private",
            "__dunder__",
            "x",
            "X",
            "_",
            "var123",
            "CamelCase",
            "snake_case",
            "UPPER_CASE",
        ]
        for name in valid_names:
            assert is_valid_python_identifier(name) is True, (
                f"Expected '{name}' to be valid"
            )

    def test_invalid_identifiers(self):
        """Test validation of invalid Python identifiers."""
        invalid_names = [
            "",  # Empty
            "123abc",  # Starts with digit
            "2fast",  # Starts with digit
            "my-var",  # Contains hyphen
            "my var",  # Contains space
            "my.var",  # Contains dot
            "my@var",  # Contains special char
            "class",  # Reserved word (still valid identifier pattern)
        ]
        # Note: "class" is technically a valid identifier pattern,
        # just can't be used as a variable name
        for name in invalid_names[:-1]:  # Skip "class"
            assert is_valid_python_identifier(name) is False, (
                f"Expected '{name}' to be invalid"
            )

    def test_unicode_not_supported(self):
        """Test that non-ASCII characters are rejected."""
        # Our regex only supports ASCII identifiers
        assert is_valid_python_identifier("var_name") is True
        # Unicode chars would need a different pattern


@pytest.mark.unit
class TestIsValidOnexName:
    """Test ONEX naming convention validation."""

    def test_valid_onex_names(self):
        """Test validation of valid ONEX names."""
        valid_names = [
            "http_client",
            "HttpClient",
            "HTTP_CLIENT",
            "handler123",
            "myHandler",
            "x",
            "A",
        ]
        for name in valid_names:
            assert is_valid_onex_name(name) is True, (
                f"Expected '{name}' to be valid ONEX name"
            )

    def test_invalid_onex_names(self):
        """Test validation of invalid ONEX names."""
        invalid_names = [
            "",  # Empty
            "my-handler",  # Contains hyphen
            "my.handler",  # Contains dot
            "my handler",  # Contains space
            "my@handler",  # Contains special char
        ]
        for name in invalid_names:
            assert is_valid_onex_name(name) is False, (
                f"Expected '{name}' to be invalid ONEX name"
            )

    def test_lowercase_only_mode(self):
        """Test lowercase-only validation mode."""
        # Valid lowercase names
        assert is_valid_onex_name("http_client", lowercase_only=True) is True
        assert is_valid_onex_name("handler123", lowercase_only=True) is True
        assert is_valid_onex_name("x", lowercase_only=True) is True

        # Invalid when lowercase_only=True
        assert is_valid_onex_name("HttpClient", lowercase_only=True) is False
        assert is_valid_onex_name("HTTP_CLIENT", lowercase_only=True) is False
        assert is_valid_onex_name("MyHandler", lowercase_only=True) is False

    def test_empty_name(self):
        """Test that empty names are rejected."""
        assert is_valid_onex_name("") is False
        assert is_valid_onex_name("", lowercase_only=True) is False


@pytest.mark.unit
class TestValidateImportPathFormat:
    """Test import path format validation."""

    def test_valid_import_paths(self):
        """Test validation of valid import paths."""
        valid_paths = [
            "mypackage.MyClass",
            "mypackage.module.MyClass",
            "omnibase_core.models.events.ModelEventEnvelope",
            "my_package.handlers.HttpClientHandler",
            "_private.module.Class",
        ]
        for path in valid_paths:
            is_valid, error = validate_import_path_format(path)
            assert is_valid is True, (
                f"Expected '{path}' to be valid, got error: {error}"
            )
            assert error is None

    def test_single_segment_rejected(self):
        """Test that single-segment paths are rejected."""
        is_valid, error = validate_import_path_format("MyClass")
        assert is_valid is False
        assert "at least 2 segments" in error

    def test_empty_path_rejected(self):
        """Test that empty paths are rejected."""
        is_valid, error = validate_import_path_format("")
        assert is_valid is False
        assert "empty" in error.lower()

        is_valid, error = validate_import_path_format("   ")
        assert is_valid is False
        assert "empty" in error.lower()

    def test_path_traversal_rejected(self):
        """Test that path traversal is rejected."""
        is_valid, error = validate_import_path_format("my..module.Class")
        assert is_valid is False
        assert ".." in error

        is_valid, error = validate_import_path_format("my/module.Class")
        assert is_valid is False

        is_valid, error = validate_import_path_format("my\\module.Class")
        assert is_valid is False

    def test_dangerous_characters_rejected(self):
        """Test that dangerous characters are rejected."""
        dangerous_chars = ["<", ">", "|", "&", ";", "`", "$", "'", '"', "*", "?"]
        for char in dangerous_chars:
            path = f"my{char}module.Class"
            is_valid, error = validate_import_path_format(path)
            assert is_valid is False, f"Expected '{char}' to be rejected"
            assert "invalid characters" in error.lower()

    def test_empty_segment_rejected(self):
        """Test that empty segments are rejected."""
        is_valid, _error = validate_import_path_format("my..Class")
        assert is_valid is False

        is_valid, _error = validate_import_path_format(".module.Class")
        assert is_valid is False

    def test_invalid_identifier_rejected(self):
        """Test that invalid Python identifiers are rejected."""
        is_valid, error = validate_import_path_format("123module.Class")
        assert is_valid is False
        assert "not a valid Python identifier" in error

        is_valid, error = validate_import_path_format("my-module.Class")
        assert is_valid is False
        assert "not a valid Python identifier" in error


@pytest.mark.unit
class TestDetectAddRemoveConflicts:
    """Test add/remove conflict detection."""

    def test_detects_conflicts(self):
        """Test that conflicts are properly detected."""
        conflicts = detect_add_remove_conflicts(
            ["foo", "bar", "baz"],
            ["bar", "qux"],
            "handlers",
        )
        assert conflicts == ["bar"]

    def test_detects_multiple_conflicts(self):
        """Test detection of multiple conflicts."""
        conflicts = detect_add_remove_conflicts(
            ["a", "b", "c", "d"],
            ["b", "d", "e"],
            "handlers",
        )
        assert sorted(conflicts) == ["b", "d"]

    def test_no_conflicts(self):
        """Test when there are no conflicts."""
        conflicts = detect_add_remove_conflicts(
            ["foo", "bar"],
            ["baz", "qux"],
            "handlers",
        )
        assert conflicts == []

    def test_none_add_values(self):
        """Test with None add_values."""
        conflicts = detect_add_remove_conflicts(
            None,
            ["bar", "baz"],
            "handlers",
        )
        assert conflicts == []

    def test_none_remove_values(self):
        """Test with None remove_values."""
        conflicts = detect_add_remove_conflicts(
            ["foo", "bar"],
            None,
            "handlers",
        )
        assert conflicts == []

    def test_both_none(self):
        """Test with both values None."""
        conflicts = detect_add_remove_conflicts(None, None, "handlers")
        assert conflicts == []

    def test_empty_lists(self):
        """Test with empty lists."""
        conflicts = detect_add_remove_conflicts([], [], "handlers")
        assert conflicts == []

    def test_case_insensitive_default(self):
        """Test case-insensitive comparison (default)."""
        conflicts = detect_add_remove_conflicts(
            ["Foo", "BAR"],
            ["foo", "baz"],
            "handlers",
        )
        assert conflicts == ["foo"]

    def test_case_sensitive(self):
        """Test case-sensitive comparison."""
        conflicts = detect_add_remove_conflicts(
            ["Foo", "BAR"],
            ["foo", "baz"],
            "handlers",
            case_sensitive=True,
        )
        assert conflicts == []

        conflicts = detect_add_remove_conflicts(
            ["Foo", "BAR"],
            ["Foo", "baz"],
            "handlers",
            case_sensitive=True,
        )
        assert conflicts == ["Foo"]

    def test_warn_empty_lists_no_warning_when_false(self, caplog):
        """Test that no warning is logged when warn_empty_lists is False."""
        with caplog.at_level(logging.WARNING):
            conflicts = detect_add_remove_conflicts(
                [],
                [],
                "handlers",
                warn_empty_lists=False,
            )
            assert conflicts == []
            # Should not have any warning about empty lists
            assert not any(
                "empty" in record.message.lower() for record in caplog.records
            )

    def test_warn_empty_lists_warning_when_true(self, caplog):
        """Test that warning is logged when warn_empty_lists is True."""
        with caplog.at_level(logging.WARNING):
            conflicts = detect_add_remove_conflicts(
                [],
                [],
                "handlers",
                warn_empty_lists=True,
            )
            assert conflicts == []
            # Should have warning about empty lists
            assert len(caplog.records) == 1
            assert caplog.records[0].levelname == "WARNING"
            assert "empty" in caplog.records[0].message.lower()

    def test_warn_empty_lists_no_warning_when_lists_not_empty(self, caplog):
        """Test that no warning about empty lists when lists have content."""
        with caplog.at_level(logging.WARNING):
            conflicts = detect_add_remove_conflicts(
                ["foo"],
                ["bar"],
                "handlers",
                warn_empty_lists=True,
            )
            assert conflicts == []
            # Should not have warning about empty lists (only debug log)
            assert not any(
                "empty" in record.message.lower() and record.levelname == "WARNING"
                for record in caplog.records
            )

    def test_logging_when_conflicts_found(self, caplog):
        """Test that conflicts are logged at WARNING level."""
        with caplog.at_level(logging.WARNING):
            conflicts = detect_add_remove_conflicts(
                ["foo", "bar"],
                ["bar", "baz"],
                "handlers",
            )
            assert conflicts == ["bar"]
            assert len(caplog.records) == 1
            assert caplog.records[0].levelname == "WARNING"
            assert "conflicts" in caplog.records[0].message.lower()<|MERGE_RESOLUTION|>--- conflicted
+++ resolved
@@ -775,14 +775,9 @@
 
             assert result is False
             assert len(caplog.records) == 1
-<<<<<<< HEAD
-            assert caplog.records[0].levelname == "WARNING"
-            assert "read error" in caplog.records[0].message.lower()
-=======
             assert caplog.records[0].levelname == "DEBUG"
             # OSError is explicitly caught and logged
             assert "error checking protocol file" in caplog.records[0].message.lower()
->>>>>>> fef22692
 
     def test_unexpected_exceptions_propagate(self, monkeypatch):
         """Test that unexpected exceptions propagate rather than being silently caught.
@@ -803,19 +798,9 @@
             # Monkeypatch the read_text method
             monkeypatch.setattr(Path, "read_text", mock_read_text)
 
-<<<<<<< HEAD
-            with caplog.at_level(logging.WARNING):
-                result = is_protocol_file(temp_path)
-
-                assert result is False
-                assert len(caplog.records) == 1
-                assert caplog.records[0].levelname == "WARNING"
-                assert "unexpected error" in caplog.records[0].message.lower()
-=======
             # RuntimeError should propagate, not be silently caught
             with pytest.raises(RuntimeError, match="Unexpected error"):
                 is_protocol_file(temp_path)
->>>>>>> fef22692
         finally:
             temp_path.unlink()
 
