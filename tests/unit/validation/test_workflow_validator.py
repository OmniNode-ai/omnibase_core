--- conflicted
+++ resolved
@@ -402,12 +402,9 @@
         result = validator.validate_dependencies(steps)
 
         assert result.is_valid
-<<<<<<< HEAD
         assert result.missing_dependencies == []
-=======
         assert len(result.missing_dependencies) == 0
         assert result.error_message == ""  # Explicit empty error assertion
->>>>>>> 416600e4
 
     def test_missing_dependency_reports_step_name(self) -> None:
         """Test that missing dependency error includes the step name that has the issue."""
@@ -537,12 +534,9 @@
 
         result = validator.detect_isolated_steps(steps)
 
-<<<<<<< HEAD
         assert result.isolated_steps == []
-=======
         assert len(result.isolated_steps) == 0
         assert result.isolated_step_names == ""  # Explicit empty assertion
->>>>>>> 416600e4
 
     def test_isolated_step_reports_step_name(self) -> None:
         """Test that isolated step detection includes step names."""
@@ -609,12 +603,8 @@
         result = validator.validate_unique_names(steps)
 
         assert result.is_valid
-<<<<<<< HEAD
         assert result.duplicate_names == []
-=======
-        assert len(result.duplicate_names) == 0
-        assert result.duplicate_names == []  # Explicit empty list assertion
->>>>>>> 416600e4
+        assert len(result.duplicate_names) == 0  # Explicit empty list assertion
 
     def test_multiple_duplicate_names_all_reported(self) -> None:
         """Test that multiple sets of duplicates are all reported."""
