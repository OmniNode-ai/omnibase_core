"""
Unit tests for WorkflowLinter (workflow_linter.py).

Tests comprehensive workflow contract linting functionality including:
- Warning on unused parallel_group with SEQUENTIAL mode
- Warning on duplicate step names (not step_id)
- Warning on unreachable steps
- Warning on priority clamping (>1000 or <1)
- Warning on isolated steps (no edges)
- Verification that linter never raises exceptions
- ModelLintWarning model serialization
- Warning aggregation for large workflows
"""

from uuid import UUID, uuid4

import pytest

from omnibase_core.models.contracts.model_workflow_step import ModelWorkflowStep
from omnibase_core.models.contracts.subcontracts.model_execution_graph import (
    ModelExecutionGraph,
)
from omnibase_core.models.contracts.subcontracts.model_workflow_definition import (
    ModelWorkflowDefinition,
)
from omnibase_core.models.contracts.subcontracts.model_workflow_definition_metadata import (
    ModelWorkflowDefinitionMetadata,
)
from omnibase_core.models.errors.model_onex_error import ModelOnexError
from omnibase_core.models.primitives.model_semver import ModelSemVer
from omnibase_core.models.validation.model_lint_warning import ModelLintWarning
from omnibase_core.validation.workflow_linter import (
    DEFAULT_MAX_WARNINGS_PER_CODE,
    WorkflowLinter,
)


@pytest.fixture
def version() -> ModelSemVer:
    """Common version for all test fixtures."""
    return ModelSemVer(major=1, minor=0, patch=0)


@pytest.fixture
def linter() -> WorkflowLinter:
    """Create a WorkflowLinter instance for testing."""
    return WorkflowLinter()


@pytest.fixture
def empty_workflow(version: ModelSemVer) -> ModelWorkflowDefinition:
    """Create an empty workflow definition for testing."""
    return ModelWorkflowDefinition(
        version=version,
        workflow_metadata=ModelWorkflowDefinitionMetadata(
            version=version,
            workflow_name="empty_workflow",
            workflow_version=version,
            description="Empty workflow for testing",
            execution_mode="sequential",
        ),
        execution_graph=ModelExecutionGraph(
            version=version,
            nodes=[],
        ),
    )


@pytest.mark.unit
class TestWarnUnusedParallelGroup:
    """Test warnings for unused parallel_group configuration."""

    def test_warn_unused_parallel_group(
        self,
        linter: WorkflowLinter,
        version: ModelSemVer,
    ) -> None:
        """
        Test that parallel_group triggers warning with SEQUENTIAL mode.

        Should warn when parallel_group is set but execution_mode is SEQUENTIAL.
        """
        # Create workflow with SEQUENTIAL mode
        workflow = ModelWorkflowDefinition(
            version=version,
            workflow_metadata=ModelWorkflowDefinitionMetadata(
                version=version,
                workflow_name="sequential_workflow",
                workflow_version=version,
                description="Workflow with sequential execution",
                execution_mode="sequential",  # SEQUENTIAL mode
            ),
            execution_graph=ModelExecutionGraph(
                version=version,
                nodes=[],
            ),
        )

        # Create step with parallel_group set
        step = ModelWorkflowStep(
            step_id=uuid4(),
            step_name="parallel_step",
            step_type="compute",
            parallel_group="group_1",  # Unused in SEQUENTIAL mode
        )

        warnings = linter.warn_unused_parallel_group(workflow, [step])

        assert len(warnings) == 1
        assert warnings[0].code == "W001"
        assert "parallel_group" in warnings[0].message.lower()
        assert "sequential" in warnings[0].message.lower()
        assert warnings[0].step_reference == str(step.step_id)

    def test_no_warn_parallel_group_with_parallel_mode(
        self,
        linter: WorkflowLinter,
        version: ModelSemVer,
    ) -> None:
        """
        Test that parallel_group does NOT warn with PARALLEL mode.

        Should not warn when execution_mode is PARALLEL.
        """
        workflow = ModelWorkflowDefinition(
            version=version,
            workflow_metadata=ModelWorkflowDefinitionMetadata(
                version=version,
                workflow_name="parallel_workflow",
                workflow_version=version,
                description="Workflow with parallel execution",
                execution_mode="parallel",  # PARALLEL mode
            ),
            execution_graph=ModelExecutionGraph(
                version=version,
                nodes=[],
            ),
        )

        step = ModelWorkflowStep(
            step_id=uuid4(),
            step_name="parallel_step",
            step_type="parallel",
            parallel_group="group_1",
        )

        warnings = linter.warn_unused_parallel_group(workflow, [step])

        assert len(warnings) == 0


@pytest.mark.unit
class TestWarnDuplicateStepNames:
    """Test warnings for duplicate step names."""

    def test_warn_duplicate_step_names(self, linter: WorkflowLinter) -> None:
        """
        Test that duplicate step names trigger warnings.

        Should warn when multiple steps have the same step_name (not step_id).
        """
        steps = [
            ModelWorkflowStep(
                step_id=uuid4(),
                step_name="duplicate_name",  # DUPLICATE
                step_type="compute",
            ),
            ModelWorkflowStep(
                step_id=uuid4(),
                step_name="duplicate_name",  # DUPLICATE
                step_type="compute",
            ),
            ModelWorkflowStep(
                step_id=uuid4(),
                step_name="unique_name",
                step_type="compute",
            ),
        ]

        warnings = linter.warn_duplicate_step_names(steps)

        assert len(warnings) == 1
        assert warnings[0].code == "W002"
        assert "duplicate_name" in warnings[0].message
        assert warnings[0].step_reference is None  # Applies to multiple steps

    def test_no_warn_unique_step_names(self, linter: WorkflowLinter) -> None:
        """
        Test that unique step names do not trigger warnings.

        Should not warn when all step names are unique.
        """
        steps = [
            ModelWorkflowStep(
                step_id=uuid4(),
                step_name="step_one",
                step_type="compute",
            ),
            ModelWorkflowStep(
                step_id=uuid4(),
                step_name="step_two",
                step_type="compute",
            ),
        ]

        warnings = linter.warn_duplicate_step_names(steps)

        assert len(warnings) == 0

    def test_warn_multiple_duplicate_names(self, linter: WorkflowLinter) -> None:
        """
        Test that multiple sets of duplicate names are all warned.

        Should generate one warning per duplicate name group.
        """
        steps = [
            ModelWorkflowStep(
                step_id=uuid4(),
                step_name="name_a",
                step_type="compute",
            ),
            ModelWorkflowStep(
                step_id=uuid4(),
                step_name="name_a",  # Duplicate A
                step_type="compute",
            ),
            ModelWorkflowStep(
                step_id=uuid4(),
                step_name="name_b",
                step_type="compute",
            ),
            ModelWorkflowStep(
                step_id=uuid4(),
                step_name="name_b",  # Duplicate B
                step_type="compute",
            ),
        ]

        warnings = linter.warn_duplicate_step_names(steps)

        assert len(warnings) == 2
        warning_messages = {w.message for w in warnings}
        assert any("name_a" in msg for msg in warning_messages)
        assert any("name_b" in msg for msg in warning_messages)


@pytest.mark.unit
class TestWarnUnreachableSteps:
    """Test warnings for unreachable steps."""

    def test_warn_unreachable_steps_with_missing_dependency(
        self, linter: WorkflowLinter
    ) -> None:
        """
        Test that steps depending on non-existent steps trigger warnings.

        A step is unreachable if it depends on a step_id that doesn't exist
        in the workflow, creating a broken dependency chain.
        """
        step_a_id = uuid4()
        step_b_id = uuid4()
        missing_dep_id = uuid4()  # This step doesn't exist in the workflow

        steps = [
            ModelWorkflowStep(
                step_id=step_a_id,
                step_name="root_step",
                step_type="compute",
                # No dependencies - root step
            ),
            ModelWorkflowStep(
                step_id=step_b_id,
                step_name="unreachable_step",
                step_type="compute",
                depends_on=[missing_dep_id],  # Depends on non-existent step
            ),
        ]

        warnings = linter.warn_unreachable_steps(steps)

        assert len(warnings) == 1
        assert warnings[0].code == "W003"
        assert "unreachable_step" in warnings[0].message
        assert "not in the workflow" in warnings[0].message
        assert warnings[0].step_reference == str(step_b_id)

    def test_warn_unreachable_steps_multiple_roots_no_warning(
        self, linter: WorkflowLinter
    ) -> None:
        """
        Test that multiple root steps (no dependencies) do NOT trigger warnings.

        Steps with no dependencies are considered root steps and are reachable
        by definition. This is different from isolated steps (which have no
        incoming AND no outgoing edges).
        """
        step_a_id = uuid4()
        step_b_id = uuid4()
        step_orphan_id = uuid4()

        steps = [
            ModelWorkflowStep(
                step_id=step_a_id,
                step_name="root_step",
                step_type="compute",
                # No dependencies - root step
            ),
            ModelWorkflowStep(
                step_id=step_b_id,
                step_name="connected_step",
                step_type="compute",
                depends_on=[step_a_id],
            ),
            ModelWorkflowStep(
                step_id=step_orphan_id,
                step_name="another_root_step",
                step_type="compute",
                depends_on=[],  # No dependencies - also a root step
            ),
        ]

        warnings = linter.warn_unreachable_steps(steps)

        # All steps are reachable: two are roots, one depends on a root
        assert len(warnings) == 0

    def test_no_warn_fully_connected_dag(self, linter: WorkflowLinter) -> None:
        """
        Test that fully connected DAG does not trigger warnings.

        All steps are reachable from root steps.
        """
        step_a_id = uuid4()
        step_b_id = uuid4()

        steps = [
            ModelWorkflowStep(
                step_id=step_a_id,
                step_name="root",
                step_type="compute",
            ),
            ModelWorkflowStep(
                step_id=step_b_id,
                step_name="child",
                step_type="compute",
                depends_on=[step_a_id],
            ),
        ]

        warnings = linter.warn_unreachable_steps(steps)

        assert len(warnings) == 0


@pytest.mark.unit
class TestWarnPriorityClamping:
    """Test warnings for priority clamping."""

    def test_warn_priority_clamping(self, linter: WorkflowLinter) -> None:
        """
        Test that priority >1000 triggers warning.

        Priorities above 1000 will be clamped at runtime.
        Note: ModelWorkflowStep validates priority bounds at creation time,
        so this test uses model_construct to bypass validation.
        """
        from omnibase_core.models.contracts.model_workflow_step import ModelWorkflowStep

        # Use model_construct to bypass Pydantic validation
        step = ModelWorkflowStep.model_construct(
            step_id=uuid4(),
            step_name="high_priority_step",
            step_type="compute",
            priority=1500,  # Above maximum (bypassing validation)
            timeout_ms=30000,
            retry_count=3,
            enabled=True,
            skip_on_failure=False,
            continue_on_error=False,
            error_action="stop",
            max_memory_mb=None,
            max_cpu_percent=None,
            order_index=0,
            depends_on=[],
            parallel_group=None,
            max_parallel_instances=1,
        )

        warnings = linter.warn_priority_clamping([step])

        assert len(warnings) == 1
        assert warnings[0].code == "W004"
        assert "1500" in warnings[0].message
        assert "1000" in warnings[0].message
        assert "clamped" in warnings[0].message.lower()

    def test_warn_priority_below_minimum(self, linter: WorkflowLinter) -> None:
        """
        Test that priority <1 triggers warning.

        Priorities below 1 will be clamped at runtime.
        Note: ModelWorkflowStep validates priority bounds at creation time,
        so this test uses model_construct to bypass validation.
        """
        from omnibase_core.models.contracts.model_workflow_step import ModelWorkflowStep

        # Use model_construct to bypass Pydantic validation
        step_too_low = ModelWorkflowStep.model_construct(
            step_id=uuid4(),
            step_name="low_priority_step",
            step_type="compute",
            priority=0,  # Below minimum (bypassing validation)
            timeout_ms=30000,
            retry_count=3,
            enabled=True,
            skip_on_failure=False,
            continue_on_error=False,
            error_action="stop",
            max_memory_mb=None,
            max_cpu_percent=None,
            order_index=0,
            depends_on=[],
            parallel_group=None,
            max_parallel_instances=1,
        )

        warnings = linter.warn_priority_clamping([step_too_low])

        # Should warn for priority=0 (below minimum)
        assert len(warnings) == 1
        assert warnings[0].code == "W004"
        assert "0" in warnings[0].message
        assert "below minimum" in warnings[0].message.lower()
        assert "clamped" in warnings[0].message.lower()

    def test_warn_priority_minimum_boundary_no_warning(
        self, linter: WorkflowLinter
    ) -> None:
        """
        Test that priority=1 (minimum valid) does NOT trigger warning.

        Priority 1 is the valid minimum and should not produce warnings.
        """
        # Create step with minimum valid priority (1)
        step_valid = ModelWorkflowStep(
            step_id=uuid4(),
            step_name="valid_priority_step",
            step_type="compute",
            priority=1,  # Minimum valid - should not warn
        )

        warnings = linter.warn_priority_clamping([step_valid])

        # Should not warn for priority=1 (valid minimum)
        assert len(warnings) == 0

    def test_warn_priority_negative_value(self, linter: WorkflowLinter) -> None:
        """
        Test that negative priority triggers warning.

        Negative priorities will be clamped to 1 at runtime.
        """
        from omnibase_core.models.contracts.model_workflow_step import ModelWorkflowStep

        # Use model_construct to bypass Pydantic validation
        step_negative = ModelWorkflowStep.model_construct(
            step_id=uuid4(),
            step_name="negative_priority_step",
            step_type="compute",
            priority=-5,  # Negative (bypassing validation)
            timeout_ms=30000,
            retry_count=3,
            enabled=True,
            skip_on_failure=False,
            continue_on_error=False,
            error_action="stop",
            max_memory_mb=None,
            max_cpu_percent=None,
            order_index=0,
            depends_on=[],
            parallel_group=None,
            max_parallel_instances=1,
        )

        warnings = linter.warn_priority_clamping([step_negative])

        # Should warn for negative priority
        assert len(warnings) == 1
        assert warnings[0].code == "W004"
        assert "-5" in warnings[0].message
        assert "below minimum" in warnings[0].message.lower()
        assert warnings[0].step_reference is not None

    def test_warn_multiple_priority_issues(self, linter: WorkflowLinter) -> None:
        """
        Test that multiple priority issues are all warned.

        Should generate warnings for all steps with out-of-range priorities.
        Note: ModelWorkflowStep validates priority bounds at creation time,
        so this test uses model_construct to bypass validation.
        """
        from omnibase_core.models.contracts.model_workflow_step import ModelWorkflowStep

        # Use model_construct to bypass Pydantic validation
        step_too_high = ModelWorkflowStep.model_construct(
            step_id=uuid4(),
            step_name="too_high",
            step_type="compute",
            priority=2000,  # Above max (bypassing validation)
            timeout_ms=30000,
            retry_count=3,
            enabled=True,
            skip_on_failure=False,
            continue_on_error=False,
            error_action="stop",
            max_memory_mb=None,
            max_cpu_percent=None,
            order_index=0,
            depends_on=[],
            parallel_group=None,
            max_parallel_instances=1,
        )

        step_valid = ModelWorkflowStep(
            step_id=uuid4(),
            step_name="valid",
            step_type="compute",
            priority=500,
        )

        warnings = linter.warn_priority_clamping([step_too_high, step_valid])

        assert len(warnings) == 1  # Only too_high triggers warning
        assert "too_high" in warnings[0].message
        assert "2000" in warnings[0].message


@pytest.mark.unit
class TestWarnIsolatedSteps:
    """Test warnings for isolated steps."""

    def test_warn_isolated_steps(self, linter: WorkflowLinter) -> None:
        """
        Test that isolated steps trigger warnings.

        Isolated steps have no incoming AND no outgoing edges.
        """
        step_a_id = uuid4()
        step_b_id = uuid4()
        step_isolated_id = uuid4()

        steps = [
            ModelWorkflowStep(
                step_id=step_a_id,
                step_name="connected_a",
                step_type="compute",
            ),
            ModelWorkflowStep(
                step_id=step_b_id,
                step_name="connected_b",
                step_type="compute",
                depends_on=[step_a_id],
            ),
            ModelWorkflowStep(
                step_id=step_isolated_id,
                step_name="isolated_step",
                step_type="compute",
                # No dependencies and nothing depends on it
            ),
        ]

        warnings = linter.warn_isolated_steps(steps)

        assert len(warnings) == 1
        assert warnings[0].code == "W005"
        assert "isolated_step" in warnings[0].message
        assert "isolated" in warnings[0].message.lower()

    def test_no_warn_single_step_workflow(self, linter: WorkflowLinter) -> None:
        """
        Test that single-step workflows do not trigger isolation warnings.

        Single-step workflows are exempt from isolation detection.
        """
        step = ModelWorkflowStep(
            step_id=uuid4(),
            step_name="only_step",
            step_type="compute",
        )

        warnings = linter.warn_isolated_steps([step])

        assert len(warnings) == 0

    def test_warn_multiple_isolated_steps(self, linter: WorkflowLinter) -> None:
        """
        Test that multiple isolated steps are all warned.

        Should generate one warning per isolated step.
        """
        step_a_id = uuid4()
        step_b_id = uuid4()
        isolated_1_id = uuid4()
        isolated_2_id = uuid4()

        steps = [
            ModelWorkflowStep(
                step_id=step_a_id,
                step_name="connected_a",
                step_type="compute",
            ),
            ModelWorkflowStep(
                step_id=step_b_id,
                step_name="connected_b",
                step_type="compute",
                depends_on=[step_a_id],
            ),
            ModelWorkflowStep(
                step_id=isolated_1_id,
                step_name="isolated_1",
                step_type="compute",
            ),
            ModelWorkflowStep(
                step_id=isolated_2_id,
                step_name="isolated_2",
                step_type="compute",
            ),
        ]

        warnings = linter.warn_isolated_steps(steps)

        assert len(warnings) == 2
        warning_messages = {w.message for w in warnings}
        assert any("isolated_1" in msg for msg in warning_messages)
        assert any("isolated_2" in msg for msg in warning_messages)


@pytest.mark.unit
class TestLinterDoesNotRaise:
    """Test that linter never raises exceptions."""

    def test_linter_does_not_raise(
        self,
        linter: WorkflowLinter,
        empty_workflow: ModelWorkflowDefinition,
    ) -> None:
        """
        Test that linter never raises exceptions, only returns warnings.

        Linter should be defensive and handle all inputs gracefully.
        """
        # Empty workflow should not raise
        try:
            warnings = linter.lint(empty_workflow)
            assert isinstance(warnings, list)
        except Exception as e:
            pytest.fail(f"Linter raised exception: {e}")

    def test_linter_handles_empty_steps(self, linter: WorkflowLinter) -> None:
        """
        Test that linter handles empty step lists gracefully.

        Should return empty warnings list, not raise exceptions.
        """
        empty_steps: list[ModelWorkflowStep] = []

        try:
            warnings_dup = linter.warn_duplicate_step_names(empty_steps)
            warnings_unreach = linter.warn_unreachable_steps(empty_steps)
            warnings_priority = linter.warn_priority_clamping(empty_steps)
            warnings_isolated = linter.warn_isolated_steps(empty_steps)

            assert isinstance(warnings_dup, list)
            assert isinstance(warnings_unreach, list)
            assert isinstance(warnings_priority, list)
            assert isinstance(warnings_isolated, list)
        except Exception as e:
            pytest.fail(f"Linter raised exception on empty input: {e}")


@pytest.mark.unit
class TestModelLintWarningModel:
    """Test ModelLintWarning model serialization and validation."""

    def test_lint_warning_model(self) -> None:
        """
        Test that ModelLintWarning model serializes correctly.

        Should create valid ModelLintWarning instances with all fields.
        """
        warning = ModelLintWarning(
            code="W001",
            message="Test warning message",
            step_reference=str(uuid4()),
            severity="warning",
        )

        assert warning.code == "W001"
        assert warning.message == "Test warning message"
        assert warning.step_reference is not None
        assert warning.severity == "warning"

    def test_lint_warning_optional_step_reference(self) -> None:
        """
        Test that ModelLintWarning accepts None for step_reference.

        Some warnings apply to the entire workflow, not specific steps.
        """
        warning = ModelLintWarning(
            code="W002",
            message="Workflow-level warning",
            step_reference=None,
            severity="info",
        )

        assert warning.step_reference is None
        assert warning.severity == "info"

    def test_lint_warning_frozen(self) -> None:
        """
        Test that ModelLintWarning is immutable (frozen).

        Should raise ValidationError when attempting to modify fields.
        """
        from pydantic import ValidationError

        warning = ModelLintWarning(
            code="W001",
            message="Test warning",
            severity="warning",
        )

        with pytest.raises(ValidationError) as exc_info:
            warning.code = "W002"  # type: ignore[misc]

        # Verify the error is about frozen instance
        assert (
            "frozen" in str(exc_info.value).lower()
            or "immutable" in str(exc_info.value).lower()
        )

    def test_lint_warning_json_serialization(self) -> None:
        """
        Test that ModelLintWarning can be serialized to JSON.

        Should produce valid JSON representation.
        """
        warning = ModelLintWarning(
            code="W001",
            message="Test warning",
            step_reference="12345678-1234-5678-1234-567812345678",
            severity="warning",
        )

        json_data = warning.model_dump()

        assert json_data["code"] == "W001"
        assert json_data["message"] == "Test warning"
        assert json_data["step_reference"] == "12345678-1234-5678-1234-567812345678"
        assert json_data["severity"] == "warning"


@pytest.mark.unit
class TestLintIntegration:
    """Integration tests for full workflow linting."""

    def test_lint_returns_list_of_model_lint_warning(
        self,
        linter: WorkflowLinter,
        version: ModelSemVer,
    ) -> None:
        """
        Test that lint() returns a list of ModelLintWarning instances.

        Verifies the return type is correct even for empty workflows.
        """
        # Create workflow with no issues
        workflow = ModelWorkflowDefinition(
            version=version,
            workflow_metadata=ModelWorkflowDefinitionMetadata(
                version=version,
                workflow_name="clean_workflow",
                workflow_version=version,
                description="Workflow with no linting issues",
                execution_mode="sequential",
            ),
            execution_graph=ModelExecutionGraph(
                version=version,
                nodes=[],
            ),
        )

        warnings = linter.lint(workflow)

        # Should return list of warnings
        assert isinstance(warnings, list)
        # Empty workflow with no steps should have no warnings
        assert len(warnings) == 0
        # Verify list type (all elements would be ModelLintWarning if present)
        for warning in warnings:
            assert isinstance(warning, ModelLintWarning)

    def test_warn_isolated_steps_detects_isolation(
        self,
        linter: WorkflowLinter,
    ) -> None:
        """
        Test that warn_isolated_steps detects isolated steps in a workflow.

        An isolated step has no incoming dependencies and no outgoing edges.
        """
        # Create steps with one isolated step
        step_a_id = uuid4()
        step_b_id = uuid4()
        isolated_id = uuid4()

        # Normal step
        step_a = ModelWorkflowStep(
            step_id=step_a_id,
            step_name="step_a",
            step_type="compute",
        )

        # Step depending on step_a
        step_b = ModelWorkflowStep(
            step_id=step_b_id,
            step_name="step_b",
            step_type="compute",
            depends_on=[step_a_id],
        )

        # Isolated step (no dependencies, nothing depends on it)
        isolated_step = ModelWorkflowStep(
            step_id=isolated_id,
            step_name="isolated_step",
            step_type="compute",
        )

        steps = [step_a, step_b, isolated_step]

        # Test warn_isolated_steps directly
        isolated_warnings = linter.warn_isolated_steps(steps)

        # Should detect the isolated step
        assert len(isolated_warnings) >= 1
        assert any(w.code == "W005" for w in isolated_warnings)
        # Verify the warning contains expected information
        isolated_warning = next(w for w in isolated_warnings if w.code == "W005")
        assert "isolated_step" in isolated_warning.message
        assert isinstance(isolated_warning, ModelLintWarning)

    def test_lint_empty_workflow_no_warnings(
        self,
        linter: WorkflowLinter,
        empty_workflow: ModelWorkflowDefinition,
    ) -> None:
        """
        Test that empty workflow produces no warnings.

        Empty workflow has no steps, so no linting issues.
        """
        warnings = linter.lint(empty_workflow)

        assert len(warnings) == 0

    def test_lint_aggregates_warnings_from_all_checks(
        self,
        version: ModelSemVer,
    ) -> None:
        """
        Test that lint() aggregates warnings from all individual check methods.

        Verifies that the main lint() method calls all warning checks and
        combines their results into a single list of ModelLintWarning instances.
        This exercises the full integration path through lint().
        """
        from omnibase_core.enums.enum_node_type import EnumNodeType
        from omnibase_core.models.contracts.subcontracts.model_workflow_node import (
            ModelWorkflowNode,
        )

        linter = WorkflowLinter(aggregate_warnings=False)

        # Create a workflow that triggers multiple warning types:
        # - W005: Isolated steps (multiple isolated nodes)
        # - W002: Duplicate step names (if applicable via nodes)

        # Use dict for version to avoid Pydantic model class identity issues
        # in parallel test execution (pytest-xdist). The dict is coerced by
        # Pydantic into the correct ModelSemVer type during validation.
        version_dict = version.model_dump()

        # Create multiple isolated nodes to trigger W005 warnings
        # IMPORTANT: Convert model instances to dicts to avoid Pydantic class identity
        # issues in pytest-xdist parallel execution. With frozen=True models,
        # Pydantic 2.12 may reject instances when model classes are imported
        # differently across workers.
        isolated_nodes = [
            ModelWorkflowNode(
                version=version_dict,
                node_id=uuid4(),
                node_type=EnumNodeType.COMPUTE_GENERIC,
                node_requirements={"step_name": f"isolated_{i}"},
                dependencies=[],
            ).model_dump(mode="python")
            for i in range(3)
        ]

        workflow = ModelWorkflowDefinition(
            version=version_dict,
            workflow_metadata=ModelWorkflowDefinitionMetadata(
                version=version_dict,
                workflow_name="multi_warning_workflow",
                workflow_version=version_dict,
                description="Workflow designed to trigger multiple warning types",
                execution_mode="sequential",
            ),
            execution_graph=ModelExecutionGraph(
                version=version_dict,
                nodes=isolated_nodes,
            ),
        )

        # Call lint() which should aggregate warnings from all checks
        warnings = linter.lint(workflow)

        # Should return a list of ModelLintWarning instances
        assert isinstance(warnings, list)
        for warning in warnings:
            assert isinstance(warning, ModelLintWarning)

        # Should have W005 warnings for isolated steps (3 isolated nodes)
        w005_warnings = [w for w in warnings if w.code == "W005"]
        assert len(w005_warnings) == 3


@pytest.mark.unit
class TestWarningAggregation:
    """Test warning aggregation functionality for large workflows."""

    def test_aggregation_when_warnings_exceed_threshold(self) -> None:
        """
        Test that warnings are aggregated when they exceed max_warnings_per_code.

        Should keep first N warnings and add a summary warning.
        """
        linter = WorkflowLinter(max_warnings_per_code=3, aggregate_warnings=True)

        # Create 5 warnings with same code
        warnings = [
            ModelLintWarning(
                code="W001",
                message=f"Warning {i}",
                step_reference=str(uuid4()),
                severity="warning",
            )
            for i in range(5)
        ]

        aggregated = linter._aggregate_warnings_by_code(warnings)

        # Should have 3 kept warnings + 1 summary = 4 total
        assert len(aggregated) == 4
        # First 3 should be the original warnings
        for i in range(3):
            assert aggregated[i].message == f"Warning {i}"
        # Last should be summary
        assert "2 more similar warnings" in aggregated[3].message
        assert "5 total" in aggregated[3].message

    def test_aggregation_disabled(self) -> None:
        """
        Test that aggregation can be disabled via lint() method.

        When aggregate_warnings=False, lint() should return all warnings
        without calling _aggregate_warnings_by_code, preserving full count.
        """
        from omnibase_core.enums.enum_node_type import EnumNodeType

        # Create two linters: one with aggregation, one without
        linter_with_agg = WorkflowLinter(
            max_warnings_per_code=2, aggregate_warnings=True
        )
        linter_without_agg = WorkflowLinter(
            max_warnings_per_code=2, aggregate_warnings=False
        )

        # Use dict for version to avoid Pydantic model class identity issues
        # in parallel test execution (pytest-xdist). The dict is coerced by
        # Pydantic into the correct ModelSemVer type during validation.
        version_dict = {"major": 1, "minor": 0, "patch": 0}

        # Create workflow with many isolated nodes (will trigger W005 warnings)
        # We need 5+ isolated nodes to exceed the threshold of 2
<<<<<<< HEAD
        # IMPORTANT: Convert model instances to dicts to avoid Pydantic class identity
        # issues in pytest-xdist parallel execution. With frozen=True models,
        # Pydantic 2.12 may reject instances when model classes are imported
        # differently across workers.
        isolated_nodes = [
            ModelWorkflowNode(
                version=version_dict,
                node_id=uuid4(),
                node_type=EnumNodeType.COMPUTE_GENERIC,
                node_requirements={"step_name": f"isolated_step_{i}"},
                dependencies=[],
            ).model_dump(mode="python")
=======
        # NOTE: Use dicts for nodes instead of ModelWorkflowNode instances to avoid
        # class identity issues when nodes are re-validated by ModelExecutionGraph
        # in pytest-split CI environment
        isolated_node_dicts = [
            {
                "version": version_dict,
                "node_id": str(uuid4()),
                "node_type": EnumNodeType.COMPUTE_GENERIC.value,
                "node_requirements": {"step_name": f"isolated_step_{i}"},
                "dependencies": [],
            }
>>>>>>> 805f131b
            for i in range(5)
        ]

        workflow = ModelWorkflowDefinition(
            version=version_dict,
            workflow_metadata=ModelWorkflowDefinitionMetadata(
                version=version_dict,
                workflow_name="test_workflow",
                workflow_version=version_dict,
                description="Test workflow with isolated steps",
                execution_mode="sequential",
            ),
            execution_graph=ModelExecutionGraph(
                version=version_dict,
                nodes=isolated_node_dicts,
            ),
        )

        # Lint with both linters
        warnings_with_agg = linter_with_agg.lint(workflow)
        warnings_without_agg = linter_without_agg.lint(workflow)

        # With aggregation enabled: should have fewer warnings (aggregated)
        # 5 isolated steps -> 5 W005 warnings, aggregated to 2 + 1 summary = 3
        w005_with_agg = [w for w in warnings_with_agg if w.code == "W005"]
        assert len(w005_with_agg) == 3  # 2 kept + 1 summary
        assert any("more similar warnings" in w.message for w in w005_with_agg)

        # Without aggregation: should have all 5 original warnings
        w005_without_agg = [w for w in warnings_without_agg if w.code == "W005"]
        assert len(w005_without_agg) == 5  # All original warnings preserved
        assert not any("more similar warnings" in w.message for w in w005_without_agg)

    def test_aggregation_with_multiple_codes(self) -> None:
        """
        Test aggregation with multiple warning codes.

        Each code should be aggregated independently.
        """
        linter = WorkflowLinter(max_warnings_per_code=2, aggregate_warnings=True)

        # Create warnings with different codes
        warnings = [
            # 4 W001 warnings
            ModelLintWarning(code="W001", message="W001-1", severity="warning"),
            ModelLintWarning(code="W001", message="W001-2", severity="warning"),
            ModelLintWarning(code="W001", message="W001-3", severity="warning"),
            ModelLintWarning(code="W001", message="W001-4", severity="warning"),
            # 3 W002 warnings
            ModelLintWarning(code="W002", message="W002-1", severity="info"),
            ModelLintWarning(code="W002", message="W002-2", severity="info"),
            ModelLintWarning(code="W002", message="W002-3", severity="info"),
        ]

        aggregated = linter._aggregate_warnings_by_code(warnings)

        # W001: 2 kept + 1 summary = 3
        # W002: 2 kept + 1 summary = 3
        # Total: 6
        assert len(aggregated) == 6

        # Check W001 aggregation
        w001_warnings = [w for w in aggregated if w.code == "W001"]
        assert len(w001_warnings) == 3
        assert any("2 more similar warnings" in w.message for w in w001_warnings)

        # Check W002 aggregation
        w002_warnings = [w for w in aggregated if w.code == "W002"]
        assert len(w002_warnings) == 3
        assert any("1 more similar warnings" in w.message for w in w002_warnings)

    def test_no_aggregation_when_below_threshold(self) -> None:
        """
        Test that no aggregation occurs when warnings are below threshold.

        Should return original warnings unchanged.
        """
        linter = WorkflowLinter(max_warnings_per_code=10, aggregate_warnings=True)

        warnings = [
            ModelLintWarning(code="W001", message=f"Warning {i}", severity="warning")
            for i in range(5)
        ]

        aggregated = linter._aggregate_warnings_by_code(warnings)

        # Should have same count - no summary added
        assert len(aggregated) == 5
        # No summary message should be present
        assert not any("more similar warnings" in w.message for w in aggregated)

    def test_aggregation_empty_warnings(self) -> None:
        """
        Test aggregation with empty warnings list.

        Should return empty list without error.
        """
        linter = WorkflowLinter(max_warnings_per_code=5, aggregate_warnings=True)

        aggregated = linter._aggregate_warnings_by_code([])

        assert len(aggregated) == 0

    def test_default_aggregation_settings(self) -> None:
        """
        Test that default aggregation settings are correct.

        Should have aggregation enabled with default max_warnings_per_code.
        """
        linter = WorkflowLinter()

        assert linter._aggregate_warnings is True
        assert linter._max_warnings_per_code == DEFAULT_MAX_WARNINGS_PER_CODE
        assert DEFAULT_MAX_WARNINGS_PER_CODE == 10

    def test_invalid_max_warnings_per_code(self) -> None:
        """
        Test that invalid max_warnings_per_code raises ModelOnexError.

        Should raise error for values < 1.
        """
        with pytest.raises(ModelOnexError) as exc_info:
            WorkflowLinter(max_warnings_per_code=0)

        assert "max_warnings_per_code must be >= 1" in str(exc_info.value)

        with pytest.raises(ModelOnexError) as exc_info:
            WorkflowLinter(max_warnings_per_code=-1)

        assert "max_warnings_per_code must be >= 1" in str(exc_info.value)


if __name__ == "__main__":
    pytest.main([__file__, "-v"])<|MERGE_RESOLUTION|>--- conflicted
+++ resolved
@@ -992,20 +992,6 @@
 
         # Create workflow with many isolated nodes (will trigger W005 warnings)
         # We need 5+ isolated nodes to exceed the threshold of 2
-<<<<<<< HEAD
-        # IMPORTANT: Convert model instances to dicts to avoid Pydantic class identity
-        # issues in pytest-xdist parallel execution. With frozen=True models,
-        # Pydantic 2.12 may reject instances when model classes are imported
-        # differently across workers.
-        isolated_nodes = [
-            ModelWorkflowNode(
-                version=version_dict,
-                node_id=uuid4(),
-                node_type=EnumNodeType.COMPUTE_GENERIC,
-                node_requirements={"step_name": f"isolated_step_{i}"},
-                dependencies=[],
-            ).model_dump(mode="python")
-=======
         # NOTE: Use dicts for nodes instead of ModelWorkflowNode instances to avoid
         # class identity issues when nodes are re-validated by ModelExecutionGraph
         # in pytest-split CI environment
@@ -1017,7 +1003,6 @@
                 "node_requirements": {"step_name": f"isolated_step_{i}"},
                 "dependencies": [],
             }
->>>>>>> 805f131b
             for i in range(5)
         ]
 
