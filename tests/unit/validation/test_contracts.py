--- conflicted
+++ resolved
@@ -93,15 +93,6 @@
     def test_valid_yaml_file(self, tmp_path: Path):
         """Test validation of valid YAML file."""
         yaml_file = tmp_path / "valid.yaml"
-<<<<<<< HEAD
-        # Create minimal contract structure with required fields
-        content = {
-            "contract_version": {"major": 1, "minor": 0, "patch": 0},
-            "node_type": "COMPUTE",
-            "description": "Test contract",
-        }
-        yaml_file.write_text(yaml.dump(content))
-=======
         # Create minimal valid contract structure with required fields
         content = """
 contract_version:
@@ -112,7 +103,6 @@
 operations: []
 """
         yaml_file.write_text(content)
->>>>>>> d92621aa
 
         errors = validate_yaml_file(yaml_file)
 
@@ -135,15 +125,6 @@
         # Create file larger than MAX_FILE_SIZE (50MB)
         # For test purposes, we'll mock the file size check by creating
         # a normal file and checking the error message structure
-<<<<<<< HEAD
-        # Use valid contract structure for size limit test
-        content = {
-            "contract_version": {"major": 1, "minor": 0, "patch": 0},
-            "node_type": "COMPUTE",
-            "description": "Test contract",
-        }
-        large_file.write_text(yaml.dump(content))
-=======
         # Create minimal valid contract structure with required fields
         content = """
 contract_version:
@@ -154,31 +135,17 @@
 operations: []
 """
         large_file.write_text(content)
->>>>>>> d92621aa
 
         # This test verifies the function can handle the file
         errors = validate_yaml_file(large_file)
 
-<<<<<<< HEAD
-        # File is small and valid, so should have no errors
-=======
         # File is small, so should process normally with no errors
->>>>>>> d92621aa
         assert isinstance(errors, list)
         assert len(errors) == 0
 
     def test_read_permission_handling(self, tmp_path: Path):
         """Test handling of files without read permission."""
         yaml_file = tmp_path / "no_read.yaml"
-<<<<<<< HEAD
-        # Use valid contract structure
-        content = {
-            "contract_version": {"major": 1, "minor": 0, "patch": 0},
-            "node_type": "COMPUTE",
-            "description": "Test contract",
-        }
-        yaml_file.write_text(yaml.dump(content))
-=======
         # Create minimal valid contract structure with required fields
         content = """
 contract_version:
@@ -189,17 +156,12 @@
 operations: []
 """
         yaml_file.write_text(content)
->>>>>>> d92621aa
 
         # On most systems, we can't easily test permission denied
         # but we can verify the function handles it gracefully
         errors = validate_yaml_file(yaml_file)
 
-<<<<<<< HEAD
-        # File should be readable in test environment and valid
-=======
         # File should be readable in test environment with valid contract
->>>>>>> d92621aa
         assert isinstance(errors, list)
         assert len(errors) == 0
 
@@ -300,14 +262,6 @@
     def test_directory_with_valid_yaml(self, tmp_path: Path):
         """Test directory with valid YAML files."""
         yaml_file = tmp_path / "test.yaml"
-<<<<<<< HEAD
-        content = {
-            "contract_version": {"major": 1, "minor": 0, "patch": 0},
-            "node_type": "COMPUTE",
-            "description": "Test contract",
-        }
-        yaml_file.write_text(yaml.dump(content))
-=======
         # Create minimal valid contract structure with required fields
         content = """
 contract_version:
@@ -318,34 +272,15 @@
 operations: []
 """
         yaml_file.write_text(content)
->>>>>>> d92621aa
 
         result = validate_contracts_directory(tmp_path)
 
         assert result.metadata.files_processed == 1
         assert isinstance(result.errors, list)
-<<<<<<< HEAD
-        assert len(result.errors) == 0
+        assert result.is_valid is True
 
     def test_directory_with_multiple_yaml_extensions(self, tmp_path: Path):
         """Test directory with both .yaml and .yml files."""
-        content1 = {
-            "contract_version": {"major": 1, "minor": 0, "patch": 0},
-            "node_type": "COMPUTE",
-            "description": "Test contract 1",
-        }
-        content2 = {
-            "contract_version": {"major": 1, "minor": 0, "patch": 0},
-            "node_type": "EFFECT",
-            "description": "Test contract 2",
-        }
-        (tmp_path / "test1.yaml").write_text(yaml.dump(content1))
-        (tmp_path / "test2.yml").write_text(yaml.dump(content2))
-=======
-        assert result.is_valid is True
-
-    def test_directory_with_multiple_yaml_extensions(self, tmp_path: Path):
-        """Test directory with both .yaml and .yml files."""
         # Create minimal valid contract structure with required fields
         content1 = """
 contract_version:
@@ -365,16 +300,11 @@
 """
         (tmp_path / "test1.yaml").write_text(content1)
         (tmp_path / "test2.yml").write_text(content2)
->>>>>>> d92621aa
 
         result = validate_contracts_directory(tmp_path)
 
         assert result.metadata.files_processed == 2
-<<<<<<< HEAD
-        assert len(result.errors) == 0
-=======
         assert result.is_valid is True
->>>>>>> d92621aa
 
     def test_excludes_pycache(self, tmp_path: Path):
         """Test that __pycache__ is excluded."""
@@ -411,14 +341,6 @@
 
     def test_metadata_populated(self, tmp_path: Path):
         """Test that metadata is properly populated."""
-<<<<<<< HEAD
-        content = {
-            "contract_version": {"major": 1, "minor": 0, "patch": 0},
-            "node_type": "COMPUTE",
-            "description": "Test contract",
-        }
-        (tmp_path / "test.yaml").write_text(yaml.dump(content))
-=======
         # Create minimal valid contract structure with required fields
         content = """
 contract_version:
@@ -429,7 +351,6 @@
 operations: []
 """
         (tmp_path / "test.yaml").write_text(content)
->>>>>>> d92621aa
 
         result = validate_contracts_directory(tmp_path)
 
@@ -442,22 +363,14 @@
         """Test detection of manual YAML in restricted areas."""
         generated_dir = tmp_path / "generated"
         generated_dir.mkdir()
-<<<<<<< HEAD
-        # Valid contract structure but with manual indicator in comment
-=======
         # Create valid contract with manual indicator comment
->>>>>>> d92621aa
         content = """# Manual
 contract_version:
   major: 1
   minor: 0
   patch: 0
 node_type: COMPUTE
-<<<<<<< HEAD
-description: Test contract
-=======
-operations: []
->>>>>>> d92621aa
+operations: []
 """
         (generated_dir / "manual.yaml").write_text(content)
 
