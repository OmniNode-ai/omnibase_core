--- conflicted
+++ resolved
@@ -19,30 +19,18 @@
 
     The ERROR_CODE_PATTERN is defined in two locations:
     1. omnibase_core.validation.validators.common_validators.ERROR_CODE_PATTERN
-<<<<<<< HEAD
-    2. omnibase_core.models.context.model_operational_error_context.ERROR_CODE_PATTERN
-
-    This duplication is INTENTIONAL to avoid circular imports:
-    - common_validators is used for direct validation via validate_error_code()
-    - model_operational_error_context defines it locally for Pydantic model validation
-=======
     2. omnibase_core.models.context.model_error_metadata.ERROR_CODE_PATTERN
 
     This duplication is INTENTIONAL to avoid circular imports:
     - common_validators is used for direct validation via validate_error_code()
     - model_error_metadata defines it locally for Pydantic model validation
->>>>>>> c356beaa
 
     Both MUST use the same pattern: ^[A-Z][A-Z0-9_]*_\\d{1,4}$
     """
 
     def test_error_code_patterns_are_identical(self) -> None:
         """Verify ERROR_CODE_PATTERN is identical in both locations."""
-<<<<<<< HEAD
-        from omnibase_core.models.context.model_operational_error_context import (
-=======
         from omnibase_core.models.context.model_error_metadata import (
->>>>>>> c356beaa
             ERROR_CODE_PATTERN as MODEL_PATTERN,
         )
         from omnibase_core.validation.validators.common_validators import (
@@ -266,11 +254,7 @@
 
     def test_error_code_patterns_no_flags(self) -> None:
         """Verify ERROR_CODE_PATTERN is compiled without special flags."""
-<<<<<<< HEAD
-        from omnibase_core.models.context.model_operational_error_context import (
-=======
         from omnibase_core.models.context.model_error_metadata import (
->>>>>>> c356beaa
             ERROR_CODE_PATTERN as MODEL_PATTERN,
         )
         from omnibase_core.validation.validators.common_validators import (
