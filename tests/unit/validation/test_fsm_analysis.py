"""
Unit tests for FSM (Finite State Machine) Analysis Module.

Tests comprehensive FSM semantic validation functionality including:
- Unreachable states detection
- Cycles without exit paths
- Ambiguous transitions
- Dead transitions (unreachable)
- Missing transitions (dead-ends)
- Duplicate state names
- Valid FSM scenarios

See src/omnibase_core/validation/fsm_analysis.py for implementation.
"""

import pytest

pytestmark = pytest.mark.unit

from omnibase_core.models.contracts.subcontracts.model_fsm_state_definition import (
    ModelFSMStateDefinition,
)
from omnibase_core.models.contracts.subcontracts.model_fsm_state_transition import (
    ModelFSMStateTransition,
)
from omnibase_core.models.contracts.subcontracts.model_fsm_subcontract import (
    ModelFSMSubcontract,
)
from omnibase_core.models.errors.model_onex_error import ModelOnexError
from omnibase_core.models.primitives.model_semver import ModelSemVer
from omnibase_core.validation.fsm_analysis import (
    analyze_fsm,
)

# ==================== Test Fixtures ====================


@pytest.fixture
def base_version() -> ModelSemVer:
    """Common version for all test fixtures."""
    return ModelSemVer(major=1, minor=0, patch=0)


@pytest.fixture
def valid_fsm(base_version: ModelSemVer) -> ModelFSMSubcontract:
    """
    Valid FSM: idle → processing → completed.

    Simple linear flow with no issues:
    - Initial state: idle
    - Terminal state: completed
    - All states reachable from initial
    - No cycles without exit
    - No ambiguous transitions
    """
    states = [
        ModelFSMStateDefinition(
            version=base_version,
            state_name="idle",
            state_type="operational",
            description="Initial idle state",
            is_terminal=False,
        ),
        ModelFSMStateDefinition(
            version=base_version,
            state_name="processing",
            state_type="operational",
            description="Processing work",
            is_terminal=False,
        ),
        ModelFSMStateDefinition(
            version=base_version,
            state_name="completed",
            state_type="terminal",
            description="Work completed successfully",
            is_terminal=True,
            is_recoverable=False,  # Terminal states cannot be recoverable
        ),
    ]

    transitions = [
        ModelFSMStateTransition(
            version=base_version,
            transition_name="start_processing",
            from_state="idle",
            to_state="processing",
            trigger="start",
            priority=1,
        ),
        ModelFSMStateTransition(
            version=base_version,
            transition_name="complete_processing",
            from_state="processing",
            to_state="completed",
            trigger="finish",
            priority=1,
        ),
    ]

    return ModelFSMSubcontract(
        version=base_version,
        state_machine_name="ValidWorkflow",
        state_machine_version=base_version,
        description="Simple valid FSM for testing",
        states=states,
        initial_state="idle",
        terminal_states=["completed"],
        transitions=transitions,
    )


@pytest.fixture
def fsm_with_unreachable_state(base_version: ModelSemVer) -> ModelFSMSubcontract:
    """
    FSM with orphan state that cannot be reached from initial state.

    Structure:
    - idle → processing → completed (valid path)
    - orphan (no incoming transitions from initial)

    Expected issue: unreachable_states = ["orphan"]
    """
    states = [
        ModelFSMStateDefinition(
            version=base_version,
            state_name="idle",
            state_type="operational",
            description="Initial state",
            is_terminal=False,
        ),
        ModelFSMStateDefinition(
            version=base_version,
            state_name="processing",
            state_type="operational",
            description="Processing state",
            is_terminal=False,
        ),
        ModelFSMStateDefinition(
            version=base_version,
            state_name="completed",
            state_type="terminal",
            description="Terminal state",
            is_terminal=True,
            is_recoverable=False,  # Terminal states cannot be recoverable
        ),
        ModelFSMStateDefinition(
            version=base_version,
            state_name="orphan",
            state_type="operational",
            description="Unreachable orphan state",
            is_terminal=False,
        ),
    ]

    transitions = [
        ModelFSMStateTransition(
            version=base_version,
            transition_name="start",
            from_state="idle",
            to_state="processing",
            trigger="start",
            priority=1,
        ),
        ModelFSMStateTransition(
            version=base_version,
            transition_name="finish",
            from_state="processing",
            to_state="completed",
            trigger="finish",
            priority=1,
        ),
        # orphan → completed exists, but orphan is unreachable from initial
        ModelFSMStateTransition(
            version=base_version,
            transition_name="orphan_finish",
            from_state="orphan",
            to_state="completed",
            trigger="finish",
            priority=1,
        ),
    ]

    return ModelFSMSubcontract(
        version=base_version,
        state_machine_name="FSMWithOrphan",
        state_machine_version=base_version,
        description="FSM with unreachable orphan state",
        states=states,
        initial_state="idle",
        terminal_states=["completed"],
        transitions=transitions,
    )


@pytest.fixture
def fsm_with_cycle_no_exit(base_version: ModelSemVer) -> ModelFSMSubcontract:
    """
    FSM with infinite cycle A → B → C → A with no path to terminal.

    Structure:
    - idle (initial)
    - stateA → stateB → stateC → stateA (infinite loop)
    - completed (terminal, but unreachable from cycle)

    Expected issue: cycles_without_exit = [["stateA", "stateB", "stateC"]]
    """
    states = [
        ModelFSMStateDefinition(
            version=base_version,
            state_name="idle",
            state_type="operational",
            description="Initial state",
            is_terminal=False,
        ),
        ModelFSMStateDefinition(
            version=base_version,
            state_name="stateA",
            state_type="operational",
            description="Part of cycle",
            is_terminal=False,
        ),
        ModelFSMStateDefinition(
            version=base_version,
            state_name="stateB",
            state_type="operational",
            description="Part of cycle",
            is_terminal=False,
        ),
        ModelFSMStateDefinition(
            version=base_version,
            state_name="stateC",
            state_type="operational",
            description="Part of cycle",
            is_terminal=False,
        ),
        ModelFSMStateDefinition(
            version=base_version,
            state_name="completed",
            state_type="terminal",
            description="Terminal state",
            is_terminal=True,
            is_recoverable=False,  # Terminal states cannot be recoverable
        ),
    ]

    transitions = [
        ModelFSMStateTransition(
            version=base_version,
            transition_name="enter_cycle",
            from_state="idle",
            to_state="stateA",
            trigger="start",
            priority=1,
        ),
        ModelFSMStateTransition(
            version=base_version,
            transition_name="a_to_b",
            from_state="stateA",
            to_state="stateB",
            trigger="next",
            priority=1,
        ),
        ModelFSMStateTransition(
            version=base_version,
            transition_name="b_to_c",
            from_state="stateB",
            to_state="stateC",
            trigger="next",
            priority=1,
        ),
        ModelFSMStateTransition(
            version=base_version,
            transition_name="c_to_a",
            from_state="stateC",
            to_state="stateA",
            trigger="next",
            priority=1,
        ),
    ]

    return ModelFSMSubcontract(
        version=base_version,
        state_machine_name="FSMWithCycleNoExit",
        state_machine_version=base_version,
        description="FSM with infinite cycle and no exit path",
        states=states,
        initial_state="idle",
        terminal_states=["completed"],
        transitions=transitions,
    )


@pytest.fixture
def fsm_with_cycle_and_exit(base_version: ModelSemVer) -> ModelFSMSubcontract:
    """
    FSM with cycle A → B → A but B also has exit to terminal.

    Structure:
    - idle → stateA → stateB → stateA (cycle)
    - stateB → completed (exit from cycle)

    Expected: VALID (no cycles_without_exit because exit path exists)
    """
    states = [
        ModelFSMStateDefinition(
            version=base_version,
            state_name="idle",
            state_type="operational",
            description="Initial state",
            is_terminal=False,
        ),
        ModelFSMStateDefinition(
            version=base_version,
            state_name="stateA",
            state_type="operational",
            description="Part of cycle with exit",
            is_terminal=False,
        ),
        ModelFSMStateDefinition(
            version=base_version,
            state_name="stateB",
            state_type="operational",
            description="Part of cycle with exit",
            is_terminal=False,
        ),
        ModelFSMStateDefinition(
            version=base_version,
            state_name="completed",
            state_type="terminal",
            description="Terminal state",
            is_terminal=True,
            is_recoverable=False,  # Terminal states cannot be recoverable
        ),
    ]

    transitions = [
        ModelFSMStateTransition(
            version=base_version,
            transition_name="enter_cycle",
            from_state="idle",
            to_state="stateA",
            trigger="start",
            priority=1,
        ),
        ModelFSMStateTransition(
            version=base_version,
            transition_name="a_to_b",
            from_state="stateA",
            to_state="stateB",
            trigger="continue",
            priority=1,
        ),
        ModelFSMStateTransition(
            version=base_version,
            transition_name="b_to_a",
            from_state="stateB",
            to_state="stateA",
            trigger="retry",
            priority=1,
        ),
        ModelFSMStateTransition(
            version=base_version,
            transition_name="b_to_completed",
            from_state="stateB",
            to_state="completed",
            trigger="finish",
            priority=2,
        ),
    ]

    return ModelFSMSubcontract(
        version=base_version,
        state_machine_name="FSMWithCycleAndExit",
        state_machine_version=base_version,
        description="FSM with cycle but also valid exit path",
        states=states,
        initial_state="idle",
        terminal_states=["completed"],
        transitions=transitions,
    )


# NOTE: fsm_with_ambiguous_transitions fixture was removed because since OMN-575,
# FSMs with duplicate structural transitions (same from_state, trigger, priority)
# are now rejected at construction time. The test_detect_ambiguous_transitions test
# was updated to test construction-time validation instead.


@pytest.fixture
def fsm_with_wildcard_transitions(base_version: ModelSemVer) -> ModelFSMSubcontract:
    """
    FSM with wildcard '*' and specific state with same trigger.

    Structure:
    - '*' + trigger "error" → error_state (global error handler)
    - processing + trigger "error" → retry_state (specific override)

    Expected: NOT ambiguous (specific takes precedence over wildcard)
    """
    states = [
        ModelFSMStateDefinition(
            version=base_version,
            state_name="idle",
            state_type="operational",
            description="Initial state",
            is_terminal=False,
        ),
        ModelFSMStateDefinition(
            version=base_version,
            state_name="processing",
            state_type="operational",
            description="Processing state with specific error handler",
            is_terminal=False,
        ),
        ModelFSMStateDefinition(
            version=base_version,
            state_name="retry_state",
            state_type="operational",
            description="Specific error recovery",
            is_terminal=False,
        ),
        ModelFSMStateDefinition(
            version=base_version,
            state_name="error_state",
            state_type="error",
            description="Global error state",
            is_terminal=True,
            is_recoverable=False,  # Terminal states cannot be recoverable
        ),
        ModelFSMStateDefinition(
            version=base_version,
            state_name="completed",
            state_type="terminal",
            description="Terminal state",
            is_terminal=True,
            is_recoverable=False,  # Terminal states cannot be recoverable
        ),
    ]

    transitions = [
        ModelFSMStateTransition(
            version=base_version,
            transition_name="start",
            from_state="idle",
            to_state="processing",
            trigger="start",
            priority=1,
        ),
        # Wildcard transition (global error handler)
        ModelFSMStateTransition(
            version=base_version,
            transition_name="global_error",
            from_state="*",
            to_state="error_state",
            trigger="error",
            priority=1,
        ),
        # Specific transition (overrides wildcard for processing state)
        ModelFSMStateTransition(
            version=base_version,
            transition_name="processing_error",
            from_state="processing",
            to_state="retry_state",
            trigger="error",
            priority=2,
        ),
        ModelFSMStateTransition(
            version=base_version,
            transition_name="retry_to_completed",
            from_state="retry_state",
            to_state="completed",
            trigger="finish",
            priority=1,
        ),
    ]

    return ModelFSMSubcontract(
        version=base_version,
        state_machine_name="FSMWithWildcard",
        state_machine_version=base_version,
        description="FSM with wildcard and specific transitions",
        states=states,
        initial_state="idle",
        terminal_states=["completed", "error_state"],
        error_states=["error_state"],
        transitions=transitions,
    )


@pytest.fixture
def fsm_with_dead_end_state(base_version: ModelSemVer) -> ModelFSMSubcontract:
    """
    FSM with non-terminal state that has no outgoing transitions (dead-end).

    Structure:
    - idle → processing → dead_end (no transitions out)
    - completed is terminal but unreachable

    Expected issue: missing_transitions for dead_end state
    """
    states = [
        ModelFSMStateDefinition(
            version=base_version,
            state_name="idle",
            state_type="operational",
            description="Initial state",
            is_terminal=False,
        ),
        ModelFSMStateDefinition(
            version=base_version,
            state_name="processing",
            state_type="operational",
            description="Processing state",
            is_terminal=False,
        ),
        ModelFSMStateDefinition(
            version=base_version,
            state_name="dead_end",
            state_type="operational",
            description="Dead-end state with no exits",
            is_terminal=False,
        ),
        ModelFSMStateDefinition(
            version=base_version,
            state_name="completed",
            state_type="terminal",
            description="Terminal state",
            is_terminal=True,
            is_recoverable=False,  # Terminal states cannot be recoverable
        ),
    ]

    transitions = [
        ModelFSMStateTransition(
            version=base_version,
            transition_name="start",
            from_state="idle",
            to_state="processing",
            trigger="start",
            priority=1,
        ),
        ModelFSMStateTransition(
            version=base_version,
            transition_name="to_dead_end",
            from_state="processing",
            to_state="dead_end",
            trigger="fail",
            priority=1,
        ),
        # No transitions from dead_end!
    ]

    return ModelFSMSubcontract(
        version=base_version,
        state_machine_name="FSMWithDeadEnd",
        state_machine_version=base_version,
        description="FSM with dead-end non-terminal state",
        states=states,
        initial_state="idle",
        terminal_states=["completed"],
        transitions=transitions,
    )


@pytest.fixture
def fsm_with_multiple_issues(base_version: ModelSemVer) -> ModelFSMSubcontract:
    """
    FSM with multiple validation issues to test comprehensive reporting.

    Issues:
    1. Unreachable state: orphan
    2. Ambiguous transitions: processing + "ambiguous"
    3. Dead-end state: dead_end (non-terminal with no exits)
    4. Cycle without exit: cycleA → cycleB → cycleA

    All issues should be reported, not just the first one found.
    """
    states = [
        ModelFSMStateDefinition(
            version=base_version,
            state_name="idle",
            state_type="operational",
            description="Initial state",
            is_terminal=False,
        ),
        ModelFSMStateDefinition(
            version=base_version,
            state_name="processing",
            state_type="operational",
            description="State with ambiguous transitions",
            is_terminal=False,
        ),
        ModelFSMStateDefinition(
            version=base_version,
            state_name="stateB",
            state_type="operational",
            description="Ambiguous target 1",
            is_terminal=False,
        ),
        ModelFSMStateDefinition(
            version=base_version,
            state_name="stateC",
            state_type="operational",
            description="Ambiguous target 2",
            is_terminal=False,
        ),
        ModelFSMStateDefinition(
            version=base_version,
            state_name="dead_end",
            state_type="operational",
            description="Dead-end state",
            is_terminal=False,
        ),
        ModelFSMStateDefinition(
            version=base_version,
            state_name="orphan",
            state_type="operational",
            description="Unreachable orphan",
            is_terminal=False,
        ),
        ModelFSMStateDefinition(
            version=base_version,
            state_name="cycleA",
            state_type="operational",
            description="Part of infinite cycle",
            is_terminal=False,
        ),
        ModelFSMStateDefinition(
            version=base_version,
            state_name="cycleB",
            state_type="operational",
            description="Part of infinite cycle",
            is_terminal=False,
        ),
        ModelFSMStateDefinition(
            version=base_version,
            state_name="completed",
            state_type="terminal",
            description="Terminal state",
            is_terminal=True,
            is_recoverable=False,  # Terminal states cannot be recoverable
        ),
    ]

    transitions = [
        ModelFSMStateTransition(
            version=base_version,
            transition_name="start",
            from_state="idle",
            to_state="processing",
            trigger="start",
            priority=1,
        ),
        # Multiple transitions from same state (different priorities - NOT ambiguous)
        # Note: Since OMN-575, same priority would be rejected at construction
        ModelFSMStateTransition(
            version=base_version,
            transition_name="priority_high_to_b",
            from_state="processing",
            to_state="stateB",
            trigger="choose",
            priority=1,  # Higher priority
        ),
        ModelFSMStateTransition(
            version=base_version,
            transition_name="priority_low_to_c",
            from_state="processing",
            to_state="stateC",
            trigger="choose",
            priority=2,  # Lower priority - deterministic resolution
        ),
        # Dead-end transition
        ModelFSMStateTransition(
            version=base_version,
            transition_name="to_dead_end",
            from_state="stateB",
            to_state="dead_end",
            trigger="fail",
            priority=1,
        ),
        # Infinite cycle
        ModelFSMStateTransition(
            version=base_version,
            transition_name="to_cycle",
            from_state="stateC",
            to_state="cycleA",
            trigger="loop",
            priority=1,
        ),
        ModelFSMStateTransition(
            version=base_version,
            transition_name="cycle_a_to_b",
            from_state="cycleA",
            to_state="cycleB",
            trigger="next",
            priority=1,
        ),
        ModelFSMStateTransition(
            version=base_version,
            transition_name="cycle_b_to_a",
            from_state="cycleB",
            to_state="cycleA",
            trigger="next",
            priority=1,
        ),
        # Orphan has transition but is unreachable
        ModelFSMStateTransition(
            version=base_version,
            transition_name="orphan_exit",
            from_state="orphan",
            to_state="completed",
            trigger="finish",
            priority=1,
        ),
    ]

    return ModelFSMSubcontract(
        version=base_version,
        state_machine_name="FSMWithMultipleIssues",
        state_machine_version=base_version,
        description="FSM with multiple validation issues",
        states=states,
        initial_state="idle",
        terminal_states=["completed"],
        transitions=transitions,
    )


# ==================== Test Cases ====================


@pytest.mark.unit
class TestFSMAnalysisUnreachableStates:
    """Test detection of unreachable states."""

    def test_detect_unreachable_states(
        self, fsm_with_unreachable_state: ModelFSMSubcontract
    ) -> None:
        """
        Test that unreachable states are detected.

        The orphan state has no path from initial state, so it should be
        flagged as unreachable.
        """
        result = analyze_fsm(fsm_with_unreachable_state)

        assert not result.is_valid, "FSM with unreachable state should be invalid"
        assert len(result.unreachable_states) == 1
        assert "orphan" in result.unreachable_states
        assert any("unreachable" in error.lower() for error in result.errors)

    def test_valid_fsm_has_no_unreachable_states(
        self, valid_fsm: ModelFSMSubcontract
    ) -> None:
        """
        Test that valid FSM has no unreachable states.

        All states in valid FSM should be reachable from initial state.
        """
        result = analyze_fsm(valid_fsm)

        assert result.is_valid
        assert len(result.unreachable_states) == 0


@pytest.mark.unit
class TestFSMAnalysisCycles:
    """Test detection of cycles with and without exit paths."""

    def test_detect_cycle_without_exit(
        self, fsm_with_cycle_no_exit: ModelFSMSubcontract
    ) -> None:
        """
        Test that cycles without exit paths are detected.

        The cycle stateA → stateB → stateC → stateA has no path to terminal,
        so it should be flagged.
        """
        result = analyze_fsm(fsm_with_cycle_no_exit)

        assert not result.is_valid, "FSM with cycle and no exit should be invalid"
        assert len(result.cycles_without_exit) > 0
        # Verify the cycle contains all three states
        cycle_states = set(result.cycles_without_exit[0])
        assert {"stateA", "stateB", "stateC"}.issubset(cycle_states)
        assert any("cycle" in error.lower() for error in result.errors)

    def test_cycle_with_exit_is_valid(
        self, fsm_with_cycle_and_exit: ModelFSMSubcontract
    ) -> None:
        """
        Test that cycles WITH exit paths are considered valid.

        The cycle stateA → stateB → stateA has an exit (stateB → completed),
        so it should NOT be flagged as problematic.
        """
        result = analyze_fsm(fsm_with_cycle_and_exit)

        # This should be valid because there's an exit from the cycle
        assert result.is_valid, "FSM with cycle and exit should be valid"
        assert len(result.cycles_without_exit) == 0

    def test_valid_fsm_has_no_problematic_cycles(
        self, valid_fsm: ModelFSMSubcontract
    ) -> None:
        """
        Test that valid FSM has no cycles without exit.

        Simple linear flow should have no cycles at all.
        """
        result = analyze_fsm(valid_fsm)

        assert result.is_valid
        assert len(result.cycles_without_exit) == 0


@pytest.mark.unit
class TestFSMAnalysisAmbiguousTransitions:
    """Test detection of ambiguous transitions.

    NOTE: Since OMN-575, duplicate structural transitions (same from_state,
    trigger, priority) are now rejected at FSM construction time. This class
    tests both the construction-time validation and the analysis function.
    """

    def test_detect_ambiguous_transitions(self, base_version: ModelSemVer) -> None:
        """
        Test that ambiguous transitions are rejected at construction time.

        Since OMN-575, FSMs with duplicate structural transitions (same
        from_state, trigger, priority) are rejected during model validation.
        This test verifies that behavior.
        """
        # Note: Use top-level import (line 29) to avoid class identity issues
        # in pytest-xdist parallel execution

        states = [
            ModelFSMStateDefinition(
                version=base_version,
                state_name="idle",
                state_type="operational",
                description="Initial state",
                is_terminal=False,
            ),
            ModelFSMStateDefinition(
                version=base_version,
                state_name="processing",
                state_type="operational",
                description="State with ambiguous transitions",
                is_terminal=False,
            ),
            ModelFSMStateDefinition(
                version=base_version,
                state_name="stateB",
                state_type="operational",
                description="First ambiguous target",
                is_terminal=False,
            ),
            ModelFSMStateDefinition(
                version=base_version,
                state_name="stateC",
                state_type="operational",
                description="Second ambiguous target",
                is_terminal=False,
            ),
            ModelFSMStateDefinition(
                version=base_version,
                state_name="completed",
                state_type="terminal",
                description="Terminal state",
                is_terminal=True,
                is_recoverable=False,
            ),
        ]

        transitions = [
            ModelFSMStateTransition(
                version=base_version,
                transition_name="start",
                from_state="idle",
                to_state="processing",
                trigger="start",
                priority=1,
            ),
            # AMBIGUOUS: same from_state + trigger with SAME priority
            ModelFSMStateTransition(
                version=base_version,
                transition_name="ambiguous_to_b",
                from_state="processing",
                to_state="stateB",
                trigger="ambiguous",
                priority=1,
            ),
            ModelFSMStateTransition(
                version=base_version,
                transition_name="ambiguous_to_c",
                from_state="processing",
                to_state="stateC",
                trigger="ambiguous",
                priority=1,  # Same priority = duplicate structural transition!
            ),
        ]

        # FSM construction should now fail with duplicate structural transitions
        with pytest.raises(ModelOnexError) as exc_info:
            ModelFSMSubcontract(
                version=base_version,
                state_machine_name="AmbiguousFSM",
                state_machine_version=base_version,
                description="FSM with ambiguous transitions",
                states=states,
                initial_state="idle",
                terminal_states=["completed"],
                transitions=transitions,
            )

        error_message = str(exc_info.value)
        assert "Duplicate structural transitions" in error_message
        assert "processing" in error_message
        assert "ambiguous" in error_message

    def test_wildcard_transitions_not_ambiguous(
        self, fsm_with_wildcard_transitions: ModelFSMSubcontract
    ) -> None:
        """
        Test that wildcard '*' and specific state with same trigger is NOT ambiguous.

        Specific state transitions should take precedence over wildcard,
        so this is not considered ambiguous.
        """
        result = analyze_fsm(fsm_with_wildcard_transitions)

        # Should be valid - specific takes precedence over wildcard
        assert result.is_valid, "Wildcard with specific override should be valid"
        assert len(result.ambiguous_transitions) == 0

    def test_different_priority_not_ambiguous(self, base_version: ModelSemVer) -> None:
        """
        Test that same (state, trigger) with DIFFERENT priorities is NOT ambiguous.

        Different priorities provide deterministic resolution, so not ambiguous.
        """
        states = [
            ModelFSMStateDefinition(
                version=base_version,
                state_name="idle",
                state_type="operational",
                description="Initial",
                is_terminal=False,
            ),
            ModelFSMStateDefinition(
                version=base_version,
                state_name="processing",
                state_type="operational",
                description="Processing",
                is_terminal=False,
            ),
            ModelFSMStateDefinition(
                version=base_version,
                state_name="stateB",
                state_type="operational",
                description="Target B",
                is_terminal=False,
            ),
            ModelFSMStateDefinition(
                version=base_version,
                state_name="stateC",
                state_type="operational",
                description="Target C",
                is_terminal=False,
            ),
            ModelFSMStateDefinition(
                version=base_version,
                state_name="completed",
                state_type="terminal",
                description="Terminal",
                is_terminal=True,
                is_recoverable=False,  # Terminal states cannot be recoverable
            ),
        ]

        transitions = [
            ModelFSMStateTransition(
                version=base_version,
                transition_name="start",
                from_state="idle",
                to_state="processing",
                trigger="start",
                priority=1,
            ),
            # Same from_state + trigger but DIFFERENT priority (not ambiguous)
            ModelFSMStateTransition(
                version=base_version,
                transition_name="high_priority",
                from_state="processing",
                to_state="stateB",
                trigger="event",
                priority=2,  # Higher priority
            ),
            ModelFSMStateTransition(
                version=base_version,
                transition_name="low_priority",
                from_state="processing",
                to_state="stateC",
                trigger="event",
                priority=1,  # Lower priority
            ),
            ModelFSMStateTransition(
                version=base_version,
                transition_name="finish_b",
                from_state="stateB",
                to_state="completed",
                trigger="finish",
                priority=1,
            ),
            ModelFSMStateTransition(
                version=base_version,
                transition_name="finish_c",
                from_state="stateC",
                to_state="completed",
                trigger="finish",
                priority=1,
            ),
        ]

        fsm = ModelFSMSubcontract(
            version=base_version,
            state_machine_name="DifferentPriority",
            state_machine_version=base_version,
            description="FSM with different priorities",
            states=states,
            initial_state="idle",
            terminal_states=["completed"],
            transitions=transitions,
        )

        result = analyze_fsm(fsm)

        # Should be valid - different priorities resolve deterministically
        assert result.is_valid, "Different priorities should not be ambiguous"
        assert len(result.ambiguous_transitions) == 0

    def test_wildcard_to_wildcard_ambiguous(self, base_version: ModelSemVer) -> None:
        """
        Test that multiple wildcard transitions with same trigger and priority
        are rejected at construction time.

        Since OMN-575, duplicate structural transitions (same from_state, trigger,
        priority) are rejected at FSM construction time, including wildcards.

        Wildcard-to-wildcard ambiguity: '*' + trigger -> {stateA, stateB} at same priority
        is now caught during construction as duplicate structural transitions.
        """
<<<<<<< HEAD
=======
        # Note: Use top-level import (line 29) to avoid class identity issues
        # in pytest-xdist parallel execution

>>>>>>> c356beaa
        states = [
            ModelFSMStateDefinition(
                version=base_version,
                state_name="idle",
                state_type="operational",
                description="Initial",
                is_terminal=False,
            ),
            ModelFSMStateDefinition(
                version=base_version,
                state_name="error_state_a",
                state_type="error",
                description="Error handler A",
                is_terminal=True,
                is_recoverable=False,  # Terminal states cannot be recoverable
            ),
            ModelFSMStateDefinition(
                version=base_version,
                state_name="error_state_b",
                state_type="error",
                description="Error handler B",
                is_terminal=True,
                is_recoverable=False,  # Terminal states cannot be recoverable
            ),
            ModelFSMStateDefinition(
                version=base_version,
                state_name="completed",
                state_type="terminal",
                description="Terminal",
                is_terminal=True,
                is_recoverable=False,  # Terminal states cannot be recoverable
            ),
        ]

        transitions = [
            ModelFSMStateTransition(
                version=base_version,
                transition_name="start",
                from_state="idle",
                to_state="completed",
                trigger="finish",
                priority=1,
            ),
            # AMBIGUOUS: Two wildcard transitions with same trigger and priority
            # but different targets - this IS ambiguous (duplicate structural)
            ModelFSMStateTransition(
                version=base_version,
                transition_name="global_error_a",
                from_state="*",
                to_state="error_state_a",
                trigger="error",
                priority=1,  # Same priority
            ),
            ModelFSMStateTransition(
                version=base_version,
                transition_name="global_error_b",
                from_state="*",
                to_state="error_state_b",
                trigger="error",
                priority=1,  # Same priority - duplicate structural transition!
            ),
        ]

        # FSM construction should fail with duplicate structural transitions
        with pytest.raises(ModelOnexError) as exc_info:
            ModelFSMSubcontract(
                version=base_version,
                state_machine_name="WildcardAmbiguous",
                state_machine_version=base_version,
                description="FSM with ambiguous wildcard transitions",
                states=states,
                initial_state="idle",
                terminal_states=["completed", "error_state_a", "error_state_b"],
                error_states=["error_state_a", "error_state_b"],
                transitions=transitions,
            )

        error_message = str(exc_info.value)
        assert "Duplicate structural transitions" in error_message
        # Wildcard from_state should be mentioned
        assert "*" in error_message or "wildcard" in error_message.lower()
        assert "error" in error_message

    def test_wildcard_different_priority_not_ambiguous(
        self, base_version: ModelSemVer
    ) -> None:
        """
        Test that wildcard transitions with DIFFERENT priorities are NOT ambiguous.

        Different priorities provide deterministic resolution even for wildcards.
        """
        states = [
            ModelFSMStateDefinition(
                version=base_version,
                state_name="idle",
                state_type="operational",
                description="Initial",
                is_terminal=False,
            ),
            ModelFSMStateDefinition(
                version=base_version,
                state_name="error_state_a",
                state_type="error",
                description="High priority error handler",
                is_terminal=True,
                is_recoverable=False,  # Terminal states cannot be recoverable
            ),
            ModelFSMStateDefinition(
                version=base_version,
                state_name="error_state_b",
                state_type="error",
                description="Low priority error handler",
                is_terminal=True,
                is_recoverable=False,  # Terminal states cannot be recoverable
            ),
            ModelFSMStateDefinition(
                version=base_version,
                state_name="completed",
                state_type="terminal",
                description="Terminal",
                is_terminal=True,
                is_recoverable=False,  # Terminal states cannot be recoverable
            ),
        ]

        transitions = [
            ModelFSMStateTransition(
                version=base_version,
                transition_name="start",
                from_state="idle",
                to_state="completed",
                trigger="finish",
                priority=1,
            ),
            # NOT ambiguous: Different priorities
            ModelFSMStateTransition(
                version=base_version,
                transition_name="global_error_high",
                from_state="*",
                to_state="error_state_a",
                trigger="error",
                priority=2,  # Higher priority
            ),
            ModelFSMStateTransition(
                version=base_version,
                transition_name="global_error_low",
                from_state="*",
                to_state="error_state_b",
                trigger="error",
                priority=1,  # Lower priority - NOT ambiguous
            ),
        ]

        fsm = ModelFSMSubcontract(
            version=base_version,
            state_machine_name="WildcardDifferentPriority",
            state_machine_version=base_version,
            description="FSM with wildcard transitions at different priorities",
            states=states,
            initial_state="idle",
            terminal_states=["completed", "error_state_a", "error_state_b"],
            error_states=["error_state_a", "error_state_b"],
            transitions=transitions,
        )

        result = analyze_fsm(fsm)

        # Should be valid - different priorities resolve deterministically
        assert result.is_valid, (
            "Wildcard transitions with different priorities should not be ambiguous"
        )
        assert len(result.ambiguous_transitions) == 0


@pytest.mark.unit
class TestFSMAnalysisMissingTransitions:
    """Test detection of missing transitions (dead-end states)."""

    def test_detect_dead_end_state(
        self, fsm_with_dead_end_state: ModelFSMSubcontract
    ) -> None:
        """
        Test that non-terminal states without outgoing transitions are detected.

        A non-terminal state with no outgoing transitions is a dead-end.
        """
        result = analyze_fsm(fsm_with_dead_end_state)

        assert not result.is_valid, "FSM with dead-end state should be invalid"
        assert len(result.missing_transitions) > 0
        assert "dead_end" in result.missing_transitions
        assert any("missing" in error.lower() for error in result.errors)

    def test_terminal_state_without_transitions_is_valid(
        self, valid_fsm: ModelFSMSubcontract
    ) -> None:
        """
        Test that terminal states without outgoing transitions are valid.

        Terminal states are expected to have no outgoing transitions.
        """
        result = analyze_fsm(valid_fsm)

        assert result.is_valid
        # Terminal state "completed" should NOT be in missing_transitions
        assert "completed" not in result.missing_transitions


@pytest.mark.unit
class TestFSMAnalysisValidFSM:
    """Test that valid FSMs pass all checks."""

    def test_valid_fsm_returns_no_issues(self, valid_fsm: ModelFSMSubcontract) -> None:
        """
        Test that a well-formed FSM passes all validation checks.

        A valid FSM should have:
        - is_valid = True
        - Empty error lists (unreachable, cycles, ambiguous, etc.)
        - Empty errors list
        """
        result = analyze_fsm(valid_fsm)

        assert result.is_valid, "Valid FSM should pass validation"
        assert len(result.unreachable_states) == 0
        assert len(result.cycles_without_exit) == 0
        assert len(result.ambiguous_transitions) == 0
        assert len(result.dead_transitions) == 0
        assert len(result.missing_transitions) == 0
        assert len(result.errors) == 0


@pytest.mark.unit
class TestFSMAnalysisComprehensiveReporting:
    """Test that all issues are reported, not just the first."""

    def test_all_issues_reported_not_just_first(
        self, fsm_with_multiple_issues: ModelFSMSubcontract
    ) -> None:
        """
        Test that analysis reports ALL issues, not stopping at first problem.

        FSM has multiple issues:
        - Unreachable state (orphan)
        - Dead-end state (dead_end)
        - Cycle without exit (cycleA -> cycleB -> cycleA)

        Note: Since OMN-575, duplicate structural transitions (which would
        cause ambiguous transitions) are rejected at construction time.
        This test now focuses on issues that pass construction validation.

        All issues should be reported in the result.
        """
        result = analyze_fsm(fsm_with_multiple_issues)

        assert not result.is_valid, "FSM with multiple issues should be invalid"

        # Check unreachable states
        assert len(result.unreachable_states) > 0, "Should detect unreachable states"
        assert "orphan" in result.unreachable_states

        # Check dead-end states
        assert len(result.missing_transitions) > 0, "Should detect missing transitions"
        assert "dead_end" in result.missing_transitions

        # Check cycles without exit
        assert len(result.cycles_without_exit) > 0, "Should detect cycles without exit"

        # Multiple errors should be reported (at least unreachable + dead-end + cycle)
        assert len(result.errors) >= 3, "Should report multiple errors"

    def test_analysis_result_structure(self, valid_fsm: ModelFSMSubcontract) -> None:
        """
        Test that ModelFSMAnalysisResult has expected structure.

        Verify all required fields are present.
        """
        result = analyze_fsm(valid_fsm)

        # Check required fields exist
        assert hasattr(result, "is_valid")
        assert hasattr(result, "unreachable_states")
        assert hasattr(result, "cycles_without_exit")
        assert hasattr(result, "ambiguous_transitions")
        assert hasattr(result, "dead_transitions")
        assert hasattr(result, "missing_transitions")
        assert hasattr(result, "errors")

        # Check types
        assert isinstance(result.is_valid, bool)
        assert isinstance(result.unreachable_states, list)
        assert isinstance(result.cycles_without_exit, list)
        assert isinstance(result.ambiguous_transitions, list)
        assert isinstance(result.dead_transitions, list)
        assert isinstance(result.missing_transitions, list)
        assert isinstance(result.errors, list)


@pytest.mark.unit
class TestFSMAnalysisDeadTransitions:
    """Test detection of dead transitions (unreachable transitions)."""

    def test_detect_dead_transitions(self, base_version: ModelSemVer) -> None:
        """
        Test that transitions from unreachable states are detected as dead.

        If a transition's from_state is unreachable, the transition itself
        can never fire (dead transition).
        """
        states = [
            ModelFSMStateDefinition(
                version=base_version,
                state_name="idle",
                state_type="operational",
                description="Initial",
                is_terminal=False,
            ),
            ModelFSMStateDefinition(
                version=base_version,
                state_name="reachable",
                state_type="operational",
                description="Reachable state",
                is_terminal=False,
            ),
            ModelFSMStateDefinition(
                version=base_version,
                state_name="unreachable",
                state_type="operational",
                description="Unreachable state",
                is_terminal=False,
            ),
            ModelFSMStateDefinition(
                version=base_version,
                state_name="completed",
                state_type="terminal",
                description="Terminal",
                is_terminal=True,
                is_recoverable=False,  # Terminal states cannot be recoverable
            ),
        ]

        transitions = [
            ModelFSMStateTransition(
                version=base_version,
                transition_name="start",
                from_state="idle",
                to_state="reachable",
                trigger="start",
                priority=1,
            ),
            ModelFSMStateTransition(
                version=base_version,
                transition_name="finish",
                from_state="reachable",
                to_state="completed",
                trigger="finish",
                priority=1,
            ),
            # Dead transition - from_state is unreachable
            ModelFSMStateTransition(
                version=base_version,
                transition_name="dead_transition",
                from_state="unreachable",
                to_state="completed",
                trigger="finish",
                priority=1,
            ),
        ]

        fsm = ModelFSMSubcontract(
            version=base_version,
            state_machine_name="DeadTransition",
            state_machine_version=base_version,
            description="FSM with dead transition",
            states=states,
            initial_state="idle",
            terminal_states=["completed"],
            transitions=transitions,
        )

        result = analyze_fsm(fsm)

        assert not result.is_valid, "FSM with dead transition should be invalid"
        assert len(result.dead_transitions) > 0, "Should detect dead transitions"
        assert "dead_transition" in result.dead_transitions


@pytest.mark.unit
class TestFSMAnalysisEdgeCases:
    """Test edge cases and boundary conditions."""

    def test_minimal_valid_fsm(self, base_version: ModelSemVer) -> None:
        """
        Test minimal valid FSM: initial → terminal.

        Simplest possible valid FSM should pass validation.
        """
        states = [
            ModelFSMStateDefinition(
                version=base_version,
                state_name="initial",
                state_type="operational",
                description="Initial state",
                is_terminal=False,
            ),
            ModelFSMStateDefinition(
                version=base_version,
                state_name="terminal",
                state_type="terminal",
                description="Terminal state",
                is_terminal=True,
                is_recoverable=False,  # Terminal states cannot be recoverable
            ),
        ]

        transitions = [
            ModelFSMStateTransition(
                version=base_version,
                transition_name="complete",
                from_state="initial",
                to_state="terminal",
                trigger="finish",
                priority=1,
            ),
        ]

        fsm = ModelFSMSubcontract(
            version=base_version,
            state_machine_name="Minimal",
            state_machine_version=base_version,
            description="Minimal FSM",
            states=states,
            initial_state="initial",
            terminal_states=["terminal"],
            transitions=transitions,
        )

        result = analyze_fsm(fsm)

        assert result.is_valid, "Minimal FSM should be valid"
        assert len(result.unreachable_states) == 0
        assert len(result.cycles_without_exit) == 0

    def test_multiple_terminal_states(self, base_version: ModelSemVer) -> None:
        """
        Test FSM with multiple terminal states.

        FSM can have multiple valid endpoints (success, failure, etc.).
        """
        states = [
            ModelFSMStateDefinition(
                version=base_version,
                state_name="initial",
                state_type="operational",
                description="Initial",
                is_terminal=False,
            ),
            ModelFSMStateDefinition(
                version=base_version,
                state_name="processing",
                state_type="operational",
                description="Processing",
                is_terminal=False,
            ),
            ModelFSMStateDefinition(
                version=base_version,
                state_name="success",
                state_type="terminal",
                description="Success terminal",
                is_terminal=True,
                is_recoverable=False,  # Terminal states cannot be recoverable
            ),
            ModelFSMStateDefinition(
                version=base_version,
                state_name="failure",
                state_type="terminal",
                description="Failure terminal",
                is_terminal=True,
                is_recoverable=False,  # Terminal states cannot be recoverable
            ),
        ]

        transitions = [
            ModelFSMStateTransition(
                version=base_version,
                transition_name="start",
                from_state="initial",
                to_state="processing",
                trigger="start",
                priority=1,
            ),
            ModelFSMStateTransition(
                version=base_version,
                transition_name="succeed",
                from_state="processing",
                to_state="success",
                trigger="complete",
                priority=1,
            ),
            ModelFSMStateTransition(
                version=base_version,
                transition_name="fail",
                from_state="processing",
                to_state="failure",
                trigger="error",
                priority=1,
            ),
        ]

        fsm = ModelFSMSubcontract(
            version=base_version,
            state_machine_name="MultipleTerminal",
            state_machine_version=base_version,
            description="FSM with multiple terminals",
            states=states,
            initial_state="initial",
            terminal_states=["success", "failure"],
            transitions=transitions,
        )

        result = analyze_fsm(fsm)

        assert result.is_valid, "FSM with multiple terminals should be valid"

    def test_self_loop_with_exit(self, base_version: ModelSemVer) -> None:
        """
        Test FSM with self-loop (state → itself) that also has exit.

        Self-loops are valid if there's also an exit path.
        """
        states = [
            ModelFSMStateDefinition(
                version=base_version,
                state_name="initial",
                state_type="operational",
                description="Initial",
                is_terminal=False,
            ),
            ModelFSMStateDefinition(
                version=base_version,
                state_name="retry",
                state_type="operational",
                description="Retry state with self-loop",
                is_terminal=False,
            ),
            ModelFSMStateDefinition(
                version=base_version,
                state_name="terminal",
                state_type="terminal",
                description="Terminal",
                is_terminal=True,
                is_recoverable=False,  # Terminal states cannot be recoverable
            ),
        ]

        transitions = [
            ModelFSMStateTransition(
                version=base_version,
                transition_name="start",
                from_state="initial",
                to_state="retry",
                trigger="start",
                priority=1,
            ),
            # Self-loop
            ModelFSMStateTransition(
                version=base_version,
                transition_name="retry_self",
                from_state="retry",
                to_state="retry",
                trigger="retry",
                priority=1,
            ),
            # Exit from self-loop
            ModelFSMStateTransition(
                version=base_version,
                transition_name="complete",
                from_state="retry",
                to_state="terminal",
                trigger="finish",
                priority=1,
            ),
        ]

        fsm = ModelFSMSubcontract(
            version=base_version,
            state_machine_name="SelfLoop",
            state_machine_version=base_version,
            description="FSM with self-loop and exit",
            states=states,
            initial_state="initial",
            terminal_states=["terminal"],
            transitions=transitions,
        )

        result = analyze_fsm(fsm)

        assert result.is_valid, "Self-loop with exit should be valid"
        assert len(result.cycles_without_exit) == 0

    def test_duplicate_state_names_detected(self, base_version: ModelSemVer) -> None:
        """
        Test that duplicate state names are detected.

        State names must be unique within an FSM. If the same name appears
        multiple times, it should be flagged as invalid.
        """
        states = [
            ModelFSMStateDefinition(
                version=base_version,
                state_name="idle",
                state_type="operational",
                description="First idle",
                is_terminal=False,
            ),
            ModelFSMStateDefinition(
                version=base_version,
                state_name="idle",  # DUPLICATE!
                state_type="operational",
                description="Second idle - duplicate",
                is_terminal=False,
            ),
            ModelFSMStateDefinition(
                version=base_version,
                state_name="completed",
                state_type="terminal",
                description="Terminal",
                is_terminal=True,
                is_recoverable=False,  # Terminal states cannot be recoverable
            ),
        ]

        transitions = [
            ModelFSMStateTransition(
                version=base_version,
                transition_name="complete",
                from_state="idle",
                to_state="completed",
                trigger="finish",
                priority=1,
            ),
        ]

        fsm = ModelFSMSubcontract(
            version=base_version,
            state_machine_name="DuplicateStates",
            state_machine_version=base_version,
            description="FSM with duplicate state names",
            states=states,
            initial_state="idle",
            terminal_states=["completed"],
            transitions=transitions,
        )

        result = analyze_fsm(fsm)

        assert not result.is_valid, "FSM with duplicate states should be invalid"
        assert len(result.duplicate_state_names) > 0
        assert "idle" in result.duplicate_state_names
        assert any("duplicate" in error.lower() for error in result.errors)

    def test_wildcard_to_wildcard_ambiguous_transitions(
        self, base_version: ModelSemVer
    ) -> None:
        """
        Test that multiple wildcard transitions with same trigger and priority
        are rejected at construction time.

        Since OMN-575, duplicate structural transitions (same from_state, trigger,
        priority) are rejected at FSM construction time. This applies to wildcards too.
        """
<<<<<<< HEAD
=======
        # Note: Use top-level import (line 29) to avoid class identity issues
        # in pytest-xdist parallel execution

>>>>>>> c356beaa
        states = [
            ModelFSMStateDefinition(
                version=base_version,
                state_name="idle",
                state_type="operational",
                description="Initial state",
                is_terminal=False,
            ),
            ModelFSMStateDefinition(
                version=base_version,
                state_name="processing",
                state_type="operational",
                description="Processing state",
                is_terminal=False,
            ),
            ModelFSMStateDefinition(
                version=base_version,
                state_name="error_a",
                state_type="error",
                description="Error handler A",
                is_terminal=True,
                is_recoverable=False,  # Terminal states cannot be recoverable
            ),
            ModelFSMStateDefinition(
                version=base_version,
                state_name="error_b",
                state_type="error",
                description="Error handler B",
                is_terminal=True,
                is_recoverable=False,  # Terminal states cannot be recoverable
            ),
        ]

        transitions = [
            ModelFSMStateTransition(
                version=base_version,
                transition_name="start",
                from_state="idle",
                to_state="processing",
                trigger="start",
                priority=1,
            ),
            # Two wildcard transitions with SAME trigger and SAME priority
            # This is now caught as duplicate structural transitions
            ModelFSMStateTransition(
                version=base_version,
                transition_name="global_error_a",
                from_state="*",
                to_state="error_a",
                trigger="error",
                priority=1,
            ),
            ModelFSMStateTransition(
                version=base_version,
                transition_name="global_error_b",
                from_state="*",
                to_state="error_b",
                trigger="error",
                priority=1,  # Same priority - duplicate structural transition!
            ),
        ]

        # FSM construction should fail with duplicate structural transitions
        with pytest.raises(ModelOnexError) as exc_info:
            ModelFSMSubcontract(
                version=base_version,
                state_machine_name="WildcardAmbiguity",
                state_machine_version=base_version,
                description="FSM with ambiguous wildcard transitions",
                states=states,
                initial_state="idle",
                terminal_states=["error_a", "error_b"],
                error_states=["error_a", "error_b"],
                transitions=transitions,
            )

        error_message = str(exc_info.value)
        assert "Duplicate structural transitions" in error_message
        assert "*" in error_message or "wildcard" in error_message.lower()
        assert "error" in error_message


@pytest.mark.unit
class TestFSMAnalysisInitialStateValidation:
    """Test validation of initial state existence.

    Note: ModelFSMSubcontract already validates initial state existence at
    construction time via Pydantic model_validator. The semantic analysis
    module provides defense-in-depth validation for cases where an FSM
    object might bypass Pydantic validation (e.g., via model_construct).
    """

    def test_invalid_initial_state_caught_by_pydantic(
        self, base_version: ModelSemVer
    ) -> None:
        """
        Test that Pydantic catches invalid initial state at construction.

        This is structural validation - Pydantic raises ModelOnexError
        when initial_state is not in states list.
        """
        states = [
            ModelFSMStateDefinition(
                version=base_version,
                state_name="processing",
                state_type="operational",
                description="Processing state",
                is_terminal=False,
            ),
            ModelFSMStateDefinition(
                version=base_version,
                state_name="completed",
                state_type="terminal",
                description="Terminal state",
                is_terminal=True,
                is_recoverable=False,  # Terminal states cannot be recoverable
            ),
        ]

        transitions = [
            ModelFSMStateTransition(
                version=base_version,
                transition_name="finish",
                from_state="processing",
                to_state="completed",
                trigger="finish",
                priority=1,
            ),
        ]

        # Pydantic should raise ModelOnexError at construction time
        with pytest.raises(ModelOnexError) as exc_info:
            ModelFSMSubcontract(
                version=base_version,
                state_machine_name="InvalidInitialState",
                state_machine_version=base_version,
                description="FSM with initial state not in states list",
                states=states,
                initial_state="nonexistent",  # This state is not defined
                terminal_states=["completed"],
                transitions=transitions,
            )

        # Verify the error message
        assert "nonexistent" in str(exc_info.value)
        assert "not found in states" in str(exc_info.value).lower()

    def test_semantic_analysis_validates_initial_state_defense_in_depth(
        self, base_version: ModelSemVer
    ) -> None:
        """
        Test that semantic analysis also validates initial state (defense-in-depth).

        Uses model_construct to bypass Pydantic validation and verify that
        analyze_fsm() catches the invalid initial state.
        """
        states = [
            ModelFSMStateDefinition(
                version=base_version,
                state_name="processing",
                state_type="operational",
                description="Processing state",
                is_terminal=False,
            ),
            ModelFSMStateDefinition(
                version=base_version,
                state_name="completed",
                state_type="terminal",
                description="Terminal state",
                is_terminal=True,
                is_recoverable=False,  # Terminal states cannot be recoverable
            ),
        ]

        transitions = [
            ModelFSMStateTransition(
                version=base_version,
                transition_name="finish",
                from_state="processing",
                to_state="completed",
                trigger="finish",
                priority=1,
            ),
        ]

        # Use model_construct to bypass Pydantic validation
        fsm = ModelFSMSubcontract.model_construct(
            version=base_version,
            state_machine_name="InvalidInitialState",
            state_machine_version=base_version,
            description="FSM with initial state not in states list",
            states=tuple(states),
            initial_state="nonexistent",  # This state is not defined
            terminal_states=("completed",),
            error_states=(),
            transitions=tuple(transitions),
            operations=(),
            max_transition_depth=100,
            allow_self_transitions=True,
            transition_timeout_seconds=30.0,
            persist_state=False,
            state_history_limit=10,
            log_transitions=True,
        )

        result = analyze_fsm(fsm)

        assert not result.is_valid, "FSM with invalid initial state should be invalid"
        assert len(result.errors) > 0, "Should have at least one error"
        # Check for the specific error message
        found_initial_state_error = any(
            "Initial state 'nonexistent' is not defined in states list" in error
            for error in result.errors
        )
        assert found_initial_state_error, (
            f"Expected initial state error, got: {result.errors}"
        )

    def test_valid_initial_state_passes(self, valid_fsm: ModelFSMSubcontract) -> None:
        """
        Test that a valid initial state passes validation.

        When initial_state exists in states list, no error should be raised.
        """
        result = analyze_fsm(valid_fsm)

        assert result.is_valid, "FSM with valid initial state should be valid"
        # Verify no initial state error
        initial_state_errors = [
            error for error in result.errors if "Initial state" in error
        ]
        assert len(initial_state_errors) == 0, (
            f"Should have no initial state errors, got: {initial_state_errors}"
        )<|MERGE_RESOLUTION|>--- conflicted
+++ resolved
@@ -1051,12 +1051,9 @@
         Wildcard-to-wildcard ambiguity: '*' + trigger -> {stateA, stateB} at same priority
         is now caught during construction as duplicate structural transitions.
         """
-<<<<<<< HEAD
-=======
         # Note: Use top-level import (line 29) to avoid class identity issues
         # in pytest-xdist parallel execution
 
->>>>>>> c356beaa
         states = [
             ModelFSMStateDefinition(
                 version=base_version,
@@ -1728,12 +1725,9 @@
         Since OMN-575, duplicate structural transitions (same from_state, trigger,
         priority) are rejected at FSM construction time. This applies to wildcards too.
         """
-<<<<<<< HEAD
-=======
         # Note: Use top-level import (line 29) to avoid class identity issues
         # in pytest-xdist parallel execution
 
->>>>>>> c356beaa
         states = [
             ModelFSMStateDefinition(
                 version=base_version,
