"""
Unit tests for FSM (Finite State Machine) Analysis Module.

Tests comprehensive FSM semantic validation functionality including:
- Unreachable states detection
- Cycles without exit paths
- Ambiguous transitions
- Dead transitions (unreachable)
- Missing transitions (dead-ends)
- Duplicate state names
- Valid FSM scenarios

See src/omnibase_core/validation/fsm_analysis.py for implementation.
"""

import pytest

pytestmark = pytest.mark.unit

from omnibase_core.models.contracts.subcontracts.model_fsm_state_definition import (
    ModelFSMStateDefinition,
)
from omnibase_core.models.contracts.subcontracts.model_fsm_state_transition import (
    ModelFSMStateTransition,
)
from omnibase_core.models.contracts.subcontracts.model_fsm_subcontract import (
    ModelFSMSubcontract,
)
from omnibase_core.models.errors.model_onex_error import ModelOnexError
from omnibase_core.models.primitives.model_semver import ModelSemVer
from omnibase_core.validation.fsm_analysis import (
    analyze_fsm,
)

# ==================== Test Fixtures ====================


@pytest.fixture
def base_version() -> ModelSemVer:
    """Common version for all test fixtures."""
    return ModelSemVer(major=1, minor=0, patch=0)


@pytest.fixture
def valid_fsm(base_version: ModelSemVer) -> ModelFSMSubcontract:
    """
    Valid FSM: idle → processing → completed.

    Simple linear flow with no issues:
    - Initial state: idle
    - Terminal state: completed
    - All states reachable from initial
    - No cycles without exit
    - No ambiguous transitions
    """
    states = [
        ModelFSMStateDefinition(
            version=base_version,
            state_name="idle",
            state_type="operational",
            description="Initial idle state",
            is_terminal=False,
        ),
        ModelFSMStateDefinition(
            version=base_version,
            state_name="processing",
            state_type="operational",
            description="Processing work",
            is_terminal=False,
        ),
        ModelFSMStateDefinition(
            version=base_version,
            state_name="completed",
            state_type="terminal",
            description="Work completed successfully",
            is_terminal=True,
            is_recoverable=False,  # Terminal states cannot be recoverable
        ),
    ]

    transitions = [
        ModelFSMStateTransition(
            version=base_version,
            transition_name="start_processing",
            from_state="idle",
            to_state="processing",
            trigger="start",
            priority=1,
        ),
        ModelFSMStateTransition(
            version=base_version,
            transition_name="complete_processing",
            from_state="processing",
            to_state="completed",
            trigger="finish",
            priority=1,
        ),
    ]

    return ModelFSMSubcontract(
        version=base_version,
        state_machine_name="ValidWorkflow",
        state_machine_version=base_version,
        description="Simple valid FSM for testing",
        states=states,
        initial_state="idle",
        terminal_states=["completed"],
        transitions=transitions,
    )


@pytest.fixture
def fsm_with_unreachable_state(base_version: ModelSemVer) -> ModelFSMSubcontract:
    """
    FSM with orphan state that cannot be reached from initial state.

    Structure:
    - idle → processing → completed (valid path)
    - orphan (no incoming transitions from initial)

    Expected issue: unreachable_states = ["orphan"]
    """
    states = [
        ModelFSMStateDefinition(
            version=base_version,
            state_name="idle",
            state_type="operational",
            description="Initial state",
            is_terminal=False,
        ),
        ModelFSMStateDefinition(
            version=base_version,
            state_name="processing",
            state_type="operational",
            description="Processing state",
            is_terminal=False,
        ),
        ModelFSMStateDefinition(
            version=base_version,
            state_name="completed",
            state_type="terminal",
            description="Terminal state",
            is_terminal=True,
            is_recoverable=False,  # Terminal states cannot be recoverable
        ),
        ModelFSMStateDefinition(
            version=base_version,
            state_name="orphan",
            state_type="operational",
            description="Unreachable orphan state",
            is_terminal=False,
        ),
    ]

    transitions = [
        ModelFSMStateTransition(
            version=base_version,
            transition_name="start",
            from_state="idle",
            to_state="processing",
            trigger="start",
            priority=1,
        ),
        ModelFSMStateTransition(
            version=base_version,
            transition_name="finish",
            from_state="processing",
            to_state="completed",
            trigger="finish",
            priority=1,
        ),
        # orphan → completed exists, but orphan is unreachable from initial
        ModelFSMStateTransition(
            version=base_version,
            transition_name="orphan_finish",
            from_state="orphan",
            to_state="completed",
            trigger="finish",
            priority=1,
        ),
    ]

    return ModelFSMSubcontract(
        version=base_version,
        state_machine_name="FSMWithOrphan",
        state_machine_version=base_version,
        description="FSM with unreachable orphan state",
        states=states,
        initial_state="idle",
        terminal_states=["completed"],
        transitions=transitions,
    )


@pytest.fixture
def fsm_with_cycle_no_exit(base_version: ModelSemVer) -> ModelFSMSubcontract:
    """
    FSM with infinite cycle A → B → C → A with no path to terminal.

    Structure:
    - idle (initial)
    - stateA → stateB → stateC → stateA (infinite loop)
    - completed (terminal, but unreachable from cycle)

    Expected issue: cycles_without_exit = [["stateA", "stateB", "stateC"]]
    """
    states = [
        ModelFSMStateDefinition(
            version=base_version,
            state_name="idle",
            state_type="operational",
            description="Initial state",
            is_terminal=False,
        ),
        ModelFSMStateDefinition(
            version=base_version,
            state_name="stateA",
            state_type="operational",
            description="Part of cycle",
            is_terminal=False,
        ),
        ModelFSMStateDefinition(
            version=base_version,
            state_name="stateB",
            state_type="operational",
            description="Part of cycle",
            is_terminal=False,
        ),
        ModelFSMStateDefinition(
            version=base_version,
            state_name="stateC",
            state_type="operational",
            description="Part of cycle",
            is_terminal=False,
        ),
        ModelFSMStateDefinition(
            version=base_version,
            state_name="completed",
            state_type="terminal",
            description="Terminal state",
            is_terminal=True,
            is_recoverable=False,  # Terminal states cannot be recoverable
        ),
    ]

    transitions = [
        ModelFSMStateTransition(
            version=base_version,
            transition_name="enter_cycle",
            from_state="idle",
            to_state="stateA",
            trigger="start",
            priority=1,
        ),
        ModelFSMStateTransition(
            version=base_version,
            transition_name="a_to_b",
            from_state="stateA",
            to_state="stateB",
            trigger="next",
            priority=1,
        ),
        ModelFSMStateTransition(
            version=base_version,
            transition_name="b_to_c",
            from_state="stateB",
            to_state="stateC",
            trigger="next",
            priority=1,
        ),
        ModelFSMStateTransition(
            version=base_version,
            transition_name="c_to_a",
            from_state="stateC",
            to_state="stateA",
            trigger="next",
            priority=1,
        ),
    ]

    return ModelFSMSubcontract(
        version=base_version,
        state_machine_name="FSMWithCycleNoExit",
        state_machine_version=base_version,
        description="FSM with infinite cycle and no exit path",
        states=states,
        initial_state="idle",
        terminal_states=["completed"],
        transitions=transitions,
    )


@pytest.fixture
def fsm_with_cycle_and_exit(base_version: ModelSemVer) -> ModelFSMSubcontract:
    """
    FSM with cycle A → B → A but B also has exit to terminal.

    Structure:
    - idle → stateA → stateB → stateA (cycle)
    - stateB → completed (exit from cycle)

    Expected: VALID (no cycles_without_exit because exit path exists)
    """
    states = [
        ModelFSMStateDefinition(
            version=base_version,
            state_name="idle",
            state_type="operational",
            description="Initial state",
            is_terminal=False,
        ),
        ModelFSMStateDefinition(
            version=base_version,
            state_name="stateA",
            state_type="operational",
            description="Part of cycle with exit",
            is_terminal=False,
        ),
        ModelFSMStateDefinition(
            version=base_version,
            state_name="stateB",
            state_type="operational",
            description="Part of cycle with exit",
            is_terminal=False,
        ),
        ModelFSMStateDefinition(
            version=base_version,
            state_name="completed",
            state_type="terminal",
            description="Terminal state",
            is_terminal=True,
            is_recoverable=False,  # Terminal states cannot be recoverable
        ),
    ]

    transitions = [
        ModelFSMStateTransition(
            version=base_version,
            transition_name="enter_cycle",
            from_state="idle",
            to_state="stateA",
            trigger="start",
            priority=1,
        ),
        ModelFSMStateTransition(
            version=base_version,
            transition_name="a_to_b",
            from_state="stateA",
            to_state="stateB",
            trigger="continue",
            priority=1,
        ),
        ModelFSMStateTransition(
            version=base_version,
            transition_name="b_to_a",
            from_state="stateB",
            to_state="stateA",
            trigger="retry",
            priority=1,
        ),
        ModelFSMStateTransition(
            version=base_version,
            transition_name="b_to_completed",
            from_state="stateB",
            to_state="completed",
            trigger="finish",
            priority=2,
        ),
    ]

    return ModelFSMSubcontract(
        version=base_version,
        state_machine_name="FSMWithCycleAndExit",
        state_machine_version=base_version,
        description="FSM with cycle but also valid exit path",
        states=states,
        initial_state="idle",
        terminal_states=["completed"],
        transitions=transitions,
    )


# NOTE: fsm_with_ambiguous_transitions fixture was removed because since OMN-575,
# FSMs with duplicate structural transitions (same from_state, trigger, priority)
# are now rejected at construction time. The test_detect_ambiguous_transitions test
# was updated to test construction-time validation instead.


@pytest.fixture
def fsm_with_wildcard_transitions(base_version: ModelSemVer) -> ModelFSMSubcontract:
    """
    FSM with wildcard '*' and specific state with same trigger.

    Structure:
    - '*' + trigger "error" → error_state (global error handler)
    - processing + trigger "error" → retry_state (specific override)

    Expected: NOT ambiguous (specific takes precedence over wildcard)
    """
    states = [
        ModelFSMStateDefinition(
            version=base_version,
            state_name="idle",
            state_type="operational",
            description="Initial state",
            is_terminal=False,
        ),
        ModelFSMStateDefinition(
            version=base_version,
            state_name="processing",
            state_type="operational",
            description="Processing state with specific error handler",
            is_terminal=False,
        ),
        ModelFSMStateDefinition(
            version=base_version,
            state_name="retry_state",
            state_type="operational",
            description="Specific error recovery",
            is_terminal=False,
        ),
        ModelFSMStateDefinition(
            version=base_version,
            state_name="error_state",
            state_type="error",
            description="Global error state",
            is_terminal=True,
            is_recoverable=False,  # Terminal states cannot be recoverable
        ),
        ModelFSMStateDefinition(
            version=base_version,
            state_name="completed",
            state_type="terminal",
            description="Terminal state",
            is_terminal=True,
            is_recoverable=False,  # Terminal states cannot be recoverable
        ),
    ]

    transitions = [
        ModelFSMStateTransition(
            version=base_version,
            transition_name="start",
            from_state="idle",
            to_state="processing",
            trigger="start",
            priority=1,
        ),
        # Wildcard transition (global error handler)
        ModelFSMStateTransition(
            version=base_version,
            transition_name="global_error",
            from_state="*",
            to_state="error_state",
            trigger="error",
            priority=1,
        ),
        # Specific transition (overrides wildcard for processing state)
        ModelFSMStateTransition(
            version=base_version,
            transition_name="processing_error",
            from_state="processing",
            to_state="retry_state",
            trigger="error",
            priority=2,
        ),
        ModelFSMStateTransition(
            version=base_version,
            transition_name="retry_to_completed",
            from_state="retry_state",
            to_state="completed",
            trigger="finish",
            priority=1,
        ),
    ]

    return ModelFSMSubcontract(
        version=base_version,
        state_machine_name="FSMWithWildcard",
        state_machine_version=base_version,
        description="FSM with wildcard and specific transitions",
        states=states,
        initial_state="idle",
        terminal_states=["completed", "error_state"],
        error_states=["error_state"],
        transitions=transitions,
    )


@pytest.fixture
def fsm_with_dead_end_state(base_version: ModelSemVer) -> ModelFSMSubcontract:
    """
    FSM with non-terminal state that has no outgoing transitions (dead-end).

    Structure:
    - idle → processing → dead_end (no transitions out)
    - completed is terminal but unreachable

    Expected issue: missing_transitions for dead_end state
    """
    states = [
        ModelFSMStateDefinition(
            version=base_version,
            state_name="idle",
            state_type="operational",
            description="Initial state",
            is_terminal=False,
        ),
        ModelFSMStateDefinition(
            version=base_version,
            state_name="processing",
            state_type="operational",
            description="Processing state",
            is_terminal=False,
        ),
        ModelFSMStateDefinition(
            version=base_version,
            state_name="dead_end",
            state_type="operational",
            description="Dead-end state with no exits",
            is_terminal=False,
        ),
        ModelFSMStateDefinition(
            version=base_version,
            state_name="completed",
            state_type="terminal",
            description="Terminal state",
            is_terminal=True,
            is_recoverable=False,  # Terminal states cannot be recoverable
        ),
    ]

    transitions = [
        ModelFSMStateTransition(
            version=base_version,
            transition_name="start",
            from_state="idle",
            to_state="processing",
            trigger="start",
            priority=1,
        ),
        ModelFSMStateTransition(
            version=base_version,
            transition_name="to_dead_end",
            from_state="processing",
            to_state="dead_end",
            trigger="fail",
            priority=1,
        ),
        # No transitions from dead_end!
    ]

    return ModelFSMSubcontract(
        version=base_version,
        state_machine_name="FSMWithDeadEnd",
        state_machine_version=base_version,
        description="FSM with dead-end non-terminal state",
        states=states,
        initial_state="idle",
        terminal_states=["completed"],
        transitions=transitions,
    )


@pytest.fixture
def fsm_with_multiple_issues(base_version: ModelSemVer) -> ModelFSMSubcontract:
    """
    FSM with multiple validation issues to test comprehensive reporting.

    Issues:
    1. Unreachable state: orphan
    2. Ambiguous transitions: processing + "ambiguous"
    3. Dead-end state: dead_end (non-terminal with no exits)
    4. Cycle without exit: cycleA → cycleB → cycleA

    All issues should be reported, not just the first one found.
    """
    states = [
        ModelFSMStateDefinition(
            version=base_version,
            state_name="idle",
            state_type="operational",
            description="Initial state",
            is_terminal=False,
        ),
        ModelFSMStateDefinition(
            version=base_version,
            state_name="processing",
            state_type="operational",
            description="State with ambiguous transitions",
            is_terminal=False,
        ),
        ModelFSMStateDefinition(
            version=base_version,
            state_name="stateB",
            state_type="operational",
            description="Ambiguous target 1",
            is_terminal=False,
        ),
        ModelFSMStateDefinition(
            version=base_version,
            state_name="stateC",
            state_type="operational",
            description="Ambiguous target 2",
            is_terminal=False,
        ),
        ModelFSMStateDefinition(
            version=base_version,
            state_name="dead_end",
            state_type="operational",
            description="Dead-end state",
            is_terminal=False,
        ),
        ModelFSMStateDefinition(
            version=base_version,
            state_name="orphan",
            state_type="operational",
            description="Unreachable orphan",
            is_terminal=False,
        ),
        ModelFSMStateDefinition(
            version=base_version,
            state_name="cycleA",
            state_type="operational",
            description="Part of infinite cycle",
            is_terminal=False,
        ),
        ModelFSMStateDefinition(
            version=base_version,
            state_name="cycleB",
            state_type="operational",
            description="Part of infinite cycle",
            is_terminal=False,
        ),
        ModelFSMStateDefinition(
            version=base_version,
            state_name="completed",
            state_type="terminal",
            description="Terminal state",
            is_terminal=True,
            is_recoverable=False,  # Terminal states cannot be recoverable
        ),
    ]

    transitions = [
        ModelFSMStateTransition(
            version=base_version,
            transition_name="start",
            from_state="idle",
            to_state="processing",
            trigger="start",
            priority=1,
        ),
        # Multiple transitions from same state (different priorities - NOT ambiguous)
        # Note: Since OMN-575, same priority would be rejected at construction
        ModelFSMStateTransition(
            version=base_version,
            transition_name="priority_high_to_b",
            from_state="processing",
            to_state="stateB",
            trigger="choose",
            priority=1,  # Higher priority
        ),
        ModelFSMStateTransition(
            version=base_version,
            transition_name="priority_low_to_c",
            from_state="processing",
            to_state="stateC",
            trigger="choose",
            priority=2,  # Lower priority - deterministic resolution
        ),
        # Dead-end transition
        ModelFSMStateTransition(
            version=base_version,
            transition_name="to_dead_end",
            from_state="stateB",
            to_state="dead_end",
            trigger="fail",
            priority=1,
        ),
        # Infinite cycle
        ModelFSMStateTransition(
            version=base_version,
            transition_name="to_cycle",
            from_state="stateC",
            to_state="cycleA",
            trigger="loop",
            priority=1,
        ),
        ModelFSMStateTransition(
            version=base_version,
            transition_name="cycle_a_to_b",
            from_state="cycleA",
            to_state="cycleB",
            trigger="next",
            priority=1,
        ),
        ModelFSMStateTransition(
            version=base_version,
            transition_name="cycle_b_to_a",
            from_state="cycleB",
            to_state="cycleA",
            trigger="next",
            priority=1,
        ),
        # Orphan has transition but is unreachable
        ModelFSMStateTransition(
            version=base_version,
            transition_name="orphan_exit",
            from_state="orphan",
            to_state="completed",
            trigger="finish",
            priority=1,
        ),
    ]

    return ModelFSMSubcontract(
        version=base_version,
        state_machine_name="FSMWithMultipleIssues",
        state_machine_version=base_version,
        description="FSM with multiple validation issues",
        states=states,
        initial_state="idle",
        terminal_states=["completed"],
        transitions=transitions,
    )


# ==================== Test Cases ====================


@pytest.mark.unit
class TestFSMAnalysisUnreachableStates:
    """Test detection of unreachable states."""

    def test_detect_unreachable_states(
        self, fsm_with_unreachable_state: ModelFSMSubcontract
    ) -> None:
        """
        Test that unreachable states are detected.

        The orphan state has no path from initial state, so it should be
        flagged as unreachable.
        """
        result = analyze_fsm(fsm_with_unreachable_state)

        assert not result.is_valid, "FSM with unreachable state should be invalid"
        assert len(result.unreachable_states) == 1
        assert "orphan" in result.unreachable_states
        assert any("unreachable" in error.lower() for error in result.errors)

    def test_valid_fsm_has_no_unreachable_states(
        self, valid_fsm: ModelFSMSubcontract
    ) -> None:
        """
        Test that valid FSM has no unreachable states.

        All states in valid FSM should be reachable from initial state.
        """
        result = analyze_fsm(valid_fsm)

        assert result.is_valid
        assert len(result.unreachable_states) == 0


@pytest.mark.unit
class TestFSMAnalysisCycles:
    """Test detection of cycles with and without exit paths."""

    def test_detect_cycle_without_exit(
        self, fsm_with_cycle_no_exit: ModelFSMSubcontract
    ) -> None:
        """
        Test that cycles without exit paths are detected.

        The cycle stateA → stateB → stateC → stateA has no path to terminal,
        so it should be flagged.
        """
        result = analyze_fsm(fsm_with_cycle_no_exit)

        assert not result.is_valid, "FSM with cycle and no exit should be invalid"
        assert len(result.cycles_without_exit) > 0
        # Verify the cycle contains all three states
        cycle_states = set(result.cycles_without_exit[0])
        assert {"stateA", "stateB", "stateC"}.issubset(cycle_states)
        assert any("cycle" in error.lower() for error in result.errors)

    def test_cycle_with_exit_is_valid(
        self, fsm_with_cycle_and_exit: ModelFSMSubcontract
    ) -> None:
        """
        Test that cycles WITH exit paths are considered valid.

        The cycle stateA → stateB → stateA has an exit (stateB → completed),
        so it should NOT be flagged as problematic.
        """
        result = analyze_fsm(fsm_with_cycle_and_exit)

        # This should be valid because there's an exit from the cycle
        assert result.is_valid, "FSM with cycle and exit should be valid"
        assert len(result.cycles_without_exit) == 0

    def test_valid_fsm_has_no_problematic_cycles(
        self, valid_fsm: ModelFSMSubcontract
    ) -> None:
        """
        Test that valid FSM has no cycles without exit.

        Simple linear flow should have no cycles at all.
        """
        result = analyze_fsm(valid_fsm)

        assert result.is_valid
        assert len(result.cycles_without_exit) == 0


@pytest.mark.unit
class TestFSMAnalysisAmbiguousTransitions:
    """Test detection of ambiguous transitions.

    NOTE: Since OMN-575, duplicate structural transitions (same from_state,
    trigger, priority) are now rejected at FSM construction time. This class
    tests both the construction-time validation and the analysis function.
    """

    def test_detect_ambiguous_transitions(self, base_version: ModelSemVer) -> None:
        """
        Test that ambiguous transitions are rejected at construction time.

        Since OMN-575, FSMs with duplicate structural transitions (same
        from_state, trigger, priority) are rejected during model validation.
        This test verifies that behavior.
        """
<<<<<<< HEAD
=======
        # Note: Use top-level import (line 29) to avoid class identity issues
        # in pytest-xdist parallel execution

>>>>>>> ab709928
        states = [
            ModelFSMStateDefinition(
                version=base_version,
                state_name="idle",
                state_type="operational",
                description="Initial state",
                is_terminal=False,
            ),
            ModelFSMStateDefinition(
                version=base_version,
                state_name="processing",
                state_type="operational",
                description="State with ambiguous transitions",
                is_terminal=False,
            ),
            ModelFSMStateDefinition(
                version=base_version,
                state_name="stateB",
                state_type="operational",
                description="First ambiguous target",
                is_terminal=False,
            ),
            ModelFSMStateDefinition(
                version=base_version,
                state_name="stateC",
                state_type="operational",
                description="Second ambiguous target",
                is_terminal=False,
            ),
            ModelFSMStateDefinition(
                version=base_version,
                state_name="completed",
                state_type="terminal",
                description="Terminal state",
                is_terminal=True,
                is_recoverable=False,
            ),
        ]

        transitions = [
            ModelFSMStateTransition(
                version=base_version,
                transition_name="start",
                from_state="idle",
                to_state="processing",
                trigger="start",
                priority=1,
            ),
            # AMBIGUOUS: same from_state + trigger with SAME priority
            ModelFSMStateTransition(
                version=base_version,
                transition_name="ambiguous_to_b",
                from_state="processing",
                to_state="stateB",
                trigger="ambiguous",
                priority=1,
            ),
            ModelFSMStateTransition(
                version=base_version,
                transition_name="ambiguous_to_c",
                from_state="processing",
                to_state="stateC",
                trigger="ambiguous",
                priority=1,  # Same priority = duplicate structural transition!
            ),
        ]

        # FSM construction should now fail with duplicate structural transitions
        with pytest.raises(ModelOnexError) as exc_info:
            ModelFSMSubcontract(
                version=base_version,
                state_machine_name="AmbiguousFSM",
                state_machine_version=base_version,
                description="FSM with ambiguous transitions",
                states=states,
                initial_state="idle",
                terminal_states=["completed"],
                transitions=transitions,
            )

        error_message = str(exc_info.value)
        assert "Duplicate structural transitions" in error_message
        assert "processing" in error_message
        assert "ambiguous" in error_message

    def test_wildcard_transitions_not_ambiguous(
        self, fsm_with_wildcard_transitions: ModelFSMSubcontract
    ) -> None:
        """
        Test that wildcard '*' and specific state with same trigger is NOT ambiguous.

        Specific state transitions should take precedence over wildcard,
        so this is not considered ambiguous.
        """
        result = analyze_fsm(fsm_with_wildcard_transitions)

        # Should be valid - specific takes precedence over wildcard
        assert result.is_valid, "Wildcard with specific override should be valid"
        assert len(result.ambiguous_transitions) == 0

    def test_different_priority_not_ambiguous(self, base_version: ModelSemVer) -> None:
        """
        Test that same (state, trigger) with DIFFERENT priorities is NOT ambiguous.

        Different priorities provide deterministic resolution, so not ambiguous.
        """
        states = [
            ModelFSMStateDefinition(
                version=base_version,
                state_name="idle",
                state_type="operational",
                description="Initial",
                is_terminal=False,
            ),
            ModelFSMStateDefinition(
                version=base_version,
                state_name="processing",
                state_type="operational",
                description="Processing",
                is_terminal=False,
            ),
            ModelFSMStateDefinition(
                version=base_version,
                state_name="stateB",
                state_type="operational",
                description="Target B",
                is_terminal=False,
            ),
            ModelFSMStateDefinition(
                version=base_version,
                state_name="stateC",
                state_type="operational",
                description="Target C",
                is_terminal=False,
            ),
            ModelFSMStateDefinition(
                version=base_version,
                state_name="completed",
                state_type="terminal",
                description="Terminal",
                is_terminal=True,
                is_recoverable=False,  # Terminal states cannot be recoverable
            ),
        ]

        transitions = [
            ModelFSMStateTransition(
                version=base_version,
                transition_name="start",
                from_state="idle",
                to_state="processing",
                trigger="start",
                priority=1,
            ),
            # Same from_state + trigger but DIFFERENT priority (not ambiguous)
            ModelFSMStateTransition(
                version=base_version,
                transition_name="high_priority",
                from_state="processing",
                to_state="stateB",
                trigger="event",
                priority=2,  # Higher priority
            ),
            ModelFSMStateTransition(
                version=base_version,
                transition_name="low_priority",
                from_state="processing",
                to_state="stateC",
                trigger="event",
                priority=1,  # Lower priority
            ),
            ModelFSMStateTransition(
                version=base_version,
                transition_name="finish_b",
                from_state="stateB",
                to_state="completed",
                trigger="finish",
                priority=1,
            ),
            ModelFSMStateTransition(
                version=base_version,
                transition_name="finish_c",
                from_state="stateC",
                to_state="completed",
                trigger="finish",
                priority=1,
            ),
        ]

        fsm = ModelFSMSubcontract(
            version=base_version,
            state_machine_name="DifferentPriority",
            state_machine_version=base_version,
            description="FSM with different priorities",
            states=states,
            initial_state="idle",
            terminal_states=["completed"],
            transitions=transitions,
        )

        result = analyze_fsm(fsm)

        # Should be valid - different priorities resolve deterministically
        assert result.is_valid, "Different priorities should not be ambiguous"
        assert len(result.ambiguous_transitions) == 0

    def test_wildcard_to_wildcard_ambiguous(self, base_version: ModelSemVer) -> None:
        """
        Test that multiple wildcard transitions with same trigger and priority
        are rejected at construction time.

        Since OMN-575, duplicate structural transitions (same from_state, trigger,
        priority) are rejected at FSM construction time, including wildcards.

        Wildcard-to-wildcard ambiguity: '*' + trigger -> {stateA, stateB} at same priority
        is now caught during construction as duplicate structural transitions.
        """
        states = [
            ModelFSMStateDefinition(
                version=base_version,
                state_name="idle",
                state_type="operational",
                description="Initial",
                is_terminal=False,
            ),
            ModelFSMStateDefinition(
                version=base_version,
                state_name="error_state_a",
                state_type="error",
                description="Error handler A",
                is_terminal=True,
                is_recoverable=False,  # Terminal states cannot be recoverable
            ),
            ModelFSMStateDefinition(
                version=base_version,
                state_name="error_state_b",
                state_type="error",
                description="Error handler B",
                is_terminal=True,
                is_recoverable=False,  # Terminal states cannot be recoverable
            ),
            ModelFSMStateDefinition(
                version=base_version,
                state_name="completed",
                state_type="terminal",
                description="Terminal",
                is_terminal=True,
                is_recoverable=False,  # Terminal states cannot be recoverable
            ),
        ]

        transitions = [
            ModelFSMStateTransition(
                version=base_version,
                transition_name="start",
                from_state="idle",
                to_state="completed",
                trigger="finish",
                priority=1,
            ),
            # AMBIGUOUS: Two wildcard transitions with same trigger and priority
            # but different targets - this IS ambiguous (duplicate structural)
            ModelFSMStateTransition(
                version=base_version,
                transition_name="global_error_a",
                from_state="*",
                to_state="error_state_a",
                trigger="error",
                priority=1,  # Same priority
            ),
            ModelFSMStateTransition(
                version=base_version,
                transition_name="global_error_b",
                from_state="*",
                to_state="error_state_b",
                trigger="error",
                priority=1,  # Same priority - duplicate structural transition!
            ),
        ]

        # FSM construction should fail with duplicate structural transitions
        with pytest.raises(ModelOnexError) as exc_info:
            ModelFSMSubcontract(
                version=base_version,
                state_machine_name="WildcardAmbiguous",
                state_machine_version=base_version,
                description="FSM with ambiguous wildcard transitions",
                states=states,
                initial_state="idle",
                terminal_states=["completed", "error_state_a", "error_state_b"],
                error_states=["error_state_a", "error_state_b"],
                transitions=transitions,
            )

        error_message = str(exc_info.value)
        assert "Duplicate structural transitions" in error_message
        # Wildcard from_state should be mentioned
        assert "*" in error_message or "wildcard" in error_message.lower()
        assert "error" in error_message

    def test_wildcard_different_priority_not_ambiguous(
        self, base_version: ModelSemVer
    ) -> None:
        """
        Test that wildcard transitions with DIFFERENT priorities are NOT ambiguous.

        Different priorities provide deterministic resolution even for wildcards.
        """
        states = [
            ModelFSMStateDefinition(
                version=base_version,
                state_name="idle",
                state_type="operational",
                description="Initial",
                is_terminal=False,
            ),
            ModelFSMStateDefinition(
                version=base_version,
                state_name="error_state_a",
                state_type="error",
                description="High priority error handler",
                is_terminal=True,
                is_recoverable=False,  # Terminal states cannot be recoverable
            ),
            ModelFSMStateDefinition(
                version=base_version,
                state_name="error_state_b",
                state_type="error",
                description="Low priority error handler",
                is_terminal=True,
                is_recoverable=False,  # Terminal states cannot be recoverable
            ),
            ModelFSMStateDefinition(
                version=base_version,
                state_name="completed",
                state_type="terminal",
                description="Terminal",
                is_terminal=True,
                is_recoverable=False,  # Terminal states cannot be recoverable
            ),
        ]

        transitions = [
            ModelFSMStateTransition(
                version=base_version,
                transition_name="start",
                from_state="idle",
                to_state="completed",
                trigger="finish",
                priority=1,
            ),
            # NOT ambiguous: Different priorities
            ModelFSMStateTransition(
                version=base_version,
                transition_name="global_error_high",
                from_state="*",
                to_state="error_state_a",
                trigger="error",
                priority=2,  # Higher priority
            ),
            ModelFSMStateTransition(
                version=base_version,
                transition_name="global_error_low",
                from_state="*",
                to_state="error_state_b",
                trigger="error",
                priority=1,  # Lower priority - NOT ambiguous
            ),
        ]

        fsm = ModelFSMSubcontract(
            version=base_version,
            state_machine_name="WildcardDifferentPriority",
            state_machine_version=base_version,
            description="FSM with wildcard transitions at different priorities",
            states=states,
            initial_state="idle",
            terminal_states=["completed", "error_state_a", "error_state_b"],
            error_states=["error_state_a", "error_state_b"],
            transitions=transitions,
        )

        result = analyze_fsm(fsm)

        # Should be valid - different priorities resolve deterministically
        assert result.is_valid, (
            "Wildcard transitions with different priorities should not be ambiguous"
        )
        assert len(result.ambiguous_transitions) == 0


@pytest.mark.unit
class TestFSMAnalysisMissingTransitions:
    """Test detection of missing transitions (dead-end states)."""

    def test_detect_dead_end_state(
        self, fsm_with_dead_end_state: ModelFSMSubcontract
    ) -> None:
        """
        Test that non-terminal states without outgoing transitions are detected.

        A non-terminal state with no outgoing transitions is a dead-end.
        """
        result = analyze_fsm(fsm_with_dead_end_state)

        assert not result.is_valid, "FSM with dead-end state should be invalid"
        assert len(result.missing_transitions) > 0
        assert "dead_end" in result.missing_transitions
        assert any("missing" in error.lower() for error in result.errors)

    def test_terminal_state_without_transitions_is_valid(
        self, valid_fsm: ModelFSMSubcontract
    ) -> None:
        """
        Test that terminal states without outgoing transitions are valid.

        Terminal states are expected to have no outgoing transitions.
        """
        result = analyze_fsm(valid_fsm)

        assert result.is_valid
        # Terminal state "completed" should NOT be in missing_transitions
        assert "completed" not in result.missing_transitions


@pytest.mark.unit
class TestFSMAnalysisValidFSM:
    """Test that valid FSMs pass all checks."""

    def test_valid_fsm_returns_no_issues(self, valid_fsm: ModelFSMSubcontract) -> None:
        """
        Test that a well-formed FSM passes all validation checks.

        A valid FSM should have:
        - is_valid = True
        - Empty error lists (unreachable, cycles, ambiguous, etc.)
        - Empty errors list
        """
        result = analyze_fsm(valid_fsm)

        assert result.is_valid, "Valid FSM should pass validation"
        assert len(result.unreachable_states) == 0
        assert len(result.cycles_without_exit) == 0
        assert len(result.ambiguous_transitions) == 0
        assert len(result.dead_transitions) == 0
        assert len(result.missing_transitions) == 0
        assert len(result.errors) == 0


@pytest.mark.unit
class TestFSMAnalysisComprehensiveReporting:
    """Test that all issues are reported, not just the first."""

    def test_all_issues_reported_not_just_first(
        self, fsm_with_multiple_issues: ModelFSMSubcontract
    ) -> None:
        """
        Test that analysis reports ALL issues, not stopping at first problem.

        FSM has multiple issues:
        - Unreachable state (orphan)
        - Dead-end state (dead_end)
        - Cycle without exit (cycleA -> cycleB -> cycleA)

        Note: Since OMN-575, duplicate structural transitions (which would
        cause ambiguous transitions) are rejected at construction time.
        This test now focuses on issues that pass construction validation.

        All issues should be reported in the result.
        """
        result = analyze_fsm(fsm_with_multiple_issues)

        assert not result.is_valid, "FSM with multiple issues should be invalid"

        # Check unreachable states
        assert len(result.unreachable_states) > 0, "Should detect unreachable states"
        assert "orphan" in result.unreachable_states

        # Check dead-end states
        assert len(result.missing_transitions) > 0, "Should detect missing transitions"
        assert "dead_end" in result.missing_transitions

        # Check cycles without exit
        assert len(result.cycles_without_exit) > 0, "Should detect cycles without exit"

        # Multiple errors should be reported (at least unreachable + dead-end + cycle)
        assert len(result.errors) >= 3, "Should report multiple errors"

    def test_analysis_result_structure(self, valid_fsm: ModelFSMSubcontract) -> None:
        """
        Test that ModelFSMAnalysisResult has expected structure.

        Verify all required fields are present.
        """
        result = analyze_fsm(valid_fsm)

        # Check required fields exist
        assert hasattr(result, "is_valid")
        assert hasattr(result, "unreachable_states")
        assert hasattr(result, "cycles_without_exit")
        assert hasattr(result, "ambiguous_transitions")
        assert hasattr(result, "dead_transitions")
        assert hasattr(result, "missing_transitions")
        assert hasattr(result, "errors")

        # Check types
        assert isinstance(result.is_valid, bool)
        assert isinstance(result.unreachable_states, list)
        assert isinstance(result.cycles_without_exit, list)
        assert isinstance(result.ambiguous_transitions, list)
        assert isinstance(result.dead_transitions, list)
        assert isinstance(result.missing_transitions, list)
        assert isinstance(result.errors, list)


@pytest.mark.unit
class TestFSMAnalysisDeadTransitions:
    """Test detection of dead transitions (unreachable transitions)."""

    def test_detect_dead_transitions(self, base_version: ModelSemVer) -> None:
        """
        Test that transitions from unreachable states are detected as dead.

        If a transition's from_state is unreachable, the transition itself
        can never fire (dead transition).
        """
        states = [
            ModelFSMStateDefinition(
                version=base_version,
                state_name="idle",
                state_type="operational",
                description="Initial",
                is_terminal=False,
            ),
            ModelFSMStateDefinition(
                version=base_version,
                state_name="reachable",
                state_type="operational",
                description="Reachable state",
                is_terminal=False,
            ),
            ModelFSMStateDefinition(
                version=base_version,
                state_name="unreachable",
                state_type="operational",
                description="Unreachable state",
                is_terminal=False,
            ),
            ModelFSMStateDefinition(
                version=base_version,
                state_name="completed",
                state_type="terminal",
                description="Terminal",
                is_terminal=True,
                is_recoverable=False,  # Terminal states cannot be recoverable
            ),
        ]

        transitions = [
            ModelFSMStateTransition(
                version=base_version,
                transition_name="start",
                from_state="idle",
                to_state="reachable",
                trigger="start",
                priority=1,
            ),
            ModelFSMStateTransition(
                version=base_version,
                transition_name="finish",
                from_state="reachable",
                to_state="completed",
                trigger="finish",
                priority=1,
            ),
            # Dead transition - from_state is unreachable
            ModelFSMStateTransition(
                version=base_version,
                transition_name="dead_transition",
                from_state="unreachable",
                to_state="completed",
                trigger="finish",
                priority=1,
            ),
        ]

        fsm = ModelFSMSubcontract(
            version=base_version,
            state_machine_name="DeadTransition",
            state_machine_version=base_version,
            description="FSM with dead transition",
            states=states,
            initial_state="idle",
            terminal_states=["completed"],
            transitions=transitions,
        )

        result = analyze_fsm(fsm)

        assert not result.is_valid, "FSM with dead transition should be invalid"
        assert len(result.dead_transitions) > 0, "Should detect dead transitions"
        assert "dead_transition" in result.dead_transitions


@pytest.mark.unit
class TestFSMAnalysisEdgeCases:
    """Test edge cases and boundary conditions."""

    def test_minimal_valid_fsm(self, base_version: ModelSemVer) -> None:
        """
        Test minimal valid FSM: initial → terminal.

        Simplest possible valid FSM should pass validation.
        """
        states = [
            ModelFSMStateDefinition(
                version=base_version,
                state_name="initial",
                state_type="operational",
                description="Initial state",
                is_terminal=False,
            ),
            ModelFSMStateDefinition(
                version=base_version,
                state_name="terminal",
                state_type="terminal",
                description="Terminal state",
                is_terminal=True,
                is_recoverable=False,  # Terminal states cannot be recoverable
            ),
        ]

        transitions = [
            ModelFSMStateTransition(
                version=base_version,
                transition_name="complete",
                from_state="initial",
                to_state="terminal",
                trigger="finish",
                priority=1,
            ),
        ]

        fsm = ModelFSMSubcontract(
            version=base_version,
            state_machine_name="Minimal",
            state_machine_version=base_version,
            description="Minimal FSM",
            states=states,
            initial_state="initial",
            terminal_states=["terminal"],
            transitions=transitions,
        )

        result = analyze_fsm(fsm)

        assert result.is_valid, "Minimal FSM should be valid"
        assert len(result.unreachable_states) == 0
        assert len(result.cycles_without_exit) == 0

    def test_multiple_terminal_states(self, base_version: ModelSemVer) -> None:
        """
        Test FSM with multiple terminal states.

        FSM can have multiple valid endpoints (success, failure, etc.).
        """
        states = [
            ModelFSMStateDefinition(
                version=base_version,
                state_name="initial",
                state_type="operational",
                description="Initial",
                is_terminal=False,
            ),
            ModelFSMStateDefinition(
                version=base_version,
                state_name="processing",
                state_type="operational",
                description="Processing",
                is_terminal=False,
            ),
            ModelFSMStateDefinition(
                version=base_version,
                state_name="success",
                state_type="terminal",
                description="Success terminal",
                is_terminal=True,
                is_recoverable=False,  # Terminal states cannot be recoverable
            ),
            ModelFSMStateDefinition(
                version=base_version,
                state_name="failure",
                state_type="terminal",
                description="Failure terminal",
                is_terminal=True,
                is_recoverable=False,  # Terminal states cannot be recoverable
            ),
        ]

        transitions = [
            ModelFSMStateTransition(
                version=base_version,
                transition_name="start",
                from_state="initial",
                to_state="processing",
                trigger="start",
                priority=1,
            ),
            ModelFSMStateTransition(
                version=base_version,
                transition_name="succeed",
                from_state="processing",
                to_state="success",
                trigger="complete",
                priority=1,
            ),
            ModelFSMStateTransition(
                version=base_version,
                transition_name="fail",
                from_state="processing",
                to_state="failure",
                trigger="error",
                priority=1,
            ),
        ]

        fsm = ModelFSMSubcontract(
            version=base_version,
            state_machine_name="MultipleTerminal",
            state_machine_version=base_version,
            description="FSM with multiple terminals",
            states=states,
            initial_state="initial",
            terminal_states=["success", "failure"],
            transitions=transitions,
        )

        result = analyze_fsm(fsm)

        assert result.is_valid, "FSM with multiple terminals should be valid"

    def test_self_loop_with_exit(self, base_version: ModelSemVer) -> None:
        """
        Test FSM with self-loop (state → itself) that also has exit.

        Self-loops are valid if there's also an exit path.
        """
        states = [
            ModelFSMStateDefinition(
                version=base_version,
                state_name="initial",
                state_type="operational",
                description="Initial",
                is_terminal=False,
            ),
            ModelFSMStateDefinition(
                version=base_version,
                state_name="retry",
                state_type="operational",
                description="Retry state with self-loop",
                is_terminal=False,
            ),
            ModelFSMStateDefinition(
                version=base_version,
                state_name="terminal",
                state_type="terminal",
                description="Terminal",
                is_terminal=True,
                is_recoverable=False,  # Terminal states cannot be recoverable
            ),
        ]

        transitions = [
            ModelFSMStateTransition(
                version=base_version,
                transition_name="start",
                from_state="initial",
                to_state="retry",
                trigger="start",
                priority=1,
            ),
            # Self-loop
            ModelFSMStateTransition(
                version=base_version,
                transition_name="retry_self",
                from_state="retry",
                to_state="retry",
                trigger="retry",
                priority=1,
            ),
            # Exit from self-loop
            ModelFSMStateTransition(
                version=base_version,
                transition_name="complete",
                from_state="retry",
                to_state="terminal",
                trigger="finish",
                priority=1,
            ),
        ]

        fsm = ModelFSMSubcontract(
            version=base_version,
            state_machine_name="SelfLoop",
            state_machine_version=base_version,
            description="FSM with self-loop and exit",
            states=states,
            initial_state="initial",
            terminal_states=["terminal"],
            transitions=transitions,
        )

        result = analyze_fsm(fsm)

        assert result.is_valid, "Self-loop with exit should be valid"
        assert len(result.cycles_without_exit) == 0

    def test_duplicate_state_names_detected(self, base_version: ModelSemVer) -> None:
        """
        Test that duplicate state names are detected.

        State names must be unique within an FSM. If the same name appears
        multiple times, it should be flagged as invalid.
        """
        states = [
            ModelFSMStateDefinition(
                version=base_version,
                state_name="idle",
                state_type="operational",
                description="First idle",
                is_terminal=False,
            ),
            ModelFSMStateDefinition(
                version=base_version,
                state_name="idle",  # DUPLICATE!
                state_type="operational",
                description="Second idle - duplicate",
                is_terminal=False,
            ),
            ModelFSMStateDefinition(
                version=base_version,
                state_name="completed",
                state_type="terminal",
                description="Terminal",
                is_terminal=True,
                is_recoverable=False,  # Terminal states cannot be recoverable
            ),
        ]

        transitions = [
            ModelFSMStateTransition(
                version=base_version,
                transition_name="complete",
                from_state="idle",
                to_state="completed",
                trigger="finish",
                priority=1,
            ),
        ]

        fsm = ModelFSMSubcontract(
            version=base_version,
            state_machine_name="DuplicateStates",
            state_machine_version=base_version,
            description="FSM with duplicate state names",
            states=states,
            initial_state="idle",
            terminal_states=["completed"],
            transitions=transitions,
        )

        result = analyze_fsm(fsm)

        assert not result.is_valid, "FSM with duplicate states should be invalid"
        assert len(result.duplicate_state_names) > 0
        assert "idle" in result.duplicate_state_names
        assert any("duplicate" in error.lower() for error in result.errors)

    def test_wildcard_to_wildcard_ambiguous_transitions(
        self, base_version: ModelSemVer
    ) -> None:
        """
        Test that multiple wildcard transitions with same trigger and priority
        are rejected at construction time.

        Since OMN-575, duplicate structural transitions (same from_state, trigger,
        priority) are rejected at FSM construction time. This applies to wildcards too.
        """
        states = [
            ModelFSMStateDefinition(
                version=base_version,
                state_name="idle",
                state_type="operational",
                description="Initial state",
                is_terminal=False,
            ),
            ModelFSMStateDefinition(
                version=base_version,
                state_name="processing",
                state_type="operational",
                description="Processing state",
                is_terminal=False,
            ),
            ModelFSMStateDefinition(
                version=base_version,
                state_name="error_a",
                state_type="error",
                description="Error handler A",
                is_terminal=True,
                is_recoverable=False,  # Terminal states cannot be recoverable
            ),
            ModelFSMStateDefinition(
                version=base_version,
                state_name="error_b",
                state_type="error",
                description="Error handler B",
                is_terminal=True,
                is_recoverable=False,  # Terminal states cannot be recoverable
            ),
        ]

        transitions = [
            ModelFSMStateTransition(
                version=base_version,
                transition_name="start",
                from_state="idle",
                to_state="processing",
                trigger="start",
                priority=1,
            ),
            # Two wildcard transitions with SAME trigger and SAME priority
            # This is now caught as duplicate structural transitions
            ModelFSMStateTransition(
                version=base_version,
                transition_name="global_error_a",
                from_state="*",
                to_state="error_a",
                trigger="error",
                priority=1,
            ),
            ModelFSMStateTransition(
                version=base_version,
                transition_name="global_error_b",
                from_state="*",
                to_state="error_b",
                trigger="error",
                priority=1,  # Same priority - duplicate structural transition!
            ),
        ]

        # FSM construction should fail with duplicate structural transitions
        with pytest.raises(ModelOnexError) as exc_info:
            ModelFSMSubcontract(
                version=base_version,
                state_machine_name="WildcardAmbiguity",
                state_machine_version=base_version,
                description="FSM with ambiguous wildcard transitions",
                states=states,
                initial_state="idle",
                terminal_states=["error_a", "error_b"],
                error_states=["error_a", "error_b"],
                transitions=transitions,
            )

        error_message = str(exc_info.value)
        assert "Duplicate structural transitions" in error_message
        assert "*" in error_message or "wildcard" in error_message.lower()
        assert "error" in error_message


@pytest.mark.unit
class TestFSMAnalysisInitialStateValidation:
    """Test validation of initial state existence.

    Note: ModelFSMSubcontract already validates initial state existence at
    construction time via Pydantic model_validator. The semantic analysis
    module provides defense-in-depth validation for cases where an FSM
    object might bypass Pydantic validation (e.g., via model_construct).
    """

    def test_invalid_initial_state_caught_by_pydantic(
        self, base_version: ModelSemVer
    ) -> None:
        """
        Test that Pydantic catches invalid initial state at construction.

        This is structural validation - Pydantic raises ModelOnexError
        when initial_state is not in states list.
        """
        states = [
            ModelFSMStateDefinition(
                version=base_version,
                state_name="processing",
                state_type="operational",
                description="Processing state",
                is_terminal=False,
            ),
            ModelFSMStateDefinition(
                version=base_version,
                state_name="completed",
                state_type="terminal",
                description="Terminal state",
                is_terminal=True,
                is_recoverable=False,  # Terminal states cannot be recoverable
            ),
        ]

        transitions = [
            ModelFSMStateTransition(
                version=base_version,
                transition_name="finish",
                from_state="processing",
                to_state="completed",
                trigger="finish",
                priority=1,
            ),
        ]

        # Pydantic should raise ModelOnexError at construction time
        with pytest.raises(ModelOnexError) as exc_info:
            ModelFSMSubcontract(
                version=base_version,
                state_machine_name="InvalidInitialState",
                state_machine_version=base_version,
                description="FSM with initial state not in states list",
                states=states,
                initial_state="nonexistent",  # This state is not defined
                terminal_states=["completed"],
                transitions=transitions,
            )

        # Verify the error message
        assert "nonexistent" in str(exc_info.value)
        assert "not found in states" in str(exc_info.value).lower()

    def test_semantic_analysis_validates_initial_state_defense_in_depth(
        self, base_version: ModelSemVer
    ) -> None:
        """
        Test that semantic analysis also validates initial state (defense-in-depth).

        Uses model_construct to bypass Pydantic validation and verify that
        analyze_fsm() catches the invalid initial state.
        """
        states = [
            ModelFSMStateDefinition(
                version=base_version,
                state_name="processing",
                state_type="operational",
                description="Processing state",
                is_terminal=False,
            ),
            ModelFSMStateDefinition(
                version=base_version,
                state_name="completed",
                state_type="terminal",
                description="Terminal state",
                is_terminal=True,
                is_recoverable=False,  # Terminal states cannot be recoverable
            ),
        ]

        transitions = [
            ModelFSMStateTransition(
                version=base_version,
                transition_name="finish",
                from_state="processing",
                to_state="completed",
                trigger="finish",
                priority=1,
            ),
        ]

        # Use model_construct to bypass Pydantic validation
        fsm = ModelFSMSubcontract.model_construct(
            version=base_version,
            state_machine_name="InvalidInitialState",
            state_machine_version=base_version,
            description="FSM with initial state not in states list",
            states=tuple(states),
            initial_state="nonexistent",  # This state is not defined
            terminal_states=("completed",),
            error_states=(),
            transitions=tuple(transitions),
            operations=(),
            max_transition_depth=100,
            allow_self_transitions=True,
            transition_timeout_seconds=30.0,
            persist_state=False,
            state_history_limit=10,
            log_transitions=True,
        )

        result = analyze_fsm(fsm)

        assert not result.is_valid, "FSM with invalid initial state should be invalid"
        assert len(result.errors) > 0, "Should have at least one error"
        # Check for the specific error message
        found_initial_state_error = any(
            "Initial state 'nonexistent' is not defined in states list" in error
            for error in result.errors
        )
        assert found_initial_state_error, (
            f"Expected initial state error, got: {result.errors}"
        )

    def test_valid_initial_state_passes(self, valid_fsm: ModelFSMSubcontract) -> None:
        """
        Test that a valid initial state passes validation.

        When initial_state exists in states list, no error should be raised.
        """
        result = analyze_fsm(valid_fsm)

        assert result.is_valid, "FSM with valid initial state should be valid"
        # Verify no initial state error
        initial_state_errors = [
            error for error in result.errors if "Initial state" in error
        ]
        assert len(initial_state_errors) == 0, (
            f"Should have no initial state errors, got: {initial_state_errors}"
        )<|MERGE_RESOLUTION|>--- conflicted
+++ resolved
@@ -831,12 +831,9 @@
         from_state, trigger, priority) are rejected during model validation.
         This test verifies that behavior.
         """
-<<<<<<< HEAD
-=======
         # Note: Use top-level import (line 29) to avoid class identity issues
         # in pytest-xdist parallel execution
 
->>>>>>> ab709928
         states = [
             ModelFSMStateDefinition(
                 version=base_version,
