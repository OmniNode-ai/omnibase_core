--- conflicted
+++ resolved
@@ -228,28 +228,16 @@
     def test_union_with_none_two_types_is_valid(
         self, checker: UnionUsageChecker, test_file_path: str
     ):
-<<<<<<< HEAD
-        """Test that Union[T, None] is valid PEP 604 syntax and not flagged.
-
-        Per PEP 604, `T | None` is the preferred syntax for optional types.
-        The checker should NOT suggest Optional[T] as that contradicts
-        the codebase standard of using PEP 604 syntax.
-=======
         """Test that T | None pattern is NOT flagged as violation per ONEX conventions.
 
         Per ONEX conventions, T | None is the PREFERRED syntax for nullable types
         and should not be flagged as an issue.
->>>>>>> f4a7545e
         """
         pattern = ModelUnionPattern(["str", "None"], 10, test_file_path)
 
         checker._analyze_union_pattern(pattern)
 
-<<<<<<< HEAD
-        # T | None patterns should NOT generate any issues
-=======
         # Per ONEX conventions, T | None is preferred - no issues should be raised
->>>>>>> f4a7545e
         assert len(checker.issues) == 0
 
     def test_complex_union_three_types(
@@ -300,15 +288,6 @@
         # All issues should reference Line 30
         assert all("Line 30" in issue for issue in checker.issues)
 
-<<<<<<< HEAD
-    def test_union_with_none_is_valid_pep604(
-        self, checker: UnionUsageChecker, test_file_path: str
-    ):
-        """Test that Union[T, None] patterns are valid PEP 604 and not flagged.
-
-        Per PEP 604, `T | None` is the standard syntax for optional types.
-        These patterns should NOT be flagged as issues.
-=======
     def test_nullable_pattern_not_flagged(
         self, checker: UnionUsageChecker, test_file_path: str
     ):
@@ -316,17 +295,12 @@
 
         Per ONEX conventions, T | None is the PREFERRED syntax for nullable types.
         The validator should not raise any issues for this pattern.
->>>>>>> f4a7545e
         """
         pattern = ModelUnionPattern(["str", "None"], 35, test_file_path)
 
         checker._analyze_union_pattern(pattern)
 
-<<<<<<< HEAD
-        # T | None is valid PEP 604 syntax - no issues should be raised
-=======
         # Per ONEX conventions, T | None is preferred - no issues should be raised
->>>>>>> f4a7545e
         assert len(checker.issues) == 0
 
 
@@ -349,18 +323,10 @@
         assert len(checker.union_patterns) == 1
 
     def test_visit_union_subscript_with_none(self, checker: UnionUsageChecker):
-<<<<<<< HEAD
-        """Test visiting Union[str, None] syntax (valid PEP 604 equivalent).
-
-        Per PEP 604, `T | None` (and its Union[T, None] equivalent) is the
-        standard syntax for optional types. This pattern should be detected
-        as a union but NOT flagged as an issue.
-=======
         """Test visiting Union[str, None] syntax suggests T | None replacement.
 
         Per ONEX conventions, Union[T, None] should be replaced with T | None.
         The validator should suggest the modern PEP 604 syntax.
->>>>>>> f4a7545e
         """
         code = """
 from typing import Union
@@ -372,15 +338,10 @@
         checker.visit(tree)
 
         assert checker.union_count == 1
-<<<<<<< HEAD
-        # Union[T, None] is valid (equivalent to T | None) - should NOT generate issues
-        assert len(checker.issues) == 0
-=======
         # Should have an issue suggesting T | None instead of Union[T, None]
         assert len(checker.issues) == 1
         assert "str | None" in checker.issues[0]
         assert "Union[str, None]" in checker.issues[0]
->>>>>>> f4a7545e
 
     def test_visit_non_union_subscript(self, checker: UnionUsageChecker):
         """Test that non-Union subscripts are not counted."""
@@ -426,17 +387,10 @@
         assert checker.union_patterns[0].type_count == 3
 
     def test_visit_binop_with_none(self, checker: UnionUsageChecker):
-<<<<<<< HEAD
-        """Test visiting str | None syntax (valid PEP 604).
-
-        Per PEP 604, `T | None` is the standard syntax for optional types.
-        This pattern should be detected as a union but NOT flagged as an issue.
-=======
         """Test visiting str | None syntax is NOT flagged per ONEX conventions.
 
         Per ONEX conventions, T | None is the PREFERRED syntax for nullable types.
         The validator should NOT raise any issues for this pattern.
->>>>>>> f4a7545e
         """
         code = """
 def func(x: str | None) -> None:
@@ -446,11 +400,7 @@
         checker.visit(tree)
 
         assert checker.union_count == 1
-<<<<<<< HEAD
-        # T | None is valid PEP 604 syntax - should NOT generate issues
-=======
         # Per ONEX conventions, T | None is preferred - no issues should be raised
->>>>>>> f4a7545e
         assert len(checker.issues) == 0
 
     def test_visit_non_union_binop(self, checker: UnionUsageChecker):
@@ -574,36 +524,17 @@
         assert len(checker.union_patterns) == 3
 
     def test_complex_file_with_issues(self, checker: UnionUsageChecker):
-<<<<<<< HEAD
-        """Test file with various problematic 'soup' union patterns.
-
-        Note: T | None (or Union[T, None]) patterns are valid PEP 604 syntax
-        and should NOT be flagged. Only problematic 'soup' unions are flagged.
-=======
         """Test file with various problematic patterns.
 
         Per ONEX conventions:
         - Union[str, None] should suggest str | None (1 issue)
         - Primitive overload (4+ primitive types) is flagged (1 issue)
         - Union[str, int] is acceptable (no issue for 2-type unions)
-        - Union[str, int, dict] is NOT flagged (only 3 types, no problematic combo)
->>>>>>> f4a7545e
+        - Union[str, int, float] is NOT flagged (only 3 types, no problematic combo)
         """
         code = """
 from typing import Union, Optional
 
-<<<<<<< HEAD
-# Valid T | None pattern - should NOT be flagged (PEP 604 compliant)
-def func1(x: Union[str, None]) -> None:
-    pass
-
-# Primitive overload - SHOULD be flagged (soup union)
-def func2(x: Union[str, int, bool, float]) -> None:
-    pass
-
-# Mixed primitive/complex - only flagged if matches problematic_combinations
-def func3(x: Union[str, int, dict]) -> None:
-=======
 # Should suggest str | None instead of Union[str, None]
 def func1(x: Union[str, None]) -> None:
     pass
@@ -614,7 +545,6 @@
 
 # Three types but not a problematic combination - not flagged
 def func3(x: Union[str, int, float]) -> None:
->>>>>>> f4a7545e
     pass
 
 # Good union (no issues) - 2 types without None
@@ -625,13 +555,6 @@
         checker.visit(tree)
 
         assert checker.union_count == 4
-<<<<<<< HEAD
-        # Should have at least 1 issue (primitive overload)
-        # Union[str, None] is now valid PEP 604 syntax and not flagged
-        assert len(checker.issues) >= 1
-        # Verify the primitive overload is detected
-        assert any("primitive types" in issue for issue in checker.issues)
-=======
         # Should have 2 issues:
         # 1. Union[str, None] -> str | None suggestion
         # 2. Primitive overload for Union[str, int, bool, float]
@@ -640,7 +563,6 @@
         assert any("str | None" in issue for issue in checker.issues)
         # Check for primitive overload
         assert any("primitive types" in issue.lower() for issue in checker.issues)
->>>>>>> f4a7545e
 
     def test_modern_and_legacy_syntax_mixed(self, checker: UnionUsageChecker):
         """Test file mixing modern (|) and legacy Union syntax."""
@@ -693,27 +615,31 @@
     def test_issue_line_numbers_correct(self, checker: UnionUsageChecker):
         """Test that issue line numbers are correctly reported.
 
-        Note: Union[str, None] is valid PEP 604 syntax and NOT flagged.
-        Only 'soup' unions like primitive overload are flagged.
+        Per ONEX conventions:
+        - Union[str, None] should suggest str | None (Line 4)
+        - Primitive overload (4+ types) is flagged (Line 7)
         """
         code = """
 from typing import Union
 
-def func1(x: Union[str, None]) -> None:  # Line 4 - valid, NOT flagged
-    pass
-
-def func2(x: Union[str, int, bool, float]) -> None:  # Line 7 - soup union, flagged
-    pass
-"""
-        tree = ast.parse(code)
-        checker.visit(tree)
-
-        # Only the primitive overload on Line 7 should generate an issue
-        # Union[str, None] on Line 4 is valid PEP 604 syntax
-        assert len(checker.issues) >= 1
+def func1(x: Union[str, None]) -> None:  # Line 4 - suggest str | None
+    pass
+
+def func2(x: Union[str, int, bool, float]) -> None:  # Line 7 - primitive overload
+    pass
+"""
+        tree = ast.parse(code)
+        checker.visit(tree)
+
+        # Should have 2 issues:
+        # 1. Union[str, None] -> str | None suggestion (Line 4)
+        # 2. Primitive overload (Line 7)
+        assert len(checker.issues) == 2
+        assert any("Line 4" in issue for issue in checker.issues)
         assert any("Line 7" in issue for issue in checker.issues)
-        # Line 4 should NOT have any issues (valid T | None pattern)
-        assert not any("Line 4" in issue for issue in checker.issues)
+        # Verify the correct issue types
+        assert any("str | None" in issue for issue in checker.issues)
+        assert any("primitive types" in issue.lower() for issue in checker.issues)
 
 
 @pytest.mark.unit
