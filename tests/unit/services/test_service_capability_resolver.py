# SPDX-FileCopyrightText: 2025 OmniNode Team <info@omninode.ai>
#
# SPDX-License-Identifier: Apache-2.0
"""
Comprehensive unit tests for ServiceCapabilityResolver.

Tests cover:
- Basic resolution with single/multiple/no providers
- Selection policy behavior (auto_if_unique, best_score, require_explicit)
- Filtering by must/forbid constraints
- Scoring based on prefer constraints and profile weights
- Batch resolution via resolve_all
- Audit trail verification
- Determinism guarantees

Note: This test file uses lazy imports to avoid circular import issues.
See OMN-1126 for tracking. The ModelProviderDescriptor has a forward reference
to ModelHealthStatus that required lazy import pattern to resolve.
"""

from __future__ import annotations

import random
from datetime import UTC, datetime
from typing import Any
from uuid import UUID, uuid4

import pytest

<<<<<<< HEAD
# Use TYPE_CHECKING for type hints to avoid circular imports at runtime
=======
from omnibase_core.enums.enum_core_error_code import EnumCoreErrorCode
from omnibase_core.models.bindings.model_binding import ModelBinding
from omnibase_core.models.bindings.model_resolution_result import ModelResolutionResult
from omnibase_core.models.capabilities.model_capability_dependency import (
    ModelCapabilityDependency,
)
from omnibase_core.models.capabilities.model_capability_requirement_set import (
    ModelRequirementSet,
)
from omnibase_core.models.errors.model_onex_error import ModelOnexError
from omnibase_core.models.providers.model_provider_descriptor import (
    ModelProviderDescriptor,
)
from omnibase_core.services.service_capability_resolver import ServiceCapabilityResolver
>>>>>>> 0e17cd40

# =============================================================================
# Mock Implementations
# =============================================================================


class MockProviderRegistry:
    """Mock implementation of ProtocolProviderRegistry for testing.

    Provides a simple in-memory registry of providers that can be queried
    by capability. Supports exact capability matching.
    """

    def __init__(self, providers: list[Any] | None = None) -> None:
        """Initialize with optional list of providers.

        Args:
            providers: List of provider descriptors to register.
        """
        self.providers: list[Any] = providers or []

    def get_providers_for_capability(self, capability: str) -> list[Any]:
        """Get all providers offering the specified capability.

        Args:
            capability: Exact capability identifier to match.

        Returns:
            List of providers that have this capability.
        """
        return [p for p in self.providers if capability in p.capabilities]

    def add_provider(self, provider: Any) -> None:
        """Add a provider to the registry.

        Args:
            provider: Provider descriptor to add.
        """
        self.providers.append(provider)


class MockProfile:
    """Mock profile for testing profile-based resolution.

    Supports:
    - profile_id for identification
    - explicit_bindings for pinned providers
    - provider_weights for score adjustments
    """

    def __init__(
        self,
        profile_id: str = "test-profile",
        explicit_bindings: dict[str, str] | None = None,
        provider_weights: dict[str, float] | None = None,
    ) -> None:
        """Initialize mock profile.

        Args:
            profile_id: Unique profile identifier.
            explicit_bindings: Map of alias -> provider_id for pinned bindings.
            provider_weights: Map of provider_id -> weight adjustment.
        """
        self.profile_id = profile_id
        self.explicit_bindings = explicit_bindings or {}
        self.provider_weights = provider_weights or {}


# =============================================================================
# Test Fixtures and Helpers
# =============================================================================


# Cache for the rebuilt ModelProviderDescriptor to avoid repeated rebuilds
_MODEL_PROVIDER_DESCRIPTOR_REBUILT = False


def _get_model_provider_descriptor() -> type:
    """Get ModelProviderDescriptor with resolved forward references.

    Uses a stub ModelHealthStatus class to avoid circular import chain.
    """
    global _MODEL_PROVIDER_DESCRIPTOR_REBUILT

    # Lazy import to avoid circular dependency
    from pydantic import BaseModel

    from omnibase_core.models.providers.model_provider_descriptor import (
        ModelProviderDescriptor,
    )

    if not _MODEL_PROVIDER_DESCRIPTOR_REBUILT:
        # Create a stub class for ModelHealthStatus to satisfy Pydantic's type resolution
        # without triggering the circular import chain.
        class ModelHealthStatus(BaseModel):
            """Stub class for ModelHealthStatus to avoid circular import."""

            status: str = "healthy"
            health_score: float = 1.0

        # Rebuild the model with the stub class in namespace
        ModelProviderDescriptor.model_rebuild(
            _types_namespace={"ModelHealthStatus": ModelHealthStatus}
        )
        _MODEL_PROVIDER_DESCRIPTOR_REBUILT = True

    return ModelProviderDescriptor


def create_provider(
    provider_id: UUID | None = None,
    capabilities: list[str] | None = None,
    attributes: dict[str, Any] | None = None,
    declared_features: dict[str, Any] | None = None,
    observed_features: dict[str, Any] | None = None,
    adapter: str = "test.adapters.TestAdapter",
    connection_ref: str = "env://TEST_CONNECTION",
    tags: list[str] | None = None,
) -> Any:
    """Create a test provider descriptor with defaults.

    Args:
        provider_id: UUID for provider (generated if not provided).
        capabilities: List of capability identifiers.
        attributes: Static provider attributes.
        declared_features: Declared feature flags.
        observed_features: Observed runtime features.
        adapter: Python import path for adapter.
        connection_ref: Connection reference URI.
        tags: Tags for categorization.

    Returns:
        Configured ModelProviderDescriptor.
    """
    ModelProviderDescriptor = _get_model_provider_descriptor()

    return ModelProviderDescriptor(
        provider_id=provider_id or uuid4(),
        capabilities=capabilities or ["database.relational"],
        adapter=adapter,
        connection_ref=connection_ref,
        attributes=attributes or {},
        declared_features=declared_features or {},
        observed_features=observed_features or {},
        tags=tags or [],
    )


def create_dependency(
    alias: str = "db",
    capability: str = "database.relational",
    must: dict[str, Any] | None = None,
    prefer: dict[str, Any] | None = None,
    forbid: dict[str, Any] | None = None,
    hints: dict[str, Any] | None = None,
    selection_policy: str = "auto_if_unique",
    strict: bool = True,
) -> Any:
    """Create a test capability dependency with defaults.

    Args:
        alias: Local binding name.
        capability: Capability identifier.
        must: Hard constraints (required).
        prefer: Soft preferences (scoring).
        forbid: Hard exclusions.
        hints: Advisory tie-breaking hints.
        selection_policy: Selection strategy.
        strict: Whether prefer failures cause errors.

    Returns:
        Configured ModelCapabilityDependency.
    """
    # Lazy imports to avoid circular dependency
    from omnibase_core.models.capabilities.model_capability_dependency import (
        ModelCapabilityDependency,
    )
    from omnibase_core.models.capabilities.model_capability_requirement_set import (
        ModelRequirementSet,
    )

    requirements = ModelRequirementSet(
        must=must or {},
        prefer=prefer or {},
        forbid=forbid or {},
        hints=hints or {},
    )
    return ModelCapabilityDependency(
        alias=alias,
        capability=capability,
        requirements=requirements,
        selection_policy=selection_policy,  # type: ignore[arg-type]
        strict=strict,
    )


# =============================================================================
# Basic Resolution Tests
# =============================================================================


@pytest.mark.unit
class TestResolveBasic:
    """Basic resolution tests for single provider scenarios."""

    def test_resolve_single_provider(self) -> None:
        """Test resolving when exactly one provider matches."""
        # Lazy imports to avoid circular dependency
        from omnibase_core.models.bindings.model_binding import ModelBinding
        from omnibase_core.services.service_capability_resolver import (
            ServiceCapabilityResolver,
        )

        # Setup
        resolver = ServiceCapabilityResolver()
        provider = create_provider(
            capabilities=["database.relational"],
            adapter="omnibase.adapters.PostgresAdapter",
            connection_ref="secrets://postgres/primary",
        )
        registry = MockProviderRegistry([provider])
        dependency = create_dependency(
            alias="db",
            capability="database.relational",
        )

        # Act
        binding = resolver.resolve(dependency, registry)

        # Assert
        assert isinstance(binding, ModelBinding)
        assert binding.dependency_alias == "db"
        assert binding.capability == "database.relational"
        assert binding.resolved_provider == str(provider.provider_id)
        assert binding.adapter == "omnibase.adapters.PostgresAdapter"
        assert binding.connection_ref == "secrets://postgres/primary"
        assert binding.candidates_considered == 1

    def test_resolve_multiple_providers_with_best_score_policy(self) -> None:
        """Test resolving with multiple providers using best_score policy."""
        # Lazy import to avoid circular dependency
        from omnibase_core.services.service_capability_resolver import (
            ServiceCapabilityResolver,
        )

        # Setup
        resolver = ServiceCapabilityResolver()
        provider1 = create_provider(
            provider_id=UUID("00000000-0000-0000-0000-000000000001"),
            capabilities=["cache.distributed"],
            attributes={"region": "us-west-1"},
        )
        provider2 = create_provider(
            provider_id=UUID("00000000-0000-0000-0000-000000000002"),
            capabilities=["cache.distributed"],
            attributes={"region": "us-east-1"},
        )
        registry = MockProviderRegistry([provider1, provider2])

        dependency = create_dependency(
            alias="cache",
            capability="cache.distributed",
            prefer={"region": "us-east-1"},
            selection_policy="best_score",
        )

        # Act
        binding = resolver.resolve(dependency, registry)

        # Assert
        assert binding.resolved_provider == str(provider2.provider_id)
        assert binding.candidates_considered == 2

    def test_resolve_no_providers_raises_error(self) -> None:
        """Test that resolving with no matching providers raises error."""
        # Lazy imports to avoid circular dependency
        from omnibase_core.enums.enum_core_error_code import EnumCoreErrorCode
        from omnibase_core.models.errors.model_onex_error import ModelOnexError
        from omnibase_core.services.service_capability_resolver import (
            ServiceCapabilityResolver,
        )

        # Setup
        resolver = ServiceCapabilityResolver()
        registry = MockProviderRegistry([])
        dependency = create_dependency(
            alias="db",
            capability="database.relational",
        )

        # Act & Assert
        with pytest.raises(ModelOnexError) as exc_info:
            resolver.resolve(dependency, registry)

        assert exc_info.value.error_code == EnumCoreErrorCode.REGISTRY_RESOLUTION_FAILED
        assert "No providers found" in exc_info.value.message
        assert "database.relational" in exc_info.value.message

    def test_resolve_preserves_capability_and_alias(self) -> None:
        """Test that resolved binding preserves dependency metadata."""
        # Lazy import to avoid circular dependency
        from omnibase_core.services.service_capability_resolver import (
            ServiceCapabilityResolver,
        )

        # Setup
        resolver = ServiceCapabilityResolver()
        provider = create_provider(
            capabilities=["storage.vector"],
        )
        registry = MockProviderRegistry([provider])
        dependency = create_dependency(
            alias="vectors",
            capability="storage.vector",
        )

        # Act
        binding = resolver.resolve(dependency, registry)

        # Assert
        assert binding.dependency_alias == "vectors"
        assert binding.capability == "storage.vector"

    def test_resolve_records_resolved_at_timestamp(self) -> None:
        """Test that resolution records timestamp."""
        # Lazy import to avoid circular dependency
        from omnibase_core.services.service_capability_resolver import (
            ServiceCapabilityResolver,
        )

        # Setup
        resolver = ServiceCapabilityResolver()
        provider = create_provider(capabilities=["database.relational"])
        registry = MockProviderRegistry([provider])
        dependency = create_dependency()

        before = datetime.now(UTC)

        # Act
        binding = resolver.resolve(dependency, registry)

        after = datetime.now(UTC)

        # Assert
        assert before <= binding.resolved_at <= after


# =============================================================================
# Selection Policy Tests
# =============================================================================


@pytest.mark.unit
class TestSelectionPolicyAutoIfUnique:
    """Tests for auto_if_unique selection policy."""

    def test_auto_if_unique_success_with_one_candidate(self) -> None:
        """Test auto_if_unique succeeds with exactly one candidate."""
        # Lazy import to avoid circular dependency
        from omnibase_core.services.service_capability_resolver import (
            ServiceCapabilityResolver,
        )

        # Setup
        resolver = ServiceCapabilityResolver()
        provider = create_provider(capabilities=["database.relational"])
        registry = MockProviderRegistry([provider])
        dependency = create_dependency(
            selection_policy="auto_if_unique",
        )

        # Act
        binding = resolver.resolve(dependency, registry)

        # Assert
        assert binding.resolved_provider == str(provider.provider_id)
        assert "auto_if_unique" in " ".join(binding.resolution_notes)

    def test_auto_if_unique_fails_with_multiple_candidates(self) -> None:
        """Test auto_if_unique fails with multiple candidates."""
        # Lazy imports to avoid circular dependency
        from omnibase_core.enums.enum_core_error_code import EnumCoreErrorCode
        from omnibase_core.models.errors.model_onex_error import ModelOnexError
        from omnibase_core.services.service_capability_resolver import (
            ServiceCapabilityResolver,
        )

        # Setup
        resolver = ServiceCapabilityResolver()
        provider1 = create_provider(capabilities=["database.relational"])
        provider2 = create_provider(capabilities=["database.relational"])
        registry = MockProviderRegistry([provider1, provider2])
        dependency = create_dependency(
            selection_policy="auto_if_unique",
        )

        # Act & Assert
        with pytest.raises(ModelOnexError) as exc_info:
            resolver.resolve(dependency, registry)

        assert exc_info.value.error_code == EnumCoreErrorCode.REGISTRY_RESOLUTION_FAILED
        assert "Ambiguous" in exc_info.value.message
        assert "2 candidates" in exc_info.value.message


@pytest.mark.unit
class TestSelectionPolicyBestScore:
    """Tests for best_score selection policy."""

    def test_best_score_selects_highest_scoring_provider(self) -> None:
        """Test best_score selects provider with highest prefer satisfaction."""
        # Lazy import to avoid circular dependency
        from omnibase_core.services.service_capability_resolver import (
            ServiceCapabilityResolver,
        )

        # Setup
        resolver = ServiceCapabilityResolver()
        low_score = create_provider(
            provider_id=UUID("00000000-0000-0000-0000-000000000001"),
            capabilities=["cache.distributed"],
            attributes={"region": "eu-west-1", "tier": "standard"},
        )
        high_score = create_provider(
            provider_id=UUID("00000000-0000-0000-0000-000000000002"),
            capabilities=["cache.distributed"],
            attributes={"region": "us-east-1", "tier": "premium"},
        )
        registry = MockProviderRegistry([low_score, high_score])

        dependency = create_dependency(
            alias="cache",
            capability="cache.distributed",
            prefer={"region": "us-east-1", "tier": "premium"},
            selection_policy="best_score",
        )

        # Act
        binding = resolver.resolve(dependency, registry)

        # Assert
        assert binding.resolved_provider == str(high_score.provider_id)
        assert "best_score" in " ".join(binding.resolution_notes)

    def test_best_score_deterministic_tie_breaking_by_provider_id(self) -> None:
        """Test best_score uses provider_id for deterministic tie-breaking."""
        # Lazy import to avoid circular dependency
        from omnibase_core.services.service_capability_resolver import (
            ServiceCapabilityResolver,
        )

        # Setup - both providers have same score
        resolver = ServiceCapabilityResolver()

        # Provider IDs chosen so lexicographic order is clear
        provider_a = create_provider(
            provider_id=UUID("00000000-0000-0000-0000-000000000001"),
            capabilities=["database.relational"],
            attributes={"version": "15"},
        )
        provider_b = create_provider(
            provider_id=UUID("00000000-0000-0000-0000-000000000002"),
            capabilities=["database.relational"],
            attributes={"version": "15"},
        )
        # Register in reverse order to ensure sorting is applied
        registry = MockProviderRegistry([provider_b, provider_a])

        dependency = create_dependency(
            prefer={"version": "15"},
            selection_policy="best_score",
        )

        # Act
        binding = resolver.resolve(dependency, registry)

        # Assert - should pick provider_a (lower UUID lexicographically)
        assert binding.resolved_provider == str(provider_a.provider_id)
        assert "Tie-breaker" in " ".join(binding.resolution_notes)

    def test_best_score_with_zero_preferences_selects_first_by_id(self) -> None:
        """Test best_score with no prefer constraints picks by provider_id order."""
        # Lazy import to avoid circular dependency
        from omnibase_core.services.service_capability_resolver import (
            ServiceCapabilityResolver,
        )

        # Setup
        resolver = ServiceCapabilityResolver()
        provider_z = create_provider(
            provider_id=UUID("ffffffff-ffff-ffff-ffff-ffffffffffff"),
            capabilities=["database.relational"],
        )
        provider_a = create_provider(
            provider_id=UUID("00000000-0000-0000-0000-000000000001"),
            capabilities=["database.relational"],
        )
        registry = MockProviderRegistry([provider_z, provider_a])

        dependency = create_dependency(
            selection_policy="best_score",
        )

        # Act
        binding = resolver.resolve(dependency, registry)

        # Assert - both have score 0, so first alphabetically by provider_id wins
        assert binding.resolved_provider == str(provider_a.provider_id)


@pytest.mark.unit
class TestSelectionPolicyRequireExplicit:
    """Tests for require_explicit selection policy."""

    def test_require_explicit_fails_without_profile_pin(self) -> None:
        """Test require_explicit fails when no profile pin is provided."""
        # Lazy imports to avoid circular dependency
        from omnibase_core.enums.enum_core_error_code import EnumCoreErrorCode
        from omnibase_core.models.errors.model_onex_error import ModelOnexError
        from omnibase_core.services.service_capability_resolver import (
            ServiceCapabilityResolver,
        )

        # Setup
        resolver = ServiceCapabilityResolver()
        provider = create_provider(capabilities=["secrets.vault"])
        registry = MockProviderRegistry([provider])
        dependency = create_dependency(
            alias="secrets",
            capability="secrets.vault",
            selection_policy="require_explicit",
        )

        # Act & Assert
        with pytest.raises(ModelOnexError) as exc_info:
            resolver.resolve(dependency, registry)

        assert exc_info.value.error_code == EnumCoreErrorCode.REGISTRY_RESOLUTION_FAILED
        assert "require_explicit" in exc_info.value.message
        assert "no profile pin" in exc_info.value.message.lower()

    def test_require_explicit_succeeds_with_profile_pin(self) -> None:
        """Test require_explicit succeeds when profile provides explicit binding."""
        # Lazy import to avoid circular dependency
        from omnibase_core.services.service_capability_resolver import (
            ServiceCapabilityResolver,
        )

        # Setup
        resolver = ServiceCapabilityResolver()
        provider = create_provider(
            provider_id=UUID("11111111-1111-1111-1111-111111111111"),
            capabilities=["secrets.vault"],
        )
        registry = MockProviderRegistry([provider])
        dependency = create_dependency(
            alias="secrets",
            capability="secrets.vault",
            selection_policy="require_explicit",
        )
        profile = MockProfile(
            explicit_bindings={"secrets": "11111111-1111-1111-1111-111111111111"}
        )

        # Act
        binding = resolver.resolve(dependency, registry, profile)

        # Assert
        assert binding.resolved_provider == str(provider.provider_id)
        assert "profile pin" in " ".join(binding.resolution_notes).lower()

    def test_require_explicit_fails_if_pinned_provider_not_in_candidates(self) -> None:
        """Test require_explicit fails if pinned provider doesn't match filters."""
        # Lazy imports to avoid circular dependency
        from omnibase_core.enums.enum_core_error_code import EnumCoreErrorCode
        from omnibase_core.models.errors.model_onex_error import ModelOnexError
        from omnibase_core.services.service_capability_resolver import (
            ServiceCapabilityResolver,
        )

        # Setup
        resolver = ServiceCapabilityResolver()
        provider = create_provider(
            provider_id=UUID("11111111-1111-1111-1111-111111111111"),
            capabilities=["secrets.vault"],
            attributes={"encryption": "aes-128"},
        )
        registry = MockProviderRegistry([provider])
        dependency = create_dependency(
            alias="secrets",
            capability="secrets.vault",
            must={"encryption": "aes-256"},  # Provider doesn't match
            selection_policy="require_explicit",
        )
        profile = MockProfile(
            explicit_bindings={"secrets": "11111111-1111-1111-1111-111111111111"}
        )

        # Act & Assert
        with pytest.raises(ModelOnexError) as exc_info:
            resolver.resolve(dependency, registry, profile)

        # Provider was filtered out by must constraint, so pin can't find it
        assert exc_info.value.error_code == EnumCoreErrorCode.REGISTRY_RESOLUTION_FAILED


# =============================================================================
# Filtering Tests
# =============================================================================


@pytest.mark.unit
class TestMustFiltering:
    """Tests for must requirement filtering."""

    def test_must_filters_providers_missing_required_attribute(self) -> None:
        """Test that providers missing must attributes are filtered out."""
        # Lazy import to avoid circular dependency
        from omnibase_core.services.service_capability_resolver import (
            ServiceCapabilityResolver,
        )

        # Setup
        resolver = ServiceCapabilityResolver()
        provider_with_attr = create_provider(
            provider_id=UUID("00000000-0000-0000-0000-000000000001"),
            capabilities=["database.relational"],
            attributes={"supports_transactions": True},
        )
        provider_without_attr = create_provider(
            provider_id=UUID("00000000-0000-0000-0000-000000000002"),
            capabilities=["database.relational"],
            attributes={},
        )
        registry = MockProviderRegistry([provider_with_attr, provider_without_attr])

        dependency = create_dependency(
            must={"supports_transactions": True},
        )

        # Act
        binding = resolver.resolve(dependency, registry)

        # Assert
        assert binding.resolved_provider == str(provider_with_attr.provider_id)

    def test_must_filters_providers_with_wrong_attribute_value(self) -> None:
        """Test that providers with wrong must attribute values are filtered."""
        # Lazy import to avoid circular dependency
        from omnibase_core.services.service_capability_resolver import (
            ServiceCapabilityResolver,
        )

        # Setup
        resolver = ServiceCapabilityResolver()
        correct_version = create_provider(
            provider_id=UUID("00000000-0000-0000-0000-000000000001"),
            capabilities=["database.relational"],
            attributes={"version_major": 15},
        )
        wrong_version = create_provider(
            provider_id=UUID("00000000-0000-0000-0000-000000000002"),
            capabilities=["database.relational"],
            attributes={"version_major": 14},
        )
        registry = MockProviderRegistry([correct_version, wrong_version])

        dependency = create_dependency(
            must={"version_major": 15},
        )

        # Act
        binding = resolver.resolve(dependency, registry)

        # Assert
        assert binding.resolved_provider == str(correct_version.provider_id)

    def test_must_requires_all_constraints_satisfied(self) -> None:
        """Test that all must constraints must be satisfied."""
        # Lazy imports to avoid circular dependency
        from omnibase_core.enums.enum_core_error_code import EnumCoreErrorCode
        from omnibase_core.models.errors.model_onex_error import ModelOnexError
        from omnibase_core.services.service_capability_resolver import (
            ServiceCapabilityResolver,
        )

        # Setup
        resolver = ServiceCapabilityResolver()
        provider = create_provider(
            capabilities=["database.relational"],
            attributes={"supports_transactions": True, "encryption": "aes-128"},
        )
        registry = MockProviderRegistry([provider])

        dependency = create_dependency(
            must={"supports_transactions": True, "encryption": "aes-256"},
        )

        # Act & Assert
        with pytest.raises(ModelOnexError) as exc_info:
            resolver.resolve(dependency, registry)

        assert exc_info.value.error_code == EnumCoreErrorCode.REGISTRY_RESOLUTION_FAILED
        assert "constraints" in exc_info.value.message.lower()

    def test_must_checks_declared_features(self) -> None:
        """Test that must constraints check declared_features."""
        # Lazy import to avoid circular dependency
        from omnibase_core.services.service_capability_resolver import (
            ServiceCapabilityResolver,
        )

        # Setup
        resolver = ServiceCapabilityResolver()
        provider = create_provider(
            capabilities=["database.relational"],
            declared_features={"supports_json": True},
        )
        registry = MockProviderRegistry([provider])

        dependency = create_dependency(
            must={"supports_json": True},
        )

        # Act
        binding = resolver.resolve(dependency, registry)

        # Assert
        assert binding.resolved_provider == str(provider.provider_id)


@pytest.mark.unit
class TestForbidFiltering:
    """Tests for forbid requirement filtering."""

    def test_forbid_excludes_providers_with_forbidden_values(self) -> None:
        """Test that providers matching forbid constraints are excluded."""
        # Lazy import to avoid circular dependency
        from omnibase_core.services.service_capability_resolver import (
            ServiceCapabilityResolver,
        )

        # Setup
        resolver = ServiceCapabilityResolver()
        allowed_provider = create_provider(
            provider_id=UUID("00000000-0000-0000-0000-000000000001"),
            capabilities=["database.relational"],
            attributes={"scope": "private_network"},
        )
        forbidden_provider = create_provider(
            provider_id=UUID("00000000-0000-0000-0000-000000000002"),
            capabilities=["database.relational"],
            attributes={"scope": "public_internet"},
        )
        registry = MockProviderRegistry([allowed_provider, forbidden_provider])

        dependency = create_dependency(
            forbid={"scope": "public_internet"},
        )

        # Act
        binding = resolver.resolve(dependency, registry)

        # Assert
        assert binding.resolved_provider == str(allowed_provider.provider_id)

    def test_forbid_allows_providers_without_forbidden_attribute(self) -> None:
        """Test providers without the forbidden attribute are allowed."""
        # Lazy import to avoid circular dependency
        from omnibase_core.services.service_capability_resolver import (
            ServiceCapabilityResolver,
        )

        # Setup
        resolver = ServiceCapabilityResolver()
        provider = create_provider(
            capabilities=["database.relational"],
            attributes={},  # No 'deprecated' attribute
        )
        registry = MockProviderRegistry([provider])

        dependency = create_dependency(
            forbid={"deprecated": True},
        )

        # Act
        binding = resolver.resolve(dependency, registry)

        # Assert
        assert binding.resolved_provider == str(provider.provider_id)

    def test_forbid_allows_providers_with_different_value(self) -> None:
        """Test forbid only excludes exact value matches."""
        # Lazy import to avoid circular dependency
        from omnibase_core.services.service_capability_resolver import (
            ServiceCapabilityResolver,
        )

        # Setup
        resolver = ServiceCapabilityResolver()
        provider = create_provider(
            capabilities=["database.relational"],
            attributes={"deprecated": False},  # Different from forbidden value
        )
        registry = MockProviderRegistry([provider])

        dependency = create_dependency(
            forbid={"deprecated": True},
        )

        # Act
        binding = resolver.resolve(dependency, registry)

        # Assert
        assert binding.resolved_provider == str(provider.provider_id)


@pytest.mark.unit
class TestCombinedFiltering:
    """Tests for combined must and forbid filtering."""

    def test_must_and_forbid_combined(self) -> None:
        """Test that both must and forbid constraints are applied."""
        # Lazy import to avoid circular dependency
        from omnibase_core.services.service_capability_resolver import (
            ServiceCapabilityResolver,
        )

        # Setup
        resolver = ServiceCapabilityResolver()
        # This provider passes must but fails forbid
        good_features_bad_scope = create_provider(
            provider_id=UUID("00000000-0000-0000-0000-000000000001"),
            capabilities=["database.relational"],
            attributes={"version": 15, "scope": "public_internet"},
        )
        # This provider passes both must and forbid
        good_both = create_provider(
            provider_id=UUID("00000000-0000-0000-0000-000000000002"),
            capabilities=["database.relational"],
            attributes={"version": 15, "scope": "private_network"},
        )
        # This provider fails must
        bad_version = create_provider(
            provider_id=UUID("00000000-0000-0000-0000-000000000003"),
            capabilities=["database.relational"],
            attributes={"version": 14, "scope": "private_network"},
        )
        registry = MockProviderRegistry(
            [good_features_bad_scope, good_both, bad_version]
        )

        dependency = create_dependency(
            must={"version": 15},
            forbid={"scope": "public_internet"},
        )

        # Act
        binding = resolver.resolve(dependency, registry)

        # Assert
        assert binding.resolved_provider == str(good_both.provider_id)


# =============================================================================
# Scoring Tests
# =============================================================================


@pytest.mark.unit
class TestPreferScoring:
    """Tests for prefer-based scoring."""

    def test_prefer_adds_to_score(self) -> None:
        """Test that matching prefer constraints add to provider score."""
        # Lazy import to avoid circular dependency
        from omnibase_core.services.service_capability_resolver import (
            ServiceCapabilityResolver,
        )

        # Setup
        resolver = ServiceCapabilityResolver()
        no_match = create_provider(
            provider_id=UUID("00000000-0000-0000-0000-000000000001"),
            capabilities=["cache.distributed"],
            attributes={"region": "eu-west-1"},
        )
        one_match = create_provider(
            provider_id=UUID("00000000-0000-0000-0000-000000000002"),
            capabilities=["cache.distributed"],
            attributes={"region": "us-east-1"},
        )
        two_matches = create_provider(
            provider_id=UUID("00000000-0000-0000-0000-000000000003"),
            capabilities=["cache.distributed"],
            attributes={"region": "us-east-1", "tier": "premium"},
        )
        registry = MockProviderRegistry([no_match, one_match, two_matches])

        dependency = create_dependency(
            alias="cache",
            capability="cache.distributed",
            prefer={"region": "us-east-1", "tier": "premium"},
            selection_policy="best_score",
        )

        # Act
        binding = resolver.resolve(dependency, registry)

        # Assert - should select provider with most prefer matches
        assert binding.resolved_provider == str(two_matches.provider_id)

    def test_prefer_checks_features_and_attributes(self) -> None:
        """Test that prefer checks both attributes and effective features."""
        # Lazy import to avoid circular dependency
        from omnibase_core.services.service_capability_resolver import (
            ServiceCapabilityResolver,
        )

        # Setup
        resolver = ServiceCapabilityResolver()
        provider = create_provider(
            capabilities=["database.relational"],
            attributes={"region": "us-east-1"},
            declared_features={"supports_json": True},
        )
        registry = MockProviderRegistry([provider])

        dependency = create_dependency(
            prefer={"region": "us-east-1", "supports_json": True},
            selection_policy="best_score",
        )

        # Act
        binding = resolver.resolve(dependency, registry)

        # Assert
        assert binding.resolved_provider == str(provider.provider_id)
        assert "2.00" in " ".join(binding.resolution_notes)  # Score of 2.0


@pytest.mark.unit
class TestProfileWeights:
    """Tests for profile-based weight adjustments."""

    def test_profile_weights_affect_scoring(self) -> None:
        """Test that profile weights adjust provider scores."""
        # Lazy import to avoid circular dependency
        from omnibase_core.services.service_capability_resolver import (
            ServiceCapabilityResolver,
        )

        # Setup
        resolver = ServiceCapabilityResolver()
        provider1 = create_provider(
            provider_id=UUID("00000000-0000-0000-0000-000000000001"),
            capabilities=["database.relational"],
            attributes={"version": 15},
        )
        provider2 = create_provider(
            provider_id=UUID("00000000-0000-0000-0000-000000000002"),
            capabilities=["database.relational"],
            attributes={"version": 15},
        )
        registry = MockProviderRegistry([provider1, provider2])

        dependency = create_dependency(
            prefer={"version": 15},
            selection_policy="best_score",
        )

        # Profile gives provider2 a weight boost
        profile = MockProfile(
            provider_weights={
                "00000000-0000-0000-0000-000000000002": 5.0,
            }
        )

        # Act
        binding = resolver.resolve(dependency, registry, profile)

        # Assert - provider2 should win due to weight boost
        assert binding.resolved_provider == str(provider2.provider_id)

    def test_resolution_profile_recorded_in_binding(self) -> None:
        """Test that resolution_profile is recorded in the binding."""
        # Lazy import to avoid circular dependency
        from omnibase_core.services.service_capability_resolver import (
            ServiceCapabilityResolver,
        )

        # Setup
        resolver = ServiceCapabilityResolver()
        provider = create_provider(capabilities=["database.relational"])
        registry = MockProviderRegistry([provider])
        dependency = create_dependency()
        profile = MockProfile(profile_id="production-us-east")

        # Act
        binding = resolver.resolve(dependency, registry, profile)

        # Assert
        assert binding.resolution_profile == "production-us-east"

    def test_default_resolution_profile_when_no_profile(self) -> None:
        """Test that default resolution_profile is used when no profile provided."""
        # Lazy import to avoid circular dependency
        from omnibase_core.services.service_capability_resolver import (
            ServiceCapabilityResolver,
        )

        # Setup
        resolver = ServiceCapabilityResolver()
        provider = create_provider(capabilities=["database.relational"])
        registry = MockProviderRegistry([provider])
        dependency = create_dependency()

        # Act
        binding = resolver.resolve(dependency, registry, profile=None)

        # Assert
        assert binding.resolution_profile == "default"


# =============================================================================
# resolve_all Tests
# =============================================================================


@pytest.mark.unit
class TestResolveAll:
    """Tests for batch resolution via resolve_all."""

    def test_resolve_all_multiple_dependencies(self) -> None:
        """Test resolving multiple dependencies in a single call."""
        # Lazy imports to avoid circular dependency
        from omnibase_core.models.bindings.model_resolution_result import (
            ModelResolutionResult,
        )
        from omnibase_core.services.service_capability_resolver import (
            ServiceCapabilityResolver,
        )

        # Setup
        resolver = ServiceCapabilityResolver()
        db_provider = create_provider(
            capabilities=["database.relational"],
            adapter="omnibase.adapters.PostgresAdapter",
        )
        cache_provider = create_provider(
            capabilities=["cache.distributed"],
            adapter="omnibase.adapters.RedisAdapter",
        )
        registry = MockProviderRegistry([db_provider, cache_provider])

        dependencies = [
            create_dependency(alias="db", capability="database.relational"),
            create_dependency(alias="cache", capability="cache.distributed"),
        ]

        # Act
        result = resolver.resolve_all(dependencies, registry)

        # Assert
        assert isinstance(result, ModelResolutionResult)
        assert result.is_successful
        assert len(result.bindings) == 2
        assert "db" in result.bindings
        assert "cache" in result.bindings
        assert result.bindings["db"].adapter == "omnibase.adapters.PostgresAdapter"
        assert result.bindings["cache"].adapter == "omnibase.adapters.RedisAdapter"

    def test_resolve_all_partial_success(self) -> None:
        """Test resolve_all with some resolutions failing."""
        # Lazy import to avoid circular dependency
        from omnibase_core.services.service_capability_resolver import (
            ServiceCapabilityResolver,
        )

        # Setup
        resolver = ServiceCapabilityResolver()
        db_provider = create_provider(capabilities=["database.relational"])
        registry = MockProviderRegistry([db_provider])

        dependencies = [
            create_dependency(alias="db", capability="database.relational"),
            create_dependency(
                alias="cache", capability="cache.distributed"
            ),  # No provider
        ]

        # Act
        result = resolver.resolve_all(dependencies, registry)

        # Assert
        assert not result.is_successful
        assert len(result.bindings) == 1
        assert "db" in result.bindings
        assert "cache" not in result.bindings
        assert result.has_errors
        assert len(result.errors) == 1
        assert "cache" in result.errors[0]

    def test_resolve_all_complete_failure(self) -> None:
        """Test resolve_all when all resolutions fail."""
        # Lazy import to avoid circular dependency
        from omnibase_core.services.service_capability_resolver import (
            ServiceCapabilityResolver,
        )

        # Setup
        resolver = ServiceCapabilityResolver()
        registry = MockProviderRegistry([])  # No providers

        dependencies = [
            create_dependency(alias="db", capability="database.relational"),
            create_dependency(alias="cache", capability="cache.distributed"),
        ]

        # Act
        result = resolver.resolve_all(dependencies, registry)

        # Assert
        assert not result.is_successful
        assert len(result.bindings) == 0
        assert len(result.errors) == 2

    def test_resolve_all_records_duration(self) -> None:
        """Test that resolve_all records resolution duration."""
        # Lazy import to avoid circular dependency
        from omnibase_core.services.service_capability_resolver import (
            ServiceCapabilityResolver,
        )

        # Setup
        resolver = ServiceCapabilityResolver()
        provider = create_provider(capabilities=["database.relational"])
        registry = MockProviderRegistry([provider])
        dependencies = [create_dependency()]

        # Act
        result = resolver.resolve_all(dependencies, registry)

        # Assert
        assert result.resolution_duration_ms >= 0


# =============================================================================
# Audit Trail Tests
# =============================================================================


@pytest.mark.unit
class TestAuditTrail:
    """Tests for audit trail information in resolution results."""

    def test_candidates_considered_is_correct(self) -> None:
        """Test that candidates_considered reflects all providers checked."""
        # Lazy import to avoid circular dependency
        from omnibase_core.services.service_capability_resolver import (
            ServiceCapabilityResolver,
        )

        # Setup
        resolver = ServiceCapabilityResolver()
        providers = [
            create_provider(
                provider_id=UUID(f"00000000-0000-0000-0000-00000000000{i}"),
                capabilities=["database.relational"],
            )
            for i in range(5)
        ]
        registry = MockProviderRegistry(providers)
        dependency = create_dependency(selection_policy="best_score")

        # Act
        binding = resolver.resolve(dependency, registry)

        # Assert
        assert binding.candidates_considered == 5

    def test_resolution_notes_explain_selection(self) -> None:
        """Test that resolution notes explain why a provider was selected."""
        # Lazy import to avoid circular dependency
        from omnibase_core.services.service_capability_resolver import (
            ServiceCapabilityResolver,
        )

        # Setup
        resolver = ServiceCapabilityResolver()
        provider = create_provider(capabilities=["database.relational"])
        registry = MockProviderRegistry([provider])
        dependency = create_dependency(selection_policy="auto_if_unique")

        # Act
        binding = resolver.resolve(dependency, registry)

        # Assert
        notes = " ".join(binding.resolution_notes)
        assert "auto_if_unique" in notes
        assert "Score" in notes

    def test_resolve_all_records_rejection_reasons(self) -> None:
        """Test that resolve_all records rejection reasons for filtered providers."""
        # Lazy import to avoid circular dependency
        from omnibase_core.services.service_capability_resolver import (
            ServiceCapabilityResolver,
        )

        # Setup
        resolver = ServiceCapabilityResolver()
        passing_provider = create_provider(
            provider_id=UUID("00000000-0000-0000-0000-000000000001"),
            capabilities=["database.relational"],
            attributes={"encryption": "aes-256"},
        )
        failing_provider = create_provider(
            provider_id=UUID("00000000-0000-0000-0000-000000000002"),
            capabilities=["database.relational"],
            attributes={"encryption": "aes-128"},
        )
        registry = MockProviderRegistry([passing_provider, failing_provider])

        dependencies = [
            create_dependency(
                alias="db",
                must={"encryption": "aes-256"},
            ),
        ]

        # Act
        result = resolver.resolve_all(dependencies, registry)

        # Assert
        assert "db" in result.rejection_reasons
        rejections = result.rejection_reasons["db"]
        assert "00000000-0000-0000-0000-000000000002" in rejections
        assert "encryption" in rejections["00000000-0000-0000-0000-000000000002"]

    def test_resolve_all_records_scores_by_alias(self) -> None:
        """Test that resolve_all records scores for all candidates."""
        # Lazy import to avoid circular dependency
        from omnibase_core.services.service_capability_resolver import (
            ServiceCapabilityResolver,
        )

        # Setup
        resolver = ServiceCapabilityResolver()
        provider1 = create_provider(
            provider_id=UUID("00000000-0000-0000-0000-000000000001"),
            capabilities=["cache.distributed"],
            attributes={"region": "us-east-1"},
        )
        provider2 = create_provider(
            provider_id=UUID("00000000-0000-0000-0000-000000000002"),
            capabilities=["cache.distributed"],
            attributes={"region": "eu-west-1"},
        )
        registry = MockProviderRegistry([provider1, provider2])

        dependencies = [
            create_dependency(
                alias="cache",
                capability="cache.distributed",
                prefer={"region": "us-east-1"},
                selection_policy="best_score",
            ),
        ]

        # Act
        result = resolver.resolve_all(dependencies, registry)

        # Assert
        assert "cache" in result.scores_by_alias
        scores = result.scores_by_alias["cache"]
        assert "00000000-0000-0000-0000-000000000001" in scores
        assert "00000000-0000-0000-0000-000000000002" in scores
        # Provider1 should have higher score (matches prefer)
        assert (
            scores["00000000-0000-0000-0000-000000000001"]
            > scores["00000000-0000-0000-0000-000000000002"]
        )

    def test_resolve_all_records_candidates_by_alias(self) -> None:
        """Test that resolve_all records which candidates were considered."""
        # Lazy import to avoid circular dependency
        from omnibase_core.services.service_capability_resolver import (
            ServiceCapabilityResolver,
        )

        # Setup
        resolver = ServiceCapabilityResolver()
        provider1 = create_provider(
            provider_id=UUID("00000000-0000-0000-0000-000000000001"),
            capabilities=["database.relational"],
        )
        provider2 = create_provider(
            provider_id=UUID("00000000-0000-0000-0000-000000000002"),
            capabilities=["database.relational"],
        )
        registry = MockProviderRegistry([provider1, provider2])

        dependencies = [
            create_dependency(alias="db", selection_policy="best_score"),
        ]

        # Act
        result = resolver.resolve_all(dependencies, registry)

        # Assert
        assert "db" in result.candidates_by_alias
        candidates = result.candidates_by_alias["db"]
        assert len(candidates) == 2
        assert "00000000-0000-0000-0000-000000000001" in candidates
        assert "00000000-0000-0000-0000-000000000002" in candidates

    def test_requirements_hash_is_deterministic(self) -> None:
        """Test that requirements hash is deterministic for same inputs."""
        # Lazy import to avoid circular dependency
        from omnibase_core.services.service_capability_resolver import (
            ServiceCapabilityResolver,
        )

        # Setup
        resolver = ServiceCapabilityResolver()
        provider = create_provider(
            capabilities=["database.relational"],
            attributes={"version": 15, "region": "us-east-1"},
        )
        registry = MockProviderRegistry([provider])
        dependency = create_dependency(
            must={"version": 15},
            prefer={"region": "us-east-1"},
            forbid={"deprecated": True},
        )

        # Act
        binding1 = resolver.resolve(dependency, registry)
        binding2 = resolver.resolve(dependency, registry)

        # Assert
        assert binding1.requirements_hash == binding2.requirements_hash
        assert binding1.requirements_hash.startswith("sha256:")


# =============================================================================
# Determinism Tests
# =============================================================================


@pytest.mark.unit
class TestDeterminism:
    """Tests for deterministic resolution behavior."""

    def test_same_inputs_produce_same_output(self) -> None:
        """Test that identical inputs always produce identical results."""
        # Lazy import to avoid circular dependency
        from omnibase_core.services.service_capability_resolver import (
            ServiceCapabilityResolver,
        )

        # Setup
        resolver = ServiceCapabilityResolver()
        providers = [
            create_provider(
                provider_id=UUID(f"00000000-0000-0000-0000-00000000000{i}"),
                capabilities=["database.relational"],
                attributes={"score_factor": i},
            )
            for i in range(1, 6)
        ]
        dependency = create_dependency(
            prefer={"score_factor": 3},
            selection_policy="best_score",
        )

        # Run multiple times
        results = []
        for _ in range(10):
            registry = MockProviderRegistry(providers.copy())
            binding = resolver.resolve(dependency, registry)
            results.append(binding.resolved_provider)

        # Assert - all results should be identical
        assert len(set(results)) == 1

    def test_provider_ordering_does_not_affect_result(self) -> None:
        """Test that provider order in registry doesn't affect selection."""
        # Lazy import to avoid circular dependency
        from omnibase_core.services.service_capability_resolver import (
            ServiceCapabilityResolver,
        )

        # Setup
        resolver = ServiceCapabilityResolver()
        provider_a = create_provider(
            provider_id=UUID("00000000-0000-0000-0000-000000000001"),
            capabilities=["database.relational"],
            attributes={"version": 15},
        )
        provider_b = create_provider(
            provider_id=UUID("00000000-0000-0000-0000-000000000002"),
            capabilities=["database.relational"],
            attributes={"version": 15},
        )

        dependency = create_dependency(
            prefer={"version": 15},
            selection_policy="best_score",
        )

        # Create registries with different orderings
        registry1 = MockProviderRegistry([provider_a, provider_b])
        registry2 = MockProviderRegistry([provider_b, provider_a])

        # Act
        binding1 = resolver.resolve(dependency, registry1)
        binding2 = resolver.resolve(dependency, registry2)

        # Assert - both should select same provider (lexicographically first by ID)
        assert binding1.resolved_provider == binding2.resolved_provider

    def test_determinism_across_multiple_dependencies(self) -> None:
        """Test determinism with batch resolution of multiple dependencies."""
        # Lazy import to avoid circular dependency
        from omnibase_core.services.service_capability_resolver import (
            ServiceCapabilityResolver,
        )

        # Setup
        resolver = ServiceCapabilityResolver()
        db_providers = [
            create_provider(
                provider_id=UUID(f"10000000-0000-0000-0000-00000000000{i}"),
                capabilities=["database.relational"],
            )
            for i in range(3)
        ]
        cache_providers = [
            create_provider(
                provider_id=UUID(f"20000000-0000-0000-0000-00000000000{i}"),
                capabilities=["cache.distributed"],
            )
            for i in range(3)
        ]
        all_providers = db_providers + cache_providers

        dependencies = [
            create_dependency(
                alias="db",
                capability="database.relational",
                selection_policy="best_score",
            ),
            create_dependency(
                alias="cache",
                capability="cache.distributed",
                selection_policy="best_score",
            ),
        ]

        # Run multiple times with shuffled provider order
        results = []
        for _ in range(5):
            shuffled = all_providers.copy()
            random.shuffle(shuffled)
            registry = MockProviderRegistry(shuffled)
            result = resolver.resolve_all(dependencies, registry)
            results.append(
                (
                    result.bindings.get("db", None),
                    result.bindings.get("cache", None),
                )
            )

        # Assert - all results should have same provider IDs
        db_ids = {r[0].resolved_provider if r[0] else None for r in results}
        cache_ids = {r[1].resolved_provider if r[1] else None for r in results}
        assert len(db_ids) == 1
        assert len(cache_ids) == 1


# =============================================================================
# Edge Cases and Error Handling
# =============================================================================


@pytest.mark.unit
class TestEdgeCases:
    """Tests for edge cases and error conditions."""

    def test_empty_requirements_matches_all(self) -> None:
        """Test that empty requirements match all providers."""
        # Lazy import to avoid circular dependency
        from omnibase_core.services.service_capability_resolver import (
            ServiceCapabilityResolver,
        )

        # Setup
        resolver = ServiceCapabilityResolver()
        provider = create_provider(
            capabilities=["database.relational"],
            attributes={"version": 15, "region": "us-east-1"},
        )
        registry = MockProviderRegistry([provider])
        dependency = create_dependency()  # No requirements

        # Act
        binding = resolver.resolve(dependency, registry)

        # Assert
        assert binding.resolved_provider == str(provider.provider_id)

    def test_observed_features_take_precedence_over_declared(self) -> None:
        """Test that observed features override declared features in matching."""
        # Lazy import to avoid circular dependency
        from omnibase_core.services.service_capability_resolver import (
            ServiceCapabilityResolver,
        )

        # Setup
        resolver = ServiceCapabilityResolver()
        provider = create_provider(
            capabilities=["database.relational"],
            declared_features={"supports_json": False},  # Declared as False
            observed_features={"supports_json": True},  # Observed as True
        )
        registry = MockProviderRegistry([provider])
        dependency = create_dependency(
            must={"supports_json": True},
        )

        # Act
        binding = resolver.resolve(dependency, registry)

        # Assert - should match because observed_features takes precedence
        assert binding.resolved_provider == str(provider.provider_id)

    def test_all_providers_filtered_raises_error(self) -> None:
        """Test that filtering out all providers raises an error."""
        # Lazy imports to avoid circular dependency
        from omnibase_core.enums.enum_core_error_code import EnumCoreErrorCode
        from omnibase_core.models.errors.model_onex_error import ModelOnexError
        from omnibase_core.services.service_capability_resolver import (
            ServiceCapabilityResolver,
        )

        # Setup
        resolver = ServiceCapabilityResolver()
        providers = [
            create_provider(
                provider_id=UUID(f"00000000-0000-0000-0000-00000000000{i}"),
                capabilities=["database.relational"],
                attributes={"version": i},
            )
            for i in range(1, 4)
        ]
        registry = MockProviderRegistry(providers)
        dependency = create_dependency(
            must={"version": 999},  # No provider has this
        )

        # Act & Assert
        with pytest.raises(ModelOnexError) as exc_info:
            resolver.resolve(dependency, registry)

        assert exc_info.value.error_code == EnumCoreErrorCode.REGISTRY_RESOLUTION_FAILED
        assert "constraints" in exc_info.value.message.lower()
        assert "3 provider(s) were rejected" in exc_info.value.message

    def test_resolver_is_stateless(self) -> None:
        """Test that resolver is stateless between calls."""
        # Lazy import to avoid circular dependency
        from omnibase_core.services.service_capability_resolver import (
            ServiceCapabilityResolver,
        )

        # Setup
        resolver = ServiceCapabilityResolver()

        # First resolution
        provider1 = create_provider(
            provider_id=UUID("00000000-0000-0000-0000-000000000001"),
            capabilities=["database.relational"],
        )
        registry1 = MockProviderRegistry([provider1])
        dependency1 = create_dependency(alias="db1")
        binding1 = resolver.resolve(dependency1, registry1)

        # Second resolution with different data
        provider2 = create_provider(
            provider_id=UUID("00000000-0000-0000-0000-000000000002"),
            capabilities=["cache.distributed"],
        )
        registry2 = MockProviderRegistry([provider2])
        dependency2 = create_dependency(alias="cache", capability="cache.distributed")
        binding2 = resolver.resolve(dependency2, registry2)

        # Assert - resolutions are independent
        assert binding1.resolved_provider == str(provider1.provider_id)
        assert binding2.resolved_provider == str(provider2.provider_id)
        assert binding1.dependency_alias == "db1"
        assert binding2.dependency_alias == "cache"

    def test_repr_and_str_methods(self) -> None:
        """Test that resolver has sensible repr and str."""
        # Lazy import to avoid circular dependency
        from omnibase_core.services.service_capability_resolver import (
            ServiceCapabilityResolver,
        )

        resolver = ServiceCapabilityResolver()
        assert "ServiceCapabilityResolver" in repr(resolver)
        assert "ServiceCapabilityResolver" in str(resolver)<|MERGE_RESOLUTION|>--- conflicted
+++ resolved
@@ -27,9 +27,6 @@
 
 import pytest
 
-<<<<<<< HEAD
-# Use TYPE_CHECKING for type hints to avoid circular imports at runtime
-=======
 from omnibase_core.enums.enum_core_error_code import EnumCoreErrorCode
 from omnibase_core.models.bindings.model_binding import ModelBinding
 from omnibase_core.models.bindings.model_resolution_result import ModelResolutionResult
@@ -44,7 +41,6 @@
     ModelProviderDescriptor,
 )
 from omnibase_core.services.service_capability_resolver import ServiceCapabilityResolver
->>>>>>> 0e17cd40
 
 # =============================================================================
 # Mock Implementations
@@ -131,10 +127,6 @@
 
     # Lazy import to avoid circular dependency
     from pydantic import BaseModel
-
-    from omnibase_core.models.providers.model_provider_descriptor import (
-        ModelProviderDescriptor,
-    )
 
     if not _MODEL_PROVIDER_DESCRIPTOR_REBUILT:
         # Create a stub class for ModelHealthStatus to satisfy Pydantic's type resolution
@@ -219,12 +211,6 @@
         Configured ModelCapabilityDependency.
     """
     # Lazy imports to avoid circular dependency
-    from omnibase_core.models.capabilities.model_capability_dependency import (
-        ModelCapabilityDependency,
-    )
-    from omnibase_core.models.capabilities.model_capability_requirement_set import (
-        ModelRequirementSet,
-    )
 
     requirements = ModelRequirementSet(
         must=must or {},
@@ -253,7 +239,6 @@
     def test_resolve_single_provider(self) -> None:
         """Test resolving when exactly one provider matches."""
         # Lazy imports to avoid circular dependency
-        from omnibase_core.models.bindings.model_binding import ModelBinding
         from omnibase_core.services.service_capability_resolver import (
             ServiceCapabilityResolver,
         )
@@ -286,9 +271,6 @@
     def test_resolve_multiple_providers_with_best_score_policy(self) -> None:
         """Test resolving with multiple providers using best_score policy."""
         # Lazy import to avoid circular dependency
-        from omnibase_core.services.service_capability_resolver import (
-            ServiceCapabilityResolver,
-        )
 
         # Setup
         resolver = ServiceCapabilityResolver()
@@ -321,8 +303,6 @@
     def test_resolve_no_providers_raises_error(self) -> None:
         """Test that resolving with no matching providers raises error."""
         # Lazy imports to avoid circular dependency
-        from omnibase_core.enums.enum_core_error_code import EnumCoreErrorCode
-        from omnibase_core.models.errors.model_onex_error import ModelOnexError
         from omnibase_core.services.service_capability_resolver import (
             ServiceCapabilityResolver,
         )
@@ -346,9 +326,6 @@
     def test_resolve_preserves_capability_and_alias(self) -> None:
         """Test that resolved binding preserves dependency metadata."""
         # Lazy import to avoid circular dependency
-        from omnibase_core.services.service_capability_resolver import (
-            ServiceCapabilityResolver,
-        )
 
         # Setup
         resolver = ServiceCapabilityResolver()
@@ -371,9 +348,6 @@
     def test_resolve_records_resolved_at_timestamp(self) -> None:
         """Test that resolution records timestamp."""
         # Lazy import to avoid circular dependency
-        from omnibase_core.services.service_capability_resolver import (
-            ServiceCapabilityResolver,
-        )
 
         # Setup
         resolver = ServiceCapabilityResolver()
@@ -404,9 +378,6 @@
     def test_auto_if_unique_success_with_one_candidate(self) -> None:
         """Test auto_if_unique succeeds with exactly one candidate."""
         # Lazy import to avoid circular dependency
-        from omnibase_core.services.service_capability_resolver import (
-            ServiceCapabilityResolver,
-        )
 
         # Setup
         resolver = ServiceCapabilityResolver()
@@ -426,8 +397,6 @@
     def test_auto_if_unique_fails_with_multiple_candidates(self) -> None:
         """Test auto_if_unique fails with multiple candidates."""
         # Lazy imports to avoid circular dependency
-        from omnibase_core.enums.enum_core_error_code import EnumCoreErrorCode
-        from omnibase_core.models.errors.model_onex_error import ModelOnexError
         from omnibase_core.services.service_capability_resolver import (
             ServiceCapabilityResolver,
         )
@@ -457,9 +426,6 @@
     def test_best_score_selects_highest_scoring_provider(self) -> None:
         """Test best_score selects provider with highest prefer satisfaction."""
         # Lazy import to avoid circular dependency
-        from omnibase_core.services.service_capability_resolver import (
-            ServiceCapabilityResolver,
-        )
 
         # Setup
         resolver = ServiceCapabilityResolver()
@@ -492,9 +458,6 @@
     def test_best_score_deterministic_tie_breaking_by_provider_id(self) -> None:
         """Test best_score uses provider_id for deterministic tie-breaking."""
         # Lazy import to avoid circular dependency
-        from omnibase_core.services.service_capability_resolver import (
-            ServiceCapabilityResolver,
-        )
 
         # Setup - both providers have same score
         resolver = ServiceCapabilityResolver()
@@ -528,9 +491,6 @@
     def test_best_score_with_zero_preferences_selects_first_by_id(self) -> None:
         """Test best_score with no prefer constraints picks by provider_id order."""
         # Lazy import to avoid circular dependency
-        from omnibase_core.services.service_capability_resolver import (
-            ServiceCapabilityResolver,
-        )
 
         # Setup
         resolver = ServiceCapabilityResolver()
@@ -562,8 +522,6 @@
     def test_require_explicit_fails_without_profile_pin(self) -> None:
         """Test require_explicit fails when no profile pin is provided."""
         # Lazy imports to avoid circular dependency
-        from omnibase_core.enums.enum_core_error_code import EnumCoreErrorCode
-        from omnibase_core.models.errors.model_onex_error import ModelOnexError
         from omnibase_core.services.service_capability_resolver import (
             ServiceCapabilityResolver,
         )
@@ -589,9 +547,6 @@
     def test_require_explicit_succeeds_with_profile_pin(self) -> None:
         """Test require_explicit succeeds when profile provides explicit binding."""
         # Lazy import to avoid circular dependency
-        from omnibase_core.services.service_capability_resolver import (
-            ServiceCapabilityResolver,
-        )
 
         # Setup
         resolver = ServiceCapabilityResolver()
@@ -619,8 +574,6 @@
     def test_require_explicit_fails_if_pinned_provider_not_in_candidates(self) -> None:
         """Test require_explicit fails if pinned provider doesn't match filters."""
         # Lazy imports to avoid circular dependency
-        from omnibase_core.enums.enum_core_error_code import EnumCoreErrorCode
-        from omnibase_core.models.errors.model_onex_error import ModelOnexError
         from omnibase_core.services.service_capability_resolver import (
             ServiceCapabilityResolver,
         )
@@ -663,9 +616,6 @@
     def test_must_filters_providers_missing_required_attribute(self) -> None:
         """Test that providers missing must attributes are filtered out."""
         # Lazy import to avoid circular dependency
-        from omnibase_core.services.service_capability_resolver import (
-            ServiceCapabilityResolver,
-        )
 
         # Setup
         resolver = ServiceCapabilityResolver()
@@ -694,9 +644,6 @@
     def test_must_filters_providers_with_wrong_attribute_value(self) -> None:
         """Test that providers with wrong must attribute values are filtered."""
         # Lazy import to avoid circular dependency
-        from omnibase_core.services.service_capability_resolver import (
-            ServiceCapabilityResolver,
-        )
 
         # Setup
         resolver = ServiceCapabilityResolver()
@@ -725,8 +672,6 @@
     def test_must_requires_all_constraints_satisfied(self) -> None:
         """Test that all must constraints must be satisfied."""
         # Lazy imports to avoid circular dependency
-        from omnibase_core.enums.enum_core_error_code import EnumCoreErrorCode
-        from omnibase_core.models.errors.model_onex_error import ModelOnexError
         from omnibase_core.services.service_capability_resolver import (
             ServiceCapabilityResolver,
         )
@@ -753,9 +698,6 @@
     def test_must_checks_declared_features(self) -> None:
         """Test that must constraints check declared_features."""
         # Lazy import to avoid circular dependency
-        from omnibase_core.services.service_capability_resolver import (
-            ServiceCapabilityResolver,
-        )
 
         # Setup
         resolver = ServiceCapabilityResolver()
@@ -783,9 +725,6 @@
     def test_forbid_excludes_providers_with_forbidden_values(self) -> None:
         """Test that providers matching forbid constraints are excluded."""
         # Lazy import to avoid circular dependency
-        from omnibase_core.services.service_capability_resolver import (
-            ServiceCapabilityResolver,
-        )
 
         # Setup
         resolver = ServiceCapabilityResolver()
@@ -814,9 +753,6 @@
     def test_forbid_allows_providers_without_forbidden_attribute(self) -> None:
         """Test providers without the forbidden attribute are allowed."""
         # Lazy import to avoid circular dependency
-        from omnibase_core.services.service_capability_resolver import (
-            ServiceCapabilityResolver,
-        )
 
         # Setup
         resolver = ServiceCapabilityResolver()
@@ -839,9 +775,6 @@
     def test_forbid_allows_providers_with_different_value(self) -> None:
         """Test forbid only excludes exact value matches."""
         # Lazy import to avoid circular dependency
-        from omnibase_core.services.service_capability_resolver import (
-            ServiceCapabilityResolver,
-        )
 
         # Setup
         resolver = ServiceCapabilityResolver()
@@ -869,9 +802,6 @@
     def test_must_and_forbid_combined(self) -> None:
         """Test that both must and forbid constraints are applied."""
         # Lazy import to avoid circular dependency
-        from omnibase_core.services.service_capability_resolver import (
-            ServiceCapabilityResolver,
-        )
 
         # Setup
         resolver = ServiceCapabilityResolver()
@@ -921,9 +851,6 @@
     def test_prefer_adds_to_score(self) -> None:
         """Test that matching prefer constraints add to provider score."""
         # Lazy import to avoid circular dependency
-        from omnibase_core.services.service_capability_resolver import (
-            ServiceCapabilityResolver,
-        )
 
         # Setup
         resolver = ServiceCapabilityResolver()
@@ -960,9 +887,6 @@
     def test_prefer_checks_features_and_attributes(self) -> None:
         """Test that prefer checks both attributes and effective features."""
         # Lazy import to avoid circular dependency
-        from omnibase_core.services.service_capability_resolver import (
-            ServiceCapabilityResolver,
-        )
 
         # Setup
         resolver = ServiceCapabilityResolver()
@@ -993,9 +917,6 @@
     def test_profile_weights_affect_scoring(self) -> None:
         """Test that profile weights adjust provider scores."""
         # Lazy import to avoid circular dependency
-        from omnibase_core.services.service_capability_resolver import (
-            ServiceCapabilityResolver,
-        )
 
         # Setup
         resolver = ServiceCapabilityResolver()
@@ -1032,9 +953,6 @@
     def test_resolution_profile_recorded_in_binding(self) -> None:
         """Test that resolution_profile is recorded in the binding."""
         # Lazy import to avoid circular dependency
-        from omnibase_core.services.service_capability_resolver import (
-            ServiceCapabilityResolver,
-        )
 
         # Setup
         resolver = ServiceCapabilityResolver()
@@ -1052,9 +970,6 @@
     def test_default_resolution_profile_when_no_profile(self) -> None:
         """Test that default resolution_profile is used when no profile provided."""
         # Lazy import to avoid circular dependency
-        from omnibase_core.services.service_capability_resolver import (
-            ServiceCapabilityResolver,
-        )
 
         # Setup
         resolver = ServiceCapabilityResolver()
@@ -1081,9 +996,6 @@
     def test_resolve_all_multiple_dependencies(self) -> None:
         """Test resolving multiple dependencies in a single call."""
         # Lazy imports to avoid circular dependency
-        from omnibase_core.models.bindings.model_resolution_result import (
-            ModelResolutionResult,
-        )
         from omnibase_core.services.service_capability_resolver import (
             ServiceCapabilityResolver,
         )
@@ -1120,9 +1032,6 @@
     def test_resolve_all_partial_success(self) -> None:
         """Test resolve_all with some resolutions failing."""
         # Lazy import to avoid circular dependency
-        from omnibase_core.services.service_capability_resolver import (
-            ServiceCapabilityResolver,
-        )
 
         # Setup
         resolver = ServiceCapabilityResolver()
@@ -1151,9 +1060,6 @@
     def test_resolve_all_complete_failure(self) -> None:
         """Test resolve_all when all resolutions fail."""
         # Lazy import to avoid circular dependency
-        from omnibase_core.services.service_capability_resolver import (
-            ServiceCapabilityResolver,
-        )
 
         # Setup
         resolver = ServiceCapabilityResolver()
@@ -1175,9 +1081,6 @@
     def test_resolve_all_records_duration(self) -> None:
         """Test that resolve_all records resolution duration."""
         # Lazy import to avoid circular dependency
-        from omnibase_core.services.service_capability_resolver import (
-            ServiceCapabilityResolver,
-        )
 
         # Setup
         resolver = ServiceCapabilityResolver()
@@ -1204,9 +1107,6 @@
     def test_candidates_considered_is_correct(self) -> None:
         """Test that candidates_considered reflects all providers checked."""
         # Lazy import to avoid circular dependency
-        from omnibase_core.services.service_capability_resolver import (
-            ServiceCapabilityResolver,
-        )
 
         # Setup
         resolver = ServiceCapabilityResolver()
@@ -1229,9 +1129,6 @@
     def test_resolution_notes_explain_selection(self) -> None:
         """Test that resolution notes explain why a provider was selected."""
         # Lazy import to avoid circular dependency
-        from omnibase_core.services.service_capability_resolver import (
-            ServiceCapabilityResolver,
-        )
 
         # Setup
         resolver = ServiceCapabilityResolver()
@@ -1250,9 +1147,6 @@
     def test_resolve_all_records_rejection_reasons(self) -> None:
         """Test that resolve_all records rejection reasons for filtered providers."""
         # Lazy import to avoid circular dependency
-        from omnibase_core.services.service_capability_resolver import (
-            ServiceCapabilityResolver,
-        )
 
         # Setup
         resolver = ServiceCapabilityResolver()
@@ -1287,9 +1181,6 @@
     def test_resolve_all_records_scores_by_alias(self) -> None:
         """Test that resolve_all records scores for all candidates."""
         # Lazy import to avoid circular dependency
-        from omnibase_core.services.service_capability_resolver import (
-            ServiceCapabilityResolver,
-        )
 
         # Setup
         resolver = ServiceCapabilityResolver()
@@ -1331,9 +1222,6 @@
     def test_resolve_all_records_candidates_by_alias(self) -> None:
         """Test that resolve_all records which candidates were considered."""
         # Lazy import to avoid circular dependency
-        from omnibase_core.services.service_capability_resolver import (
-            ServiceCapabilityResolver,
-        )
 
         # Setup
         resolver = ServiceCapabilityResolver()
@@ -1364,9 +1252,6 @@
     def test_requirements_hash_is_deterministic(self) -> None:
         """Test that requirements hash is deterministic for same inputs."""
         # Lazy import to avoid circular dependency
-        from omnibase_core.services.service_capability_resolver import (
-            ServiceCapabilityResolver,
-        )
 
         # Setup
         resolver = ServiceCapabilityResolver()
@@ -1402,9 +1287,6 @@
     def test_same_inputs_produce_same_output(self) -> None:
         """Test that identical inputs always produce identical results."""
         # Lazy import to avoid circular dependency
-        from omnibase_core.services.service_capability_resolver import (
-            ServiceCapabilityResolver,
-        )
 
         # Setup
         resolver = ServiceCapabilityResolver()
@@ -1434,9 +1316,6 @@
     def test_provider_ordering_does_not_affect_result(self) -> None:
         """Test that provider order in registry doesn't affect selection."""
         # Lazy import to avoid circular dependency
-        from omnibase_core.services.service_capability_resolver import (
-            ServiceCapabilityResolver,
-        )
 
         # Setup
         resolver = ServiceCapabilityResolver()
@@ -1470,9 +1349,6 @@
     def test_determinism_across_multiple_dependencies(self) -> None:
         """Test determinism with batch resolution of multiple dependencies."""
         # Lazy import to avoid circular dependency
-        from omnibase_core.services.service_capability_resolver import (
-            ServiceCapabilityResolver,
-        )
 
         # Setup
         resolver = ServiceCapabilityResolver()
@@ -1538,9 +1414,6 @@
     def test_empty_requirements_matches_all(self) -> None:
         """Test that empty requirements match all providers."""
         # Lazy import to avoid circular dependency
-        from omnibase_core.services.service_capability_resolver import (
-            ServiceCapabilityResolver,
-        )
 
         # Setup
         resolver = ServiceCapabilityResolver()
@@ -1560,9 +1433,6 @@
     def test_observed_features_take_precedence_over_declared(self) -> None:
         """Test that observed features override declared features in matching."""
         # Lazy import to avoid circular dependency
-        from omnibase_core.services.service_capability_resolver import (
-            ServiceCapabilityResolver,
-        )
 
         # Setup
         resolver = ServiceCapabilityResolver()
@@ -1585,8 +1455,6 @@
     def test_all_providers_filtered_raises_error(self) -> None:
         """Test that filtering out all providers raises an error."""
         # Lazy imports to avoid circular dependency
-        from omnibase_core.enums.enum_core_error_code import EnumCoreErrorCode
-        from omnibase_core.models.errors.model_onex_error import ModelOnexError
         from omnibase_core.services.service_capability_resolver import (
             ServiceCapabilityResolver,
         )
@@ -1617,9 +1485,6 @@
     def test_resolver_is_stateless(self) -> None:
         """Test that resolver is stateless between calls."""
         # Lazy import to avoid circular dependency
-        from omnibase_core.services.service_capability_resolver import (
-            ServiceCapabilityResolver,
-        )
 
         # Setup
         resolver = ServiceCapabilityResolver()
@@ -1651,9 +1516,6 @@
     def test_repr_and_str_methods(self) -> None:
         """Test that resolver has sensible repr and str."""
         # Lazy import to avoid circular dependency
-        from omnibase_core.services.service_capability_resolver import (
-            ServiceCapabilityResolver,
-        )
 
         resolver = ServiceCapabilityResolver()
         assert "ServiceCapabilityResolver" in repr(resolver)
