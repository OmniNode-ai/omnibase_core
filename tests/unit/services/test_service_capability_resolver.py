# SPDX-FileCopyrightText: 2025 OmniNode Team <info@omninode.ai>
#
# SPDX-License-Identifier: Apache-2.0
"""
Comprehensive unit tests for ServiceCapabilityResolver.

Tests cover:
- Basic resolution with single/multiple/no providers
- Selection policy behavior (auto_if_unique, best_score, require_explicit)
- Filtering by must/forbid constraints
- Scoring based on prefer constraints and profile weights
- Batch resolution via resolve_all
- Audit trail verification
- Determinism guarantees
"""

from __future__ import annotations

import random
from datetime import UTC, datetime
from typing import Any
from uuid import UUID, uuid4

import pytest

from omnibase_core.enums.enum_core_error_code import EnumCoreErrorCode
from omnibase_core.models.bindings.model_binding import ModelBinding
from omnibase_core.models.bindings.model_resolution_result import ModelResolutionResult
from omnibase_core.models.capabilities.model_capability_dependency import (
    ModelCapabilityDependency,
)
from omnibase_core.models.capabilities.model_capability_requirement_set import (
    ModelRequirementSet,
)
from omnibase_core.models.errors.model_onex_error import ModelOnexError
from omnibase_core.models.providers.model_provider_descriptor import (
    ModelProviderDescriptor,
)
from omnibase_core.services.service_capability_resolver import ServiceCapabilityResolver

# =============================================================================
# Mock Implementations
# =============================================================================


class MockProviderRegistry:
    """Mock implementation of ProtocolProviderRegistry for testing.

    Provides a simple in-memory registry of providers that can be queried
    by capability. Supports exact capability matching.
    """

    def __init__(self, providers: list[ModelProviderDescriptor] | None = None) -> None:
        """Initialize with optional list of providers.

        Args:
            providers: List of provider descriptors to register.
        """
        self.providers: list[ModelProviderDescriptor] = providers or []

    def get_providers_for_capability(
        self, capability: str
    ) -> list[ModelProviderDescriptor]:
        """Get all providers offering the specified capability.

        Args:
            capability: Exact capability identifier to match.

        Returns:
            List of providers that have this capability.
        """
        return [p for p in self.providers if capability in p.capabilities]

    def add_provider(self, provider: ModelProviderDescriptor) -> None:
        """Add a provider to the registry.

        Args:
            provider: Provider descriptor to add.
        """
        self.providers.append(provider)


class MockProfile:
    """Mock profile for testing profile-based resolution.

    Supports:
    - profile_id for identification
    - explicit_bindings for pinned providers
    - provider_weights for score adjustments
    """

    def __init__(
        self,
        profile_id: str = "test-profile",
        explicit_bindings: dict[str, str] | None = None,
        provider_weights: dict[str, float] | None = None,
    ) -> None:
        """Initialize mock profile.

        Args:
            profile_id: Unique profile identifier.
            explicit_bindings: Map of alias -> provider_id for pinned bindings.
            provider_weights: Map of provider_id -> weight adjustment.
        """
        self.profile_id = profile_id
        self.explicit_bindings = explicit_bindings or {}
        self.provider_weights = provider_weights or {}


# =============================================================================
# Test Fixtures and Helpers
# =============================================================================


def create_provider(
    provider_id: UUID | None = None,
    capabilities: list[str] | None = None,
    attributes: dict[str, Any] | None = None,
    declared_features: dict[str, Any] | None = None,
    observed_features: dict[str, Any] | None = None,
    adapter: str = "test.adapters.TestAdapter",
    connection_ref: str = "env://TEST_CONNECTION",
    tags: list[str] | None = None,
) -> ModelProviderDescriptor:
    """Create a test provider descriptor with defaults.

    Args:
        provider_id: UUID for provider (generated if not provided).
        capabilities: List of capability identifiers.
        attributes: Static provider attributes.
        declared_features: Declared feature flags.
        observed_features: Observed runtime features.
        adapter: Python import path for adapter.
        connection_ref: Connection reference URI.
        tags: Tags for categorization.

    Returns:
        Configured ModelProviderDescriptor.
    """
    return ModelProviderDescriptor(
        provider_id=provider_id or uuid4(),
        capabilities=capabilities or ["database.relational"],
        adapter=adapter,
        connection_ref=connection_ref,
        attributes=attributes or {},
        declared_features=declared_features or {},
        observed_features=observed_features or {},
        tags=tags or [],
    )


def create_dependency(
    alias: str = "db",
    capability: str = "database.relational",
    must: dict[str, Any] | None = None,
    prefer: dict[str, Any] | None = None,
    forbid: dict[str, Any] | None = None,
    hints: dict[str, Any] | None = None,
    selection_policy: str = "auto_if_unique",
    strict: bool = True,
) -> ModelCapabilityDependency:
    """Create a test capability dependency with defaults.

    Args:
        alias: Local binding name.
        capability: Capability identifier.
        must: Hard constraints (required).
        prefer: Soft preferences (scoring).
        forbid: Hard exclusions.
        hints: Advisory tie-breaking hints.
        selection_policy: Selection strategy.
        strict: Whether prefer failures cause errors.

    Returns:
        Configured ModelCapabilityDependency.
    """
    requirements = ModelRequirementSet(
        must=must or {},
        prefer=prefer or {},
        forbid=forbid or {},
        hints=hints or {},
    )
    return ModelCapabilityDependency(
        alias=alias,
        capability=capability,
        requirements=requirements,
        selection_policy=selection_policy,  # type: ignore[arg-type]
        strict=strict,
    )


# =============================================================================
# Basic Resolution Tests
# =============================================================================


@pytest.mark.unit
class TestResolveBasic:
    """Basic resolution tests for single provider scenarios."""

    def test_resolve_single_provider(self) -> None:
        """Test resolving when exactly one provider matches."""
        # Setup
        resolver = ServiceCapabilityResolver()
        provider = create_provider(
            capabilities=["database.relational"],
            adapter="omnibase.adapters.PostgresAdapter",
            connection_ref="secrets://postgres/primary",
        )
        registry = MockProviderRegistry([provider])
        dependency = create_dependency(
            alias="db",
            capability="database.relational",
        )

        # Act
        binding = resolver.resolve(dependency, registry)

        # Assert
        assert isinstance(binding, ModelBinding)
        assert binding.dependency_alias == "db"
        assert binding.capability == "database.relational"
        assert binding.resolved_provider == str(provider.provider_id)
        assert binding.adapter == "omnibase.adapters.PostgresAdapter"
        assert binding.connection_ref == "secrets://postgres/primary"
        assert binding.candidates_considered == 1

    def test_resolve_multiple_providers_with_best_score_policy(self) -> None:
        """Test resolving with multiple providers using best_score policy."""
        # Setup
        resolver = ServiceCapabilityResolver()
        provider1 = create_provider(
            provider_id=UUID("00000000-0000-0000-0000-000000000001"),
            capabilities=["cache.distributed"],
            attributes={"region": "us-west-1"},
        )
        provider2 = create_provider(
            provider_id=UUID("00000000-0000-0000-0000-000000000002"),
            capabilities=["cache.distributed"],
            attributes={"region": "us-east-1"},
        )
        registry = MockProviderRegistry([provider1, provider2])

        dependency = create_dependency(
            alias="cache",
            capability="cache.distributed",
            prefer={"region": "us-east-1"},
            selection_policy="best_score",
        )

        # Act
        binding = resolver.resolve(dependency, registry)

        # Assert
        assert binding.resolved_provider == str(provider2.provider_id)
        assert binding.candidates_considered == 2

    def test_resolve_no_providers_raises_error(self) -> None:
        """Test that resolving with no matching providers raises error."""
        # Setup
        resolver = ServiceCapabilityResolver()
        registry = MockProviderRegistry([])
        dependency = create_dependency(
            alias="db",
            capability="database.relational",
        )

        # Act & Assert
        with pytest.raises(ModelOnexError) as exc_info:
            resolver.resolve(dependency, registry)

        assert exc_info.value.error_code == EnumCoreErrorCode.REGISTRY_RESOLUTION_FAILED
        assert "No providers found" in exc_info.value.message
        assert "database.relational" in exc_info.value.message

    def test_resolve_preserves_capability_and_alias(self) -> None:
        """Test that resolved binding preserves dependency metadata."""
        # Setup
        resolver = ServiceCapabilityResolver()
        provider = create_provider(
            capabilities=["storage.vector"],
        )
        registry = MockProviderRegistry([provider])
        dependency = create_dependency(
            alias="vectors",
            capability="storage.vector",
        )

        # Act
        binding = resolver.resolve(dependency, registry)

        # Assert
        assert binding.dependency_alias == "vectors"
        assert binding.capability == "storage.vector"

    def test_resolve_records_resolved_at_timestamp(self) -> None:
        """Test that resolution records timestamp."""
        # Setup
        resolver = ServiceCapabilityResolver()
        provider = create_provider(capabilities=["database.relational"])
        registry = MockProviderRegistry([provider])
        dependency = create_dependency()

        before = datetime.now(UTC)

        # Act
        binding = resolver.resolve(dependency, registry)

        after = datetime.now(UTC)

        # Assert
        assert before <= binding.resolved_at <= after


# =============================================================================
# Selection Policy Tests
# =============================================================================


@pytest.mark.unit
class TestSelectionPolicyAutoIfUnique:
    """Tests for auto_if_unique selection policy."""

    def test_auto_if_unique_success_with_one_candidate(self) -> None:
        """Test auto_if_unique succeeds with exactly one candidate."""
        # Setup
        resolver = ServiceCapabilityResolver()
        provider = create_provider(capabilities=["database.relational"])
        registry = MockProviderRegistry([provider])
        dependency = create_dependency(
            selection_policy="auto_if_unique",
        )

        # Act
        binding = resolver.resolve(dependency, registry)

        # Assert
        assert binding.resolved_provider == str(provider.provider_id)
        assert "auto_if_unique" in " ".join(binding.resolution_notes)

    def test_auto_if_unique_fails_with_multiple_candidates(self) -> None:
        """Test auto_if_unique fails with multiple candidates."""
        # Setup
        resolver = ServiceCapabilityResolver()
        provider1 = create_provider(capabilities=["database.relational"])
        provider2 = create_provider(capabilities=["database.relational"])
        registry = MockProviderRegistry([provider1, provider2])
        dependency = create_dependency(
            selection_policy="auto_if_unique",
        )

        # Act & Assert
        with pytest.raises(ModelOnexError) as exc_info:
            resolver.resolve(dependency, registry)

        assert exc_info.value.error_code == EnumCoreErrorCode.REGISTRY_RESOLUTION_FAILED
        assert "Ambiguous" in exc_info.value.message
        assert "2 candidates" in exc_info.value.message


@pytest.mark.unit
class TestSelectionPolicyBestScore:
    """Tests for best_score selection policy."""

    def test_best_score_selects_highest_scoring_provider(self) -> None:
        """Test best_score selects provider with highest prefer satisfaction."""
        # Setup
        resolver = ServiceCapabilityResolver()
        low_score = create_provider(
            provider_id=UUID("00000000-0000-0000-0000-000000000001"),
            capabilities=["cache.distributed"],
            attributes={"region": "eu-west-1", "tier": "standard"},
        )
        high_score = create_provider(
            provider_id=UUID("00000000-0000-0000-0000-000000000002"),
            capabilities=["cache.distributed"],
            attributes={"region": "us-east-1", "tier": "premium"},
        )
        registry = MockProviderRegistry([low_score, high_score])

        dependency = create_dependency(
            alias="cache",
            capability="cache.distributed",
            prefer={"region": "us-east-1", "tier": "premium"},
            selection_policy="best_score",
        )

        # Act
        binding = resolver.resolve(dependency, registry)

        # Assert
        assert binding.resolved_provider == str(high_score.provider_id)
        assert "best_score" in " ".join(binding.resolution_notes)

    def test_best_score_deterministic_tie_breaking_by_provider_id(self) -> None:
        """Test best_score uses provider_id for deterministic tie-breaking."""
        # Setup - both providers have same score
        resolver = ServiceCapabilityResolver()

        # Provider IDs chosen so lexicographic order is clear
        provider_a = create_provider(
            provider_id=UUID("00000000-0000-0000-0000-000000000001"),
            capabilities=["database.relational"],
            attributes={"version": "15"},
        )
        provider_b = create_provider(
            provider_id=UUID("00000000-0000-0000-0000-000000000002"),
            capabilities=["database.relational"],
            attributes={"version": "15"},
        )
        # Register in reverse order to ensure sorting is applied
        registry = MockProviderRegistry([provider_b, provider_a])

        dependency = create_dependency(
            prefer={"version": "15"},
            selection_policy="best_score",
        )

        # Act
        binding = resolver.resolve(dependency, registry)

        # Assert - should pick provider_a (lower UUID lexicographically)
        assert binding.resolved_provider == str(provider_a.provider_id)
        assert "Tie-breaker" in " ".join(binding.resolution_notes)

    def test_best_score_with_zero_preferences_selects_first_by_id(self) -> None:
        """Test best_score with no prefer constraints picks by provider_id order."""
        # Setup
        resolver = ServiceCapabilityResolver()
        provider_z = create_provider(
            provider_id=UUID("ffffffff-ffff-ffff-ffff-ffffffffffff"),
            capabilities=["database.relational"],
        )
        provider_a = create_provider(
            provider_id=UUID("00000000-0000-0000-0000-000000000001"),
            capabilities=["database.relational"],
        )
        registry = MockProviderRegistry([provider_z, provider_a])

        dependency = create_dependency(
            selection_policy="best_score",
        )

        # Act
        binding = resolver.resolve(dependency, registry)

        # Assert - both have score 0, so first alphabetically by provider_id wins
        assert binding.resolved_provider == str(provider_a.provider_id)


@pytest.mark.unit
class TestSelectionPolicyRequireExplicit:
    """Tests for require_explicit selection policy."""

    def test_require_explicit_fails_without_profile_pin(self) -> None:
        """Test require_explicit fails when no profile pin is provided."""
        # Setup
        resolver = ServiceCapabilityResolver()
        provider = create_provider(capabilities=["secrets.vault"])
        registry = MockProviderRegistry([provider])
        dependency = create_dependency(
            alias="secrets",
            capability="secrets.vault",
            selection_policy="require_explicit",
        )

        # Act & Assert
        with pytest.raises(ModelOnexError) as exc_info:
            resolver.resolve(dependency, registry)

        assert exc_info.value.error_code == EnumCoreErrorCode.REGISTRY_RESOLUTION_FAILED
        assert "require_explicit" in exc_info.value.message
        assert "no profile pin" in exc_info.value.message.lower()

    def test_require_explicit_succeeds_with_profile_pin(self) -> None:
        """Test require_explicit succeeds when profile provides explicit binding."""
        # Setup
        resolver = ServiceCapabilityResolver()
        provider = create_provider(
            provider_id=UUID("11111111-1111-1111-1111-111111111111"),
            capabilities=["secrets.vault"],
        )
        registry = MockProviderRegistry([provider])
        dependency = create_dependency(
            alias="secrets",
            capability="secrets.vault",
            selection_policy="require_explicit",
        )
        profile = MockProfile(
            explicit_bindings={"secrets": "11111111-1111-1111-1111-111111111111"}
        )

        # Act
        binding = resolver.resolve(dependency, registry, profile)

        # Assert
        assert binding.resolved_provider == str(provider.provider_id)
        assert "profile pin" in " ".join(binding.resolution_notes).lower()

    def test_require_explicit_fails_if_pinned_provider_not_in_candidates(self) -> None:
        """Test require_explicit fails if pinned provider doesn't match filters."""
        # Setup
        resolver = ServiceCapabilityResolver()
        provider = create_provider(
            provider_id=UUID("11111111-1111-1111-1111-111111111111"),
            capabilities=["secrets.vault"],
            attributes={"encryption": "aes-128"},
        )
        registry = MockProviderRegistry([provider])
        dependency = create_dependency(
            alias="secrets",
            capability="secrets.vault",
            must={"encryption": "aes-256"},  # Provider doesn't match
            selection_policy="require_explicit",
        )
        profile = MockProfile(
            explicit_bindings={"secrets": "11111111-1111-1111-1111-111111111111"}
        )

        # Act & Assert
        with pytest.raises(ModelOnexError) as exc_info:
            resolver.resolve(dependency, registry, profile)

        # Provider was filtered out by must constraint, so pin can't find it
        assert exc_info.value.error_code == EnumCoreErrorCode.REGISTRY_RESOLUTION_FAILED


# =============================================================================
# Filtering Tests
# =============================================================================


@pytest.mark.unit
class TestMustFiltering:
    """Tests for must requirement filtering."""

    def test_must_filters_providers_missing_required_attribute(self) -> None:
        """Test that providers missing must attributes are filtered out."""
        # Setup
        resolver = ServiceCapabilityResolver()
        provider_with_attr = create_provider(
            provider_id=UUID("00000000-0000-0000-0000-000000000001"),
            capabilities=["database.relational"],
            attributes={"supports_transactions": True},
        )
        provider_without_attr = create_provider(
            provider_id=UUID("00000000-0000-0000-0000-000000000002"),
            capabilities=["database.relational"],
            attributes={},
        )
        registry = MockProviderRegistry([provider_with_attr, provider_without_attr])

        dependency = create_dependency(
            must={"supports_transactions": True},
        )

        # Act
        binding = resolver.resolve(dependency, registry)

        # Assert
        assert binding.resolved_provider == str(provider_with_attr.provider_id)

    def test_must_filters_providers_with_wrong_attribute_value(self) -> None:
        """Test that providers with wrong must attribute values are filtered."""
        # Setup
        resolver = ServiceCapabilityResolver()
        correct_version = create_provider(
            provider_id=UUID("00000000-0000-0000-0000-000000000001"),
            capabilities=["database.relational"],
            attributes={"version_major": 15},
        )
        wrong_version = create_provider(
            provider_id=UUID("00000000-0000-0000-0000-000000000002"),
            capabilities=["database.relational"],
            attributes={"version_major": 14},
        )
        registry = MockProviderRegistry([correct_version, wrong_version])

        dependency = create_dependency(
            must={"version_major": 15},
        )

        # Act
        binding = resolver.resolve(dependency, registry)

        # Assert
        assert binding.resolved_provider == str(correct_version.provider_id)

    def test_must_requires_all_constraints_satisfied(self) -> None:
        """Test that all must constraints must be satisfied."""
        # Setup
        resolver = ServiceCapabilityResolver()
        provider = create_provider(
            capabilities=["database.relational"],
            attributes={"supports_transactions": True, "encryption": "aes-128"},
        )
        registry = MockProviderRegistry([provider])

        dependency = create_dependency(
            must={"supports_transactions": True, "encryption": "aes-256"},
        )

        # Act & Assert
        with pytest.raises(ModelOnexError) as exc_info:
            resolver.resolve(dependency, registry)

        assert exc_info.value.error_code == EnumCoreErrorCode.REGISTRY_RESOLUTION_FAILED
        assert "constraints" in exc_info.value.message.lower()

    def test_must_checks_declared_features(self) -> None:
        """Test that must constraints check declared_features."""
        # Setup
        resolver = ServiceCapabilityResolver()
        provider = create_provider(
            capabilities=["database.relational"],
            declared_features={"supports_json": True},
        )
        registry = MockProviderRegistry([provider])

        dependency = create_dependency(
            must={"supports_json": True},
        )

        # Act
        binding = resolver.resolve(dependency, registry)

        # Assert
        assert binding.resolved_provider == str(provider.provider_id)


@pytest.mark.unit
class TestForbidFiltering:
    """Tests for forbid requirement filtering."""

    def test_forbid_excludes_providers_with_forbidden_values(self) -> None:
        """Test that providers matching forbid constraints are excluded."""
        # Setup
        resolver = ServiceCapabilityResolver()
        allowed_provider = create_provider(
            provider_id=UUID("00000000-0000-0000-0000-000000000001"),
            capabilities=["database.relational"],
            attributes={"scope": "private_network"},
        )
        forbidden_provider = create_provider(
            provider_id=UUID("00000000-0000-0000-0000-000000000002"),
            capabilities=["database.relational"],
            attributes={"scope": "public_internet"},
        )
        registry = MockProviderRegistry([allowed_provider, forbidden_provider])

        dependency = create_dependency(
            forbid={"scope": "public_internet"},
        )

        # Act
        binding = resolver.resolve(dependency, registry)

        # Assert
        assert binding.resolved_provider == str(allowed_provider.provider_id)

    def test_forbid_allows_providers_without_forbidden_attribute(self) -> None:
        """Test providers without the forbidden attribute are allowed."""
        # Setup
        resolver = ServiceCapabilityResolver()
        provider = create_provider(
            capabilities=["database.relational"],
            attributes={},  # No 'deprecated' attribute
        )
        registry = MockProviderRegistry([provider])

        dependency = create_dependency(
            forbid={"deprecated": True},
        )

        # Act
        binding = resolver.resolve(dependency, registry)

        # Assert
        assert binding.resolved_provider == str(provider.provider_id)

    def test_forbid_allows_providers_with_different_value(self) -> None:
        """Test forbid only excludes exact value matches."""
        # Setup
        resolver = ServiceCapabilityResolver()
        provider = create_provider(
            capabilities=["database.relational"],
            attributes={"deprecated": False},  # Different from forbidden value
        )
        registry = MockProviderRegistry([provider])

        dependency = create_dependency(
            forbid={"deprecated": True},
        )

        # Act
        binding = resolver.resolve(dependency, registry)

        # Assert
        assert binding.resolved_provider == str(provider.provider_id)


@pytest.mark.unit
class TestCombinedFiltering:
    """Tests for combined must and forbid filtering."""

    def test_must_and_forbid_combined(self) -> None:
        """Test that both must and forbid constraints are applied."""
        # Setup
        resolver = ServiceCapabilityResolver()
        # This provider passes must but fails forbid
        good_features_bad_scope = create_provider(
            provider_id=UUID("00000000-0000-0000-0000-000000000001"),
            capabilities=["database.relational"],
            attributes={"version": 15, "scope": "public_internet"},
        )
        # This provider passes both must and forbid
        good_both = create_provider(
            provider_id=UUID("00000000-0000-0000-0000-000000000002"),
            capabilities=["database.relational"],
            attributes={"version": 15, "scope": "private_network"},
        )
        # This provider fails must
        bad_version = create_provider(
            provider_id=UUID("00000000-0000-0000-0000-000000000003"),
            capabilities=["database.relational"],
            attributes={"version": 14, "scope": "private_network"},
        )
        registry = MockProviderRegistry(
            [good_features_bad_scope, good_both, bad_version]
        )

        dependency = create_dependency(
            must={"version": 15},
            forbid={"scope": "public_internet"},
        )

        # Act
        binding = resolver.resolve(dependency, registry)

        # Assert
        assert binding.resolved_provider == str(good_both.provider_id)


# =============================================================================
# Scoring Tests
# =============================================================================


@pytest.mark.unit
class TestPreferScoring:
    """Tests for prefer-based scoring."""

    def test_prefer_adds_to_score(self) -> None:
        """Test that matching prefer constraints add to provider score."""
        # Setup
        resolver = ServiceCapabilityResolver()
        no_match = create_provider(
            provider_id=UUID("00000000-0000-0000-0000-000000000001"),
            capabilities=["cache.distributed"],
            attributes={"region": "eu-west-1"},
        )
        one_match = create_provider(
            provider_id=UUID("00000000-0000-0000-0000-000000000002"),
            capabilities=["cache.distributed"],
            attributes={"region": "us-east-1"},
        )
        two_matches = create_provider(
            provider_id=UUID("00000000-0000-0000-0000-000000000003"),
            capabilities=["cache.distributed"],
            attributes={"region": "us-east-1", "tier": "premium"},
        )
        registry = MockProviderRegistry([no_match, one_match, two_matches])

        dependency = create_dependency(
            alias="cache",
            capability="cache.distributed",
            prefer={"region": "us-east-1", "tier": "premium"},
            selection_policy="best_score",
        )

        # Act
        binding = resolver.resolve(dependency, registry)

        # Assert - should select provider with most prefer matches
        assert binding.resolved_provider == str(two_matches.provider_id)

    def test_prefer_checks_features_and_attributes(self) -> None:
        """Test that prefer checks both attributes and effective features."""
        # Setup
        resolver = ServiceCapabilityResolver()
        provider = create_provider(
            capabilities=["database.relational"],
            attributes={"region": "us-east-1"},
            declared_features={"supports_json": True},
        )
        registry = MockProviderRegistry([provider])

        dependency = create_dependency(
            prefer={"region": "us-east-1", "supports_json": True},
            selection_policy="best_score",
        )

        # Act
        binding = resolver.resolve(dependency, registry)

        # Assert
        assert binding.resolved_provider == str(provider.provider_id)
        assert "2.00" in " ".join(binding.resolution_notes)  # Score of 2.0


@pytest.mark.unit
class TestProfileWeights:
    """Tests for profile-based weight adjustments."""

    def test_profile_weights_affect_scoring(self) -> None:
        """Test that profile weights adjust provider scores."""
        # Setup
        resolver = ServiceCapabilityResolver()
        provider1 = create_provider(
            provider_id=UUID("00000000-0000-0000-0000-000000000001"),
            capabilities=["database.relational"],
            attributes={"version": 15},
        )
        provider2 = create_provider(
            provider_id=UUID("00000000-0000-0000-0000-000000000002"),
            capabilities=["database.relational"],
            attributes={"version": 15},
        )
        registry = MockProviderRegistry([provider1, provider2])

        dependency = create_dependency(
            prefer={"version": 15},
            selection_policy="best_score",
        )

        # Profile gives provider2 a weight boost
        profile = MockProfile(
            provider_weights={
                "00000000-0000-0000-0000-000000000002": 5.0,
            }
        )

        # Act
        binding = resolver.resolve(dependency, registry, profile)

        # Assert - provider2 should win due to weight boost
        assert binding.resolved_provider == str(provider2.provider_id)

    def test_resolution_profile_recorded_in_binding(self) -> None:
        """Test that resolution_profile is recorded in the binding."""
        # Setup
        resolver = ServiceCapabilityResolver()
        provider = create_provider(capabilities=["database.relational"])
        registry = MockProviderRegistry([provider])
        dependency = create_dependency()
        profile = MockProfile(profile_id="production-us-east")

        # Act
        binding = resolver.resolve(dependency, registry, profile)

        # Assert
        assert binding.resolution_profile == "production-us-east"

    def test_default_resolution_profile_when_no_profile(self) -> None:
        """Test that default resolution_profile is used when no profile provided."""
        # Setup
        resolver = ServiceCapabilityResolver()
        provider = create_provider(capabilities=["database.relational"])
        registry = MockProviderRegistry([provider])
        dependency = create_dependency()

        # Act
        binding = resolver.resolve(dependency, registry, profile=None)

        # Assert
        assert binding.resolution_profile == "default"


# =============================================================================
# resolve_all Tests
# =============================================================================


@pytest.mark.unit
class TestResolveAll:
    """Tests for batch resolution via resolve_all."""

    def test_resolve_all_multiple_dependencies(self) -> None:
        """Test resolving multiple dependencies in a single call."""
        # Setup
        resolver = ServiceCapabilityResolver()
        db_provider = create_provider(
            capabilities=["database.relational"],
            adapter="omnibase.adapters.PostgresAdapter",
        )
        cache_provider = create_provider(
            capabilities=["cache.distributed"],
            adapter="omnibase.adapters.RedisAdapter",
        )
        registry = MockProviderRegistry([db_provider, cache_provider])

        dependencies = [
            create_dependency(alias="db", capability="database.relational"),
            create_dependency(alias="cache", capability="cache.distributed"),
        ]

        # Act
        result = resolver.resolve_all(dependencies, registry)

        # Assert
        assert isinstance(result, ModelResolutionResult)
        assert result.is_successful
        assert len(result.bindings) == 2
        assert "db" in result.bindings
        assert "cache" in result.bindings
        assert result.bindings["db"].adapter == "omnibase.adapters.PostgresAdapter"
        assert result.bindings["cache"].adapter == "omnibase.adapters.RedisAdapter"

    def test_resolve_all_partial_success(self) -> None:
        """Test resolve_all with some resolutions failing."""
        # Setup
        resolver = ServiceCapabilityResolver()
        db_provider = create_provider(capabilities=["database.relational"])
        registry = MockProviderRegistry([db_provider])

        dependencies = [
            create_dependency(alias="db", capability="database.relational"),
            create_dependency(
                alias="cache", capability="cache.distributed"
            ),  # No provider
        ]

        # Act
        result = resolver.resolve_all(dependencies, registry)

        # Assert
        assert not result.is_successful
        assert len(result.bindings) == 1
        assert "db" in result.bindings
        assert "cache" not in result.bindings
        assert result.has_errors
        assert len(result.errors) == 1
        assert "cache" in result.errors[0]

    def test_resolve_all_complete_failure(self) -> None:
        """Test resolve_all when all resolutions fail."""
        # Setup
        resolver = ServiceCapabilityResolver()
        registry = MockProviderRegistry([])  # No providers

        dependencies = [
            create_dependency(alias="db", capability="database.relational"),
            create_dependency(alias="cache", capability="cache.distributed"),
        ]

        # Act
        result = resolver.resolve_all(dependencies, registry)

        # Assert
        assert not result.is_successful
        assert len(result.bindings) == 0
        assert len(result.errors) == 2

    def test_resolve_all_records_duration(self) -> None:
        """Test that resolve_all records resolution duration."""
        # Setup
        resolver = ServiceCapabilityResolver()
        provider = create_provider(capabilities=["database.relational"])
        registry = MockProviderRegistry([provider])
        dependencies = [create_dependency()]

        # Act
        result = resolver.resolve_all(dependencies, registry)

        # Assert
        assert result.resolution_duration_ms >= 0


# =============================================================================
# Audit Trail Tests
# =============================================================================


@pytest.mark.unit
class TestAuditTrail:
    """Tests for audit trail information in resolution results."""

    def test_candidates_considered_is_correct(self) -> None:
        """Test that candidates_considered reflects all providers checked."""
        # Setup
        resolver = ServiceCapabilityResolver()
        providers = [
            create_provider(
                provider_id=UUID(f"00000000-0000-0000-0000-00000000000{i}"),
                capabilities=["database.relational"],
            )
            for i in range(5)
        ]
        registry = MockProviderRegistry(providers)
        dependency = create_dependency(selection_policy="best_score")

        # Act
        binding = resolver.resolve(dependency, registry)

        # Assert
        assert binding.candidates_considered == 5

    def test_resolution_notes_explain_selection(self) -> None:
        """Test that resolution notes explain why a provider was selected."""
        # Setup
        resolver = ServiceCapabilityResolver()
        provider = create_provider(capabilities=["database.relational"])
        registry = MockProviderRegistry([provider])
        dependency = create_dependency(selection_policy="auto_if_unique")

        # Act
        binding = resolver.resolve(dependency, registry)

        # Assert
        notes = " ".join(binding.resolution_notes)
        assert "auto_if_unique" in notes
        assert "Score" in notes

    def test_resolve_all_records_rejection_reasons(self) -> None:
        """Test that resolve_all records rejection reasons for filtered providers."""
        # Setup
        resolver = ServiceCapabilityResolver()
        passing_provider = create_provider(
            provider_id=UUID("00000000-0000-0000-0000-000000000001"),
            capabilities=["database.relational"],
            attributes={"encryption": "aes-256"},
        )
        failing_provider = create_provider(
            provider_id=UUID("00000000-0000-0000-0000-000000000002"),
            capabilities=["database.relational"],
            attributes={"encryption": "aes-128"},
        )
        registry = MockProviderRegistry([passing_provider, failing_provider])

        dependencies = [
            create_dependency(
                alias="db",
                must={"encryption": "aes-256"},
            ),
        ]

        # Act
        result = resolver.resolve_all(dependencies, registry)

        # Assert
        assert "db" in result.rejection_reasons
        rejections = result.rejection_reasons["db"]
        assert "00000000-0000-0000-0000-000000000002" in rejections
        assert "encryption" in rejections["00000000-0000-0000-0000-000000000002"]

    def test_resolve_all_records_scores_by_alias(self) -> None:
        """Test that resolve_all records scores for all candidates."""
        # Setup
        resolver = ServiceCapabilityResolver()
        provider1 = create_provider(
            provider_id=UUID("00000000-0000-0000-0000-000000000001"),
            capabilities=["cache.distributed"],
            attributes={"region": "us-east-1"},
        )
        provider2 = create_provider(
            provider_id=UUID("00000000-0000-0000-0000-000000000002"),
            capabilities=["cache.distributed"],
            attributes={"region": "eu-west-1"},
        )
        registry = MockProviderRegistry([provider1, provider2])

        dependencies = [
            create_dependency(
                alias="cache",
                capability="cache.distributed",
                prefer={"region": "us-east-1"},
                selection_policy="best_score",
            ),
        ]

        # Act
        result = resolver.resolve_all(dependencies, registry)

        # Assert
        assert "cache" in result.scores_by_alias
        scores = result.scores_by_alias["cache"]
        assert "00000000-0000-0000-0000-000000000001" in scores
        assert "00000000-0000-0000-0000-000000000002" in scores
        # Provider1 should have higher score (matches prefer)
        assert (
            scores["00000000-0000-0000-0000-000000000001"]
            > scores["00000000-0000-0000-0000-000000000002"]
        )

    def test_resolve_all_records_candidates_by_alias(self) -> None:
        """Test that resolve_all records which candidates were considered."""
        # Setup
        resolver = ServiceCapabilityResolver()
        provider1 = create_provider(
            provider_id=UUID("00000000-0000-0000-0000-000000000001"),
            capabilities=["database.relational"],
        )
        provider2 = create_provider(
            provider_id=UUID("00000000-0000-0000-0000-000000000002"),
            capabilities=["database.relational"],
        )
        registry = MockProviderRegistry([provider1, provider2])

        dependencies = [
            create_dependency(alias="db", selection_policy="best_score"),
        ]

        # Act
        result = resolver.resolve_all(dependencies, registry)

        # Assert
        assert "db" in result.candidates_by_alias
        candidates = result.candidates_by_alias["db"]
        assert len(candidates) == 2
        assert "00000000-0000-0000-0000-000000000001" in candidates
        assert "00000000-0000-0000-0000-000000000002" in candidates

    def test_requirements_hash_is_deterministic(self) -> None:
        """Test that requirements hash is deterministic for same inputs."""
        # Setup
        resolver = ServiceCapabilityResolver()
        provider = create_provider(
            capabilities=["database.relational"],
            attributes={"version": 15, "region": "us-east-1"},
        )
        registry = MockProviderRegistry([provider])
        dependency = create_dependency(
            must={"version": 15},
            prefer={"region": "us-east-1"},
            forbid={"deprecated": True},
        )

        # Act
        binding1 = resolver.resolve(dependency, registry)
        binding2 = resolver.resolve(dependency, registry)

        # Assert
        assert binding1.requirements_hash == binding2.requirements_hash
        assert binding1.requirements_hash.startswith("sha256:")


# =============================================================================
# Determinism Tests
# =============================================================================


@pytest.mark.unit
class TestDeterminism:
    """Tests for deterministic resolution behavior."""

    def test_same_inputs_produce_same_output(self) -> None:
        """Test that identical inputs always produce identical results."""
        # Setup
        resolver = ServiceCapabilityResolver()
        providers = [
            create_provider(
                provider_id=UUID(f"00000000-0000-0000-0000-00000000000{i}"),
                capabilities=["database.relational"],
                attributes={"score_factor": i},
            )
            for i in range(1, 6)
        ]
        dependency = create_dependency(
            prefer={"score_factor": 3},
            selection_policy="best_score",
        )

        # Run multiple times
        results = []
        for _ in range(10):
            registry = MockProviderRegistry(providers.copy())
            binding = resolver.resolve(dependency, registry)
            results.append(binding.resolved_provider)

        # Assert - all results should be identical
        assert len(set(results)) == 1

    def test_provider_ordering_does_not_affect_result(self) -> None:
        """Test that provider order in registry doesn't affect selection."""
        # Setup
        resolver = ServiceCapabilityResolver()
        provider_a = create_provider(
            provider_id=UUID("00000000-0000-0000-0000-000000000001"),
            capabilities=["database.relational"],
            attributes={"version": 15},
        )
        provider_b = create_provider(
            provider_id=UUID("00000000-0000-0000-0000-000000000002"),
            capabilities=["database.relational"],
            attributes={"version": 15},
        )

        dependency = create_dependency(
            prefer={"version": 15},
            selection_policy="best_score",
        )

        # Create registries with different orderings
        registry1 = MockProviderRegistry([provider_a, provider_b])
        registry2 = MockProviderRegistry([provider_b, provider_a])

        # Act
        binding1 = resolver.resolve(dependency, registry1)
        binding2 = resolver.resolve(dependency, registry2)

        # Assert - both should select same provider (lexicographically first by ID)
        assert binding1.resolved_provider == binding2.resolved_provider

    def test_determinism_across_multiple_dependencies(self) -> None:
        """Test determinism with batch resolution of multiple dependencies."""
        # Setup
        resolver = ServiceCapabilityResolver()
        db_providers = [
            create_provider(
                provider_id=UUID(f"10000000-0000-0000-0000-00000000000{i}"),
                capabilities=["database.relational"],
            )
            for i in range(3)
        ]
        cache_providers = [
            create_provider(
                provider_id=UUID(f"20000000-0000-0000-0000-00000000000{i}"),
                capabilities=["cache.distributed"],
            )
            for i in range(3)
        ]
        all_providers = db_providers + cache_providers

        dependencies = [
            create_dependency(
                alias="db",
                capability="database.relational",
                selection_policy="best_score",
            ),
            create_dependency(
                alias="cache",
                capability="cache.distributed",
                selection_policy="best_score",
            ),
        ]

        # Run multiple times with shuffled provider order
        results = []
        for _ in range(5):
            shuffled = all_providers.copy()
            random.shuffle(shuffled)
            registry = MockProviderRegistry(shuffled)
            result = resolver.resolve_all(dependencies, registry)
            results.append(
                (
                    result.bindings.get("db", None),
                    result.bindings.get("cache", None),
                )
            )

<<<<<<< HEAD
        # Assert - all results should have same resolved providers
=======
        # Assert - all results should have same provider IDs
>>>>>>> 0e17cd40
        db_ids = {r[0].resolved_provider if r[0] else None for r in results}
        cache_ids = {r[1].resolved_provider if r[1] else None for r in results}
        assert len(db_ids) == 1
        assert len(cache_ids) == 1


# =============================================================================
# Edge Cases and Error Handling
# =============================================================================


@pytest.mark.unit
class TestEdgeCases:
    """Tests for edge cases and error conditions."""

    def test_empty_requirements_matches_all(self) -> None:
        """Test that empty requirements match all providers."""
        # Setup
        resolver = ServiceCapabilityResolver()
        provider = create_provider(
            capabilities=["database.relational"],
            attributes={"version": 15, "region": "us-east-1"},
        )
        registry = MockProviderRegistry([provider])
        dependency = create_dependency()  # No requirements

        # Act
        binding = resolver.resolve(dependency, registry)

        # Assert
        assert binding.resolved_provider == str(provider.provider_id)

    def test_observed_features_take_precedence_over_declared(self) -> None:
        """Test that observed features override declared features in matching."""
        # Setup
        resolver = ServiceCapabilityResolver()
        provider = create_provider(
            capabilities=["database.relational"],
            declared_features={"supports_json": False},  # Declared as False
            observed_features={"supports_json": True},  # Observed as True
        )
        registry = MockProviderRegistry([provider])
        dependency = create_dependency(
            must={"supports_json": True},
        )

        # Act
        binding = resolver.resolve(dependency, registry)

        # Assert - should match because observed_features takes precedence
        assert binding.resolved_provider == str(provider.provider_id)

    def test_all_providers_filtered_raises_error(self) -> None:
        """Test that filtering out all providers raises an error."""
        # Setup
        resolver = ServiceCapabilityResolver()
        providers = [
            create_provider(
                provider_id=UUID(f"00000000-0000-0000-0000-00000000000{i}"),
                capabilities=["database.relational"],
                attributes={"version": i},
            )
            for i in range(1, 4)
        ]
        registry = MockProviderRegistry(providers)
        dependency = create_dependency(
            must={"version": 999},  # No provider has this
        )

        # Act & Assert
        with pytest.raises(ModelOnexError) as exc_info:
            resolver.resolve(dependency, registry)

        assert exc_info.value.error_code == EnumCoreErrorCode.REGISTRY_RESOLUTION_FAILED
        assert "constraints" in exc_info.value.message.lower()
        assert "3 provider(s) were rejected" in exc_info.value.message

    def test_resolver_is_stateless(self) -> None:
        """Test that resolver is stateless between calls."""
        # Setup
        resolver = ServiceCapabilityResolver()

        # First resolution
        provider1 = create_provider(
            provider_id=UUID("00000000-0000-0000-0000-000000000001"),
            capabilities=["database.relational"],
        )
        registry1 = MockProviderRegistry([provider1])
        dependency1 = create_dependency(alias="db1")
        binding1 = resolver.resolve(dependency1, registry1)

        # Second resolution with different data
        provider2 = create_provider(
            provider_id=UUID("00000000-0000-0000-0000-000000000002"),
            capabilities=["cache.distributed"],
        )
        registry2 = MockProviderRegistry([provider2])
        dependency2 = create_dependency(alias="cache", capability="cache.distributed")
        binding2 = resolver.resolve(dependency2, registry2)

        # Assert - resolutions are independent
        assert binding1.resolved_provider == str(provider1.provider_id)
        assert binding2.resolved_provider == str(provider2.provider_id)
        assert binding1.dependency_alias == "db1"
        assert binding2.dependency_alias == "cache"

    def test_repr_and_str_methods(self) -> None:
        """Test that resolver has sensible repr and str."""
        resolver = ServiceCapabilityResolver()
        assert "ServiceCapabilityResolver" in repr(resolver)
        assert "ServiceCapabilityResolver" in str(resolver)<|MERGE_RESOLUTION|>--- conflicted
+++ resolved
@@ -1258,11 +1258,7 @@
                 )
             )
 
-<<<<<<< HEAD
-        # Assert - all results should have same resolved providers
-=======
         # Assert - all results should have same provider IDs
->>>>>>> 0e17cd40
         db_ids = {r[0].resolved_provider if r[0] else None for r in results}
         cache_ids = {r[1].resolved_provider if r[1] else None for r in results}
         assert len(db_ids) == 1
