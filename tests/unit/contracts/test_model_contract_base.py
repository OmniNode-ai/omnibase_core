--- conflicted
+++ resolved
@@ -27,7 +27,7 @@
 
 
 # Concrete implementation for testing abstract base class
-class SampleContractModel(ModelContractBase):
+class TestableContractModel(ModelContractBase):
     """Concrete implementation of ModelContractBase for testing purposes."""
 
     def validate_node_specific_config(self) -> None:
@@ -65,7 +65,7 @@
 
     def test_valid_construction_minimal_required_fields(self):
         """Test valid construction with only required fields."""
-        contract = SampleContractModel(**self.minimal_valid_data)
+        contract = TestableContractModel(**self.minimal_valid_data)
 
         assert contract.name == "test_contract"
         assert contract.version == self.valid_semver
@@ -92,7 +92,7 @@
             "documentation_url": "https://docs.onex.systems/contracts/test_contract",
         }
 
-        contract = SampleContractModel(**full_data)
+        contract = TestableContractModel(**full_data)
 
         assert len(contract.dependencies) == 1
         assert contract.dependencies[0].name == "TestProtocol"
@@ -113,17 +113,17 @@
         # Test missing name
         del data["name"]
         with pytest.raises(ValidationError, match="name"):
-            SampleContractModel(**data)
+            TestableContractModel(**data)
 
         # Test empty name
         data["name"] = ""
         with pytest.raises(ValidationError, match="at least 1 character"):
-            SampleContractModel(**data)
+            TestableContractModel(**data)
 
         # Test whitespace-only name - should be stripped to empty and fail validation
         data["name"] = "   "
         with pytest.raises(ValidationError, match="at least 1 character"):
-            SampleContractModel(
+            TestableContractModel(
                 **data,
             )  # Pydantic strips whitespace, then validates min_length
 
@@ -134,12 +134,12 @@
         # Test missing description
         del data["description"]
         with pytest.raises(ValidationError, match="description"):
-            SampleContractModel(**data)
+            TestableContractModel(**data)
 
         # Test empty description
         data["description"] = ""
         with pytest.raises(ValidationError, match="at least 1 character"):
-            SampleContractModel(**data)
+            TestableContractModel(**data)
 
     def test_input_output_model_validation(self):
         """Test input_model and output_model field validation."""
@@ -148,12 +148,12 @@
         # Test missing input_model
         del test_data["input_model"]
         with pytest.raises(ValidationError, match="input_model"):
-            SampleContractModel(**test_data)
+            TestableContractModel(**test_data)
 
         # Test empty input_model
         test_data["input_model"] = ""
         with pytest.raises(ValidationError, match="at least 1 character"):
-            SampleContractModel(**test_data)
+            TestableContractModel(**test_data)
 
     # =================== NODE TYPE VALIDATION TESTS ===================
 
@@ -161,27 +161,22 @@
         """Test node_type validation with valid EnumNodeType values."""
         for node_type in EnumNodeType:
             data = {**self.minimal_valid_data, "node_type": node_type}
-            contract = SampleContractModel(**data)
+            contract = TestableContractModel(**data)
             assert contract.node_type == node_type
 
     def test_node_type_string_conversion_yaml_support(self):
         """Test node_type string conversion for YAML deserialization."""
         # Test valid string conversion
         data = {**self.minimal_valid_data, "node_type": "COMPUTE"}
-        contract = SampleContractModel(**data)
+        contract = TestableContractModel(**data)
         assert contract.node_type == EnumNodeType.COMPUTE
 
     def test_node_type_invalid_string_raises_onex_error(self):
         """Test node_type validation with invalid string raises ModelOnexError."""
         data = {**self.minimal_valid_data, "node_type": "invalid_node_type"}
 
-<<<<<<< HEAD
-        with pytest.raises(OnexError) as exc_info:
-            SampleContractModel(**data)
-=======
-        with pytest.raises(ModelOnexError) as exc_info:
-            TestableContractModel(**data)
->>>>>>> 09123395
+        with pytest.raises(ModelOnexError) as exc_info:
+            TestableContractModel(**data)
 
         error = exc_info.value
         assert error.model.error_code == EnumCoreErrorCode.VALIDATION_ERROR
@@ -194,13 +189,8 @@
         """Test node_type validation with invalid type raises ModelOnexError."""
         data = {**self.minimal_valid_data, "node_type": 123}
 
-<<<<<<< HEAD
-        with pytest.raises(OnexError) as exc_info:
-            SampleContractModel(**data)
-=======
-        with pytest.raises(ModelOnexError) as exc_info:
-            TestableContractModel(**data)
->>>>>>> 09123395
+        with pytest.raises(ModelOnexError) as exc_info:
+            TestableContractModel(**data)
 
         error = exc_info.value
         assert error.error_code == EnumCoreErrorCode.VALIDATION_ERROR
@@ -211,7 +201,7 @@
     def test_dependencies_validation_empty_list(self):
         """Test dependencies validation with empty list."""
         data = {**self.minimal_valid_data, "dependencies": []}
-        contract = SampleContractModel(**data)
+        contract = TestableContractModel(**data)
         assert contract.dependencies == []
 
     def test_dependencies_validation_valid_model_dependency_list(self):
@@ -230,7 +220,7 @@
         ]
 
         data = {**self.minimal_valid_data, "dependencies": deps}
-        contract = SampleContractModel(**data)
+        contract = TestableContractModel(**data)
         assert len(contract.dependencies) == 2
         assert contract.dependencies[0].name == "Protocol1"
         assert contract.dependencies[1].name == "Protocol2"
@@ -248,7 +238,7 @@
         ]
 
         data = {**self.minimal_valid_data, "dependencies": dict_deps}
-        contract = SampleContractModel(**data)
+        contract = TestableContractModel(**data)
         assert len(contract.dependencies) == 1
         assert contract.dependencies[0].name == "YamlProtocol"
         assert contract.dependencies[0].dependency_type == EnumDependencyType.PROTOCOL
@@ -257,13 +247,8 @@
         """Test dependencies validation with invalid type raises ModelOnexError."""
         data = {**self.minimal_valid_data, "dependencies": "invalid_string"}
 
-<<<<<<< HEAD
-        with pytest.raises(OnexError) as exc_info:
-            SampleContractModel(**data)
-=======
-        with pytest.raises(ModelOnexError) as exc_info:
-            TestableContractModel(**data)
->>>>>>> 09123395
+        with pytest.raises(ModelOnexError) as exc_info:
+            TestableContractModel(**data)
 
         error = exc_info.value
         assert error.error_code == EnumCoreErrorCode.VALIDATION_ERROR
@@ -275,13 +260,8 @@
 
         data = {**self.minimal_valid_data, "dependencies": string_deps}
 
-<<<<<<< HEAD
-        with pytest.raises(OnexError) as exc_info:
-            SampleContractModel(**data)
-=======
-        with pytest.raises(ModelOnexError) as exc_info:
-            TestableContractModel(**data)
->>>>>>> 09123395
+        with pytest.raises(ModelOnexError) as exc_info:
+            TestableContractModel(**data)
 
         error = exc_info.value
         assert error.model.error_code == EnumCoreErrorCode.VALIDATION_ERROR
@@ -297,13 +277,8 @@
 
         data = {**self.minimal_valid_data, "dependencies": large_deps}
 
-<<<<<<< HEAD
-        with pytest.raises(OnexError) as exc_info:
-            SampleContractModel(**data)
-=======
-        with pytest.raises(ModelOnexError) as exc_info:
-            TestableContractModel(**data)
->>>>>>> 09123395
+        with pytest.raises(ModelOnexError) as exc_info:
+            TestableContractModel(**data)
 
         error = exc_info.value
         assert error.error_code == EnumCoreErrorCode.VALIDATION_ERROR
@@ -322,13 +297,8 @@
 
         data = {**self.minimal_valid_data, "dependencies": mixed_deps}
 
-<<<<<<< HEAD
-        with pytest.raises(OnexError) as exc_info:
-            SampleContractModel(**data)
-=======
-        with pytest.raises(ModelOnexError) as exc_info:
-            TestableContractModel(**data)
->>>>>>> 09123395
+        with pytest.raises(ModelOnexError) as exc_info:
+            TestableContractModel(**data)
 
         error = exc_info.value
         assert error.error_code == EnumCoreErrorCode.VALIDATION_ERROR
@@ -346,13 +316,8 @@
 
         data = {**self.minimal_valid_data, "dependencies": [self_dep]}
 
-<<<<<<< HEAD
-        with pytest.raises(OnexError) as exc_info:
-            SampleContractModel(**data)
-=======
-        with pytest.raises(ModelOnexError) as exc_info:
-            TestableContractModel(**data)
->>>>>>> 09123395
+        with pytest.raises(ModelOnexError) as exc_info:
+            TestableContractModel(**data)
 
         error = exc_info.value
         assert error.error_code == EnumCoreErrorCode.VALIDATION_ERROR
@@ -368,13 +333,8 @@
 
         data = {**self.minimal_valid_data, "dependencies": dup_deps}
 
-<<<<<<< HEAD
-        with pytest.raises(OnexError) as exc_info:
-            SampleContractModel(**data)
-=======
-        with pytest.raises(ModelOnexError) as exc_info:
-            TestableContractModel(**data)
->>>>>>> 09123395
+        with pytest.raises(ModelOnexError) as exc_info:
+            TestableContractModel(**data)
 
         error = exc_info.value
         assert error.error_code == EnumCoreErrorCode.VALIDATION_ERROR
@@ -390,13 +350,8 @@
 
         data = {**self.minimal_valid_data, "dependencies": [module_dep]}
 
-<<<<<<< HEAD
-        with pytest.raises(OnexError) as exc_info:
-            SampleContractModel(**data)
-=======
-        with pytest.raises(ModelOnexError) as exc_info:
-            TestableContractModel(**data)
->>>>>>> 09123395
+        with pytest.raises(ModelOnexError) as exc_info:
+            TestableContractModel(**data)
 
         error = exc_info.value
         assert error.error_code == EnumCoreErrorCode.VALIDATION_ERROR
@@ -411,13 +366,8 @@
 
         data = {**self.minimal_valid_data, "dependencies": many_deps}
 
-<<<<<<< HEAD
-        with pytest.raises(OnexError) as exc_info:
-            SampleContractModel(**data)
-=======
-        with pytest.raises(ModelOnexError) as exc_info:
-            TestableContractModel(**data)
->>>>>>> 09123395
+        with pytest.raises(ModelOnexError) as exc_info:
+            TestableContractModel(**data)
 
         error = exc_info.value
         assert error.error_code == EnumCoreErrorCode.VALIDATION_ERROR
@@ -431,7 +381,7 @@
             **self.minimal_valid_data,
             "protocol_interfaces": ["omnibase_core.protocol.test_interface"],
         }
-        contract = SampleContractModel(**data)
+        contract = TestableContractModel(**data)
         assert "omnibase_core.protocol.test_interface" in contract.protocol_interfaces
 
         # Invalid protocol interface (missing 'protocol' in name)
@@ -440,34 +390,11 @@
             "protocol_interfaces": ["omnibase_core.invalid.interface"],
         }
         with pytest.raises(
-<<<<<<< HEAD
-            OnexError,
-=======
             ModelOnexError,
->>>>>>> 09123395
             match="Protocol interface must contain 'protocol'",
         ):
-            SampleContractModel(**invalid_data)
-
-<<<<<<< HEAD
-    # =================== ERROR CONTEXT CREATION TESTS ===================
-
-    def test_create_error_context_helper(self):
-        """Test _create_error_context helper method functionality."""
-        context_dict = {
-            "test_key": "test_value",
-            "numeric_key": 42,
-            "boolean_key": True,
-        }
-
-        error_context = SampleContractModel._create_error_context(context_dict)
-
-        assert error_context is not None
-        # Verify the context contains the expected schema values
-        assert len(error_context.additional_context) == 3
-
-=======
->>>>>>> 09123395
+            TestableContractModel(**invalid_data)
+
     # =================== MEMORY SAFETY AND PERFORMANCE TESTS ===================
 
     def test_memory_safety_large_dependency_lists(self):
@@ -478,7 +405,7 @@
         ]
 
         data = {**self.minimal_valid_data, "dependencies": max_deps}
-        contract = SampleContractModel(**data)
+        contract = TestableContractModel(**data)
 
         assert len(contract.dependencies) == 50
         assert contract.dependencies[0].name == "Protocol0"
@@ -489,7 +416,7 @@
         large_interfaces = [f"omnibase_core.protocol.interface{i}" for i in range(50)]
 
         data = {**self.minimal_valid_data, "protocol_interfaces": large_interfaces}
-        contract = SampleContractModel(**data)
+        contract = TestableContractModel(**data)
 
         assert len(contract.protocol_interfaces) == 50
 
@@ -498,7 +425,7 @@
         large_tags = [f"tag{i}" for i in range(100)]
 
         data = {**self.minimal_valid_data, "tags": large_tags}
-        contract = SampleContractModel(**data)
+        contract = TestableContractModel(**data)
 
         assert len(contract.tags) == 100
 
@@ -513,7 +440,7 @@
             "author": "   ",  # Should become empty string
         }
 
-        contract = SampleContractModel(**data)
+        contract = TestableContractModel(**data)
         assert contract.name == "test_contract"
         assert contract.description == "description"
         assert contract.author == ""  # Whitespace stripped
@@ -527,7 +454,7 @@
             "author": "测试作者",
         }
 
-        contract = SampleContractModel(**unicode_data)
+        contract = TestableContractModel(**unicode_data)
         assert "🔥" in contract.name
         assert "émojis" in contract.description
         assert contract.author == "测试作者"
@@ -538,7 +465,7 @@
 
         data = {**self.minimal_valid_data, "description": long_string}
 
-        contract = SampleContractModel(**data)
+        contract = TestableContractModel(**data)
         assert len(contract.description) == 10000
 
     # =================== ABSTRACT METHOD TESTING ===================
@@ -546,13 +473,13 @@
     def test_abstract_method_validate_node_specific_config(self):
         """Test abstract method validate_node_specific_config is called."""
         # Test successful validation
-        contract = SampleContractModel(**self.minimal_valid_data)
+        contract = TestableContractModel(**self.minimal_valid_data)
         assert contract.name == "test_contract"
 
         # Test validation error propagation
         error_data = {**self.minimal_valid_data, "name": "invalid_test_contract"}
         with pytest.raises(ValueError):
-            SampleContractModel(**error_data)
+            TestableContractModel(**error_data)
 
     # =================== MODEL CONFIGURATION TESTS ===================
 
@@ -564,13 +491,13 @@
             "another_extra_field": 12345,
         }
 
-        contract = SampleContractModel(**data_with_extra)
+        contract = TestableContractModel(**data_with_extra)
         assert contract.name == "test_contract"
         # Extra fields should be ignored, not cause errors
 
     def test_model_config_enum_values_preservation(self):
         """Test that enum objects are preserved, not converted to strings."""
-        contract = SampleContractModel(**self.minimal_valid_data)
+        contract = TestableContractModel(**self.minimal_valid_data)
         assert isinstance(contract.node_type, EnumNodeType)
         assert contract.node_type == EnumNodeType.COMPUTE
 
@@ -580,13 +507,8 @@
         """Test that ModelOnexError properly chains underlying exceptions."""
         data = {**self.minimal_valid_data, "node_type": "invalid_enum_value"}
 
-<<<<<<< HEAD
-        with pytest.raises(OnexError) as exc_info:
-            SampleContractModel(**data)
-=======
-        with pytest.raises(ModelOnexError) as exc_info:
-            TestableContractModel(**data)
->>>>>>> 09123395
+        with pytest.raises(ModelOnexError) as exc_info:
+            TestableContractModel(**data)
 
         error = exc_info.value
         # Verify exception chaining is preserved
@@ -596,13 +518,8 @@
         """Test that ModelOnexError includes complete context details."""
         data = {**self.minimal_valid_data, "dependencies": "invalid_type"}
 
-<<<<<<< HEAD
-        with pytest.raises(OnexError) as exc_info:
-            SampleContractModel(**data)
-=======
-        with pytest.raises(ModelOnexError) as exc_info:
-            TestableContractModel(**data)
->>>>>>> 09123395
+        with pytest.raises(ModelOnexError) as exc_info:
+            TestableContractModel(**data)
 
         error = exc_info.value
         assert error.model.context is not None
