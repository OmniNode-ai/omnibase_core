"""
Unit tests for NodeOrchestrator deterministic execution guarantees.

Tests that NodeOrchestrator maintains determinism:
- Same inputs produce same outputs
- Execution order is deterministic
- No global state dependencies
- State serialization produces identical results

Ticket: OMN-741
"""

from __future__ import annotations

from copy import deepcopy
from uuid import UUID, uuid4

import pytest

from omnibase_core.enums.enum_workflow_coordination import EnumFailureRecoveryStrategy
from omnibase_core.enums.enum_workflow_execution import EnumExecutionMode
from omnibase_core.models.container.model_onex_container import ModelONEXContainer
from omnibase_core.models.contracts.model_workflow_step import ModelWorkflowStep
from omnibase_core.models.contracts.subcontracts.model_coordination_rules import (
    ModelCoordinationRules,
)
from omnibase_core.models.contracts.subcontracts.model_execution_graph import (
    ModelExecutionGraph,
)
from omnibase_core.models.contracts.subcontracts.model_workflow_definition import (
    ModelWorkflowDefinition,
)
from omnibase_core.models.contracts.subcontracts.model_workflow_definition_metadata import (
    ModelWorkflowDefinitionMetadata,
)
from omnibase_core.models.orchestrator.model_orchestrator_input import (
    ModelOrchestratorInput,
)
from omnibase_core.models.primitives.model_semver import ModelSemVer
from omnibase_core.nodes.node_orchestrator import NodeOrchestrator

# Module-level marker
pytestmark = pytest.mark.unit


# Fixed UUIDs for deterministic testing
# Using pre-generated UUIDs ensures tests are reproducible across runs
FIXED_WORKFLOW_ID = UUID("11111111-1111-1111-1111-111111111111")
FIXED_STEP_1_ID = UUID("22222222-2222-2222-2222-222222222222")
FIXED_STEP_2_ID = UUID("33333333-3333-3333-3333-333333333333")
FIXED_STEP_3_ID = UUID("44444444-4444-4444-4444-444444444444")
FIXED_STEP_4_ID = UUID("55555555-5555-5555-5555-555555555555")
FIXED_STEP_5_ID = UUID("66666666-6666-6666-6666-666666666666")


@pytest.fixture
def test_container() -> ModelONEXContainer:
    """Create test container."""
    return ModelONEXContainer()


@pytest.fixture
def simple_workflow_definition() -> ModelWorkflowDefinition:
    """Create simple workflow definition for testing."""
    return ModelWorkflowDefinition(
        workflow_metadata=ModelWorkflowDefinitionMetadata(
            workflow_name="test_workflow",
            workflow_version=ModelSemVer(major=1, minor=0, patch=0),
            version=ModelSemVer(major=1, minor=0, patch=0),
            description="Test workflow for declarative nodes",
            execution_mode="sequential",
        ),
        execution_graph=ModelExecutionGraph(
            nodes=[],
            version=ModelSemVer(major=1, minor=0, patch=0),
        ),
        coordination_rules=ModelCoordinationRules(
            parallel_execution_allowed=False,
            failure_recovery_strategy=EnumFailureRecoveryStrategy.RETRY,
            version=ModelSemVer(major=1, minor=0, patch=0),
        ),
        version=ModelSemVer(major=1, minor=0, patch=0),
    )


@pytest.fixture
def parallel_workflow_definition() -> ModelWorkflowDefinition:
    """Create workflow definition with parallel execution enabled."""
    return ModelWorkflowDefinition(
        workflow_metadata=ModelWorkflowDefinitionMetadata(
            workflow_name="parallel_test_workflow",
            workflow_version=ModelSemVer(major=1, minor=0, patch=0),
            version=ModelSemVer(major=1, minor=0, patch=0),
            description="Parallel test workflow for determinism tests",
            execution_mode="parallel",
        ),
        execution_graph=ModelExecutionGraph(
            nodes=[],
            version=ModelSemVer(major=1, minor=0, patch=0),
        ),
        coordination_rules=ModelCoordinationRules(
            parallel_execution_allowed=True,
            failure_recovery_strategy=EnumFailureRecoveryStrategy.RETRY,
            version=ModelSemVer(major=1, minor=0, patch=0),
        ),
        version=ModelSemVer(major=1, minor=0, patch=0),
    )


@pytest.fixture
def sequential_steps_config() -> list[dict]:
    """Create sequential steps configuration with fixed IDs."""
    return [
        {
            "step_id": FIXED_STEP_1_ID,
            "step_name": "Step 1 - Fetch",
            "step_type": "effect",
        },
        {
            "step_id": FIXED_STEP_2_ID,
            "step_name": "Step 2 - Validate",
            "step_type": "compute",
            "depends_on": [FIXED_STEP_1_ID],
        },
        {
            "step_id": FIXED_STEP_3_ID,
            "step_name": "Step 3 - Process",
            "step_type": "compute",
            "depends_on": [FIXED_STEP_2_ID],
        },
    ]


@pytest.fixture
def complex_dependency_steps_config() -> list[dict]:
    """Create steps with complex dependency graph (diamond pattern)."""
    # Diamond pattern:
    #      Step 1
    #      /    \
    #   Step 2  Step 3
    #      \    /
    #      Step 4
    return [
        {
            "step_id": FIXED_STEP_1_ID,
            "step_name": "Step 1 - Root",
            "step_type": "effect",
        },
        {
            "step_id": FIXED_STEP_2_ID,
            "step_name": "Step 2 - Left Branch",
            "step_type": "compute",
            "depends_on": [FIXED_STEP_1_ID],
        },
        {
            "step_id": FIXED_STEP_3_ID,
            "step_name": "Step 3 - Right Branch",
            "step_type": "compute",
            "depends_on": [FIXED_STEP_1_ID],
        },
        {
            "step_id": FIXED_STEP_4_ID,
            "step_name": "Step 4 - Merge",
            "step_type": "reducer",
            "depends_on": [FIXED_STEP_2_ID, FIXED_STEP_3_ID],
        },
    ]


@pytest.mark.timeout(60)
@pytest.mark.unit
class TestNodeOrchestratorDeterministicOutput:
    """Test that same inputs always produce same outputs."""

    @pytest.mark.asyncio
    async def test_same_workflow_produces_same_completed_steps(
        self,
        test_container: ModelONEXContainer,
        simple_workflow_definition: ModelWorkflowDefinition,
        sequential_steps_config: list[dict],
    ):
        """Test that same workflow steps produce same completed steps list."""
        node = NodeOrchestrator(test_container)
        node.workflow_definition = simple_workflow_definition

        # Run workflow twice with identical inputs
        input_data_1 = ModelOrchestratorInput(
            workflow_id=FIXED_WORKFLOW_ID,
            steps=deepcopy(sequential_steps_config),
            execution_mode=EnumExecutionMode.SEQUENTIAL,
        )

        input_data_2 = ModelOrchestratorInput(
            workflow_id=FIXED_WORKFLOW_ID,
            steps=deepcopy(sequential_steps_config),
            execution_mode=EnumExecutionMode.SEQUENTIAL,
        )

        result_1 = await node.process(input_data_1)
        result_2 = await node.process(input_data_2)

        # Completed steps should be identical
        assert result_1.completed_steps == result_2.completed_steps
        assert result_1.execution_status == result_2.execution_status

    @pytest.mark.asyncio
    async def test_same_workflow_produces_same_actions_count(
        self,
        test_container: ModelONEXContainer,
        simple_workflow_definition: ModelWorkflowDefinition,
        sequential_steps_config: list[dict],
    ):
        """Test that same workflow produces same number of actions."""
        node = NodeOrchestrator(test_container)
        node.workflow_definition = simple_workflow_definition

        input_data_1 = ModelOrchestratorInput(
            workflow_id=FIXED_WORKFLOW_ID,
            steps=deepcopy(sequential_steps_config),
            execution_mode=EnumExecutionMode.SEQUENTIAL,
        )

        input_data_2 = ModelOrchestratorInput(
            workflow_id=FIXED_WORKFLOW_ID,
            steps=deepcopy(sequential_steps_config),
            execution_mode=EnumExecutionMode.SEQUENTIAL,
        )

        result_1 = await node.process(input_data_1)
        result_2 = await node.process(input_data_2)

        # Actions emitted count should be deterministic
        assert len(result_1.actions_emitted) == len(result_2.actions_emitted)
        assert len(result_1.actions_emitted) == 3  # 3 steps

    @pytest.mark.asyncio
    async def test_same_workflow_produces_same_action_types(
        self,
        test_container: ModelONEXContainer,
        simple_workflow_definition: ModelWorkflowDefinition,
        sequential_steps_config: list[dict],
    ):
        """Test that same workflow produces actions with same types."""
        node = NodeOrchestrator(test_container)
        node.workflow_definition = simple_workflow_definition

        input_data = ModelOrchestratorInput(
            workflow_id=FIXED_WORKFLOW_ID,
            steps=deepcopy(sequential_steps_config),
            execution_mode=EnumExecutionMode.SEQUENTIAL,
        )

        result_1 = await node.process(input_data)
        result_2 = await node.process(input_data)

        # Action types should be in same order
        action_types_1 = [action.action_type for action in result_1.actions_emitted]
        action_types_2 = [action.action_type for action in result_2.actions_emitted]

        assert action_types_1 == action_types_2

    @pytest.mark.asyncio
    async def test_same_workflow_produces_same_target_node_types(
        self,
        test_container: ModelONEXContainer,
        simple_workflow_definition: ModelWorkflowDefinition,
        sequential_steps_config: list[dict],
    ):
        """Test that same workflow produces actions with same target node types."""
        node = NodeOrchestrator(test_container)
        node.workflow_definition = simple_workflow_definition

        input_data = ModelOrchestratorInput(
            workflow_id=FIXED_WORKFLOW_ID,
            steps=deepcopy(sequential_steps_config),
            execution_mode=EnumExecutionMode.SEQUENTIAL,
        )

        result_1 = await node.process(input_data)
        result_2 = await node.process(input_data)

        # Target node types should be in same order
        targets_1 = [action.target_node_type for action in result_1.actions_emitted]
        targets_2 = [action.target_node_type for action in result_2.actions_emitted]

        assert targets_1 == targets_2
        assert targets_1 == ["NodeEffect", "NodeCompute", "NodeCompute"]

    @pytest.mark.asyncio
    async def test_same_workflow_produces_consistent_metrics(
        self,
        test_container: ModelONEXContainer,
        simple_workflow_definition: ModelWorkflowDefinition,
        sequential_steps_config: list[dict],
    ):
        """Test that same workflow produces consistent metrics counts."""
        node = NodeOrchestrator(test_container)
        node.workflow_definition = simple_workflow_definition

        input_data = ModelOrchestratorInput(
            workflow_id=FIXED_WORKFLOW_ID,
            steps=deepcopy(sequential_steps_config),
            execution_mode=EnumExecutionMode.SEQUENTIAL,
        )

        result_1 = await node.process(input_data)
        result_2 = await node.process(input_data)

        # Metrics should match (counts are deterministic)
        assert result_1.metrics["actions_count"] == result_2.metrics["actions_count"]
        assert (
            result_1.metrics["completed_count"] == result_2.metrics["completed_count"]
        )
        assert result_1.metrics["failed_count"] == result_2.metrics["failed_count"]


@pytest.mark.timeout(60)
@pytest.mark.unit
class TestNodeOrchestratorExecutionOrderDeterminism:
    """Test that execution order is deterministic."""

    def test_get_execution_order_is_deterministic(
        self,
        test_container: ModelONEXContainer,
        sequential_steps_config: list[dict],
    ):
        """Test that get_execution_order_for_steps returns deterministic order."""
        node = NodeOrchestrator(test_container)

        # Create workflow steps from config
        steps = [
            ModelWorkflowStep(
                step_id=config["step_id"],
                step_name=config["step_name"],
                step_type=config["step_type"],
                depends_on=config.get("depends_on", []),
            )
            for config in sequential_steps_config
        ]

        # Run multiple times
        order_1 = node.get_execution_order_for_steps(steps)
        order_2 = node.get_execution_order_for_steps(steps)
        order_3 = node.get_execution_order_for_steps(steps)

        # All orders should be identical
        assert order_1 == order_2 == order_3
        # Sequential dependency chain should maintain order
        assert order_1 == [FIXED_STEP_1_ID, FIXED_STEP_2_ID, FIXED_STEP_3_ID]

    def test_get_execution_order_complex_graph_is_deterministic(
        self,
        test_container: ModelONEXContainer,
        complex_dependency_steps_config: list[dict],
    ):
        """Test execution order determinism with complex dependency graph."""
        node = NodeOrchestrator(test_container)

        steps = [
            ModelWorkflowStep(
                step_id=config["step_id"],
                step_name=config["step_name"],
                step_type=config["step_type"],
                depends_on=config.get("depends_on", []),
            )
            for config in complex_dependency_steps_config
        ]

        # Run multiple times
        orders = [node.get_execution_order_for_steps(steps) for _ in range(5)]

        # All orders should be identical
        for order in orders[1:]:
            assert order == orders[0]

        # Step 1 must come first, Step 4 must come last
        for order in orders:
            assert order[0] == FIXED_STEP_1_ID
            assert order[-1] == FIXED_STEP_4_ID
            # Steps 2 and 3 must come before 4
            step_4_idx = order.index(FIXED_STEP_4_ID)
            assert order.index(FIXED_STEP_2_ID) < step_4_idx
            assert order.index(FIXED_STEP_3_ID) < step_4_idx

    def test_get_execution_order_respects_declaration_order(
        self,
        test_container: ModelONEXContainer,
    ):
        """Test that execution order respects declaration order for equal priority."""
        node = NodeOrchestrator(test_container)

        # Steps with no dependencies (all can run first)
        # Should maintain declaration order
        steps = [
            ModelWorkflowStep(
                step_id=FIXED_STEP_1_ID,
                step_name="Step A",
                step_type="effect",
            ),
            ModelWorkflowStep(
                step_id=FIXED_STEP_2_ID,
                step_name="Step B",
                step_type="compute",
            ),
            ModelWorkflowStep(
                step_id=FIXED_STEP_3_ID,
                step_name="Step C",
                step_type="compute",
            ),
        ]

        orders = [node.get_execution_order_for_steps(steps) for _ in range(5)]

        # All orders should be identical and match declaration order
        for order in orders:
            assert order == [FIXED_STEP_1_ID, FIXED_STEP_2_ID, FIXED_STEP_3_ID]

    def test_get_execution_order_respects_priority(
        self,
        test_container: ModelONEXContainer,
    ):
        """Test that execution order respects priority for steps with no dependencies."""
        node = NodeOrchestrator(test_container)

        # Steps with different priorities, no dependencies
        steps = [
            ModelWorkflowStep(
                step_id=FIXED_STEP_1_ID,
                step_name="Low Priority",
                step_type="effect",
                priority=5,
            ),
            ModelWorkflowStep(
                step_id=FIXED_STEP_2_ID,
                step_name="High Priority",
                step_type="compute",
                priority=1,
            ),
            ModelWorkflowStep(
                step_id=FIXED_STEP_3_ID,
                step_name="Medium Priority",
                step_type="compute",
                priority=3,
            ),
        ]

        orders = [node.get_execution_order_for_steps(steps) for _ in range(5)]

        # All orders should be identical
        for order in orders[1:]:
            assert order == orders[0]

        # Lower priority value = higher priority = comes first
        assert orders[0][0] == FIXED_STEP_2_ID  # priority 1
        assert orders[0][1] == FIXED_STEP_3_ID  # priority 3
        assert orders[0][2] == FIXED_STEP_1_ID  # priority 5

    @pytest.mark.asyncio
    async def test_sequential_execution_maintains_order(
        self,
        test_container: ModelONEXContainer,
        simple_workflow_definition: ModelWorkflowDefinition,
        sequential_steps_config: list[dict],
    ):
        """Test that sequential execution maintains exact defined order."""
        node = NodeOrchestrator(test_container)
        node.workflow_definition = simple_workflow_definition

        input_data = ModelOrchestratorInput(
            workflow_id=FIXED_WORKFLOW_ID,
            steps=sequential_steps_config,
            execution_mode=EnumExecutionMode.SEQUENTIAL,
        )

        result = await node.process(input_data)

        # Completed steps should be in dependency order
        assert len(result.completed_steps) == 3
        # Steps complete in dependency order
        completed_order = result.completed_steps
        assert completed_order.index(str(FIXED_STEP_1_ID)) < completed_order.index(
            str(FIXED_STEP_2_ID)
        )
        assert completed_order.index(str(FIXED_STEP_2_ID)) < completed_order.index(
            str(FIXED_STEP_3_ID)
        )

    @pytest.mark.asyncio
    async def test_step_order_shuffled_produces_same_execution_order(
        self,
        test_container: ModelONEXContainer,
        simple_workflow_definition: ModelWorkflowDefinition,
    ):
        """Test that shuffled step input order produces same execution order."""
        node = NodeOrchestrator(test_container)
        node.workflow_definition = simple_workflow_definition

        # Original order
        steps_original = [
            {
                "step_id": FIXED_STEP_1_ID,
                "step_name": "Step 1",
                "step_type": "effect",
            },
            {
                "step_id": FIXED_STEP_2_ID,
                "step_name": "Step 2",
                "step_type": "compute",
                "depends_on": [FIXED_STEP_1_ID],
            },
            {
                "step_id": FIXED_STEP_3_ID,
                "step_name": "Step 3",
                "step_type": "compute",
                "depends_on": [FIXED_STEP_2_ID],
            },
        ]

        # Shuffled order (Step 3 first, then Step 1, then Step 2)
        steps_shuffled = [
            {
                "step_id": FIXED_STEP_3_ID,
                "step_name": "Step 3",
                "step_type": "compute",
                "depends_on": [FIXED_STEP_2_ID],
            },
            {
                "step_id": FIXED_STEP_1_ID,
                "step_name": "Step 1",
                "step_type": "effect",
            },
            {
                "step_id": FIXED_STEP_2_ID,
                "step_name": "Step 2",
                "step_type": "compute",
                "depends_on": [FIXED_STEP_1_ID],
            },
        ]

        input_original = ModelOrchestratorInput(
            workflow_id=FIXED_WORKFLOW_ID,
            steps=steps_original,
            execution_mode=EnumExecutionMode.SEQUENTIAL,
        )

        input_shuffled = ModelOrchestratorInput(
            workflow_id=FIXED_WORKFLOW_ID,
            steps=steps_shuffled,
            execution_mode=EnumExecutionMode.SEQUENTIAL,
        )

        result_original = await node.process(input_original)
        result_shuffled = await node.process(input_shuffled)

        # Both should have same completed steps (order respects dependencies)
        assert set(result_original.completed_steps) == set(
            result_shuffled.completed_steps
        )
        # Dependency order is preserved in both
        for result in [result_original, result_shuffled]:
            completed = result.completed_steps
            assert completed.index(str(FIXED_STEP_1_ID)) < completed.index(
                str(FIXED_STEP_2_ID)
            )
            assert completed.index(str(FIXED_STEP_2_ID)) < completed.index(
                str(FIXED_STEP_3_ID)
            )


@pytest.mark.timeout(60)
@pytest.mark.unit
class TestNodeOrchestratorNoGlobalStateDependencies:
    """Test that results don't depend on global state."""

    @pytest.mark.asyncio
    async def test_multiple_instances_produce_same_results(
        self,
        test_container: ModelONEXContainer,
        simple_workflow_definition: ModelWorkflowDefinition,
        sequential_steps_config: list[dict],
    ):
        """Test that multiple orchestrator instances produce same results."""
        # Create multiple independent instances
        node_1 = NodeOrchestrator(test_container)
        node_1.workflow_definition = simple_workflow_definition

        node_2 = NodeOrchestrator(test_container)
        node_2.workflow_definition = simple_workflow_definition

        node_3 = NodeOrchestrator(test_container)
        node_3.workflow_definition = simple_workflow_definition

        input_data = ModelOrchestratorInput(
            workflow_id=FIXED_WORKFLOW_ID,
            steps=deepcopy(sequential_steps_config),
            execution_mode=EnumExecutionMode.SEQUENTIAL,
        )

        # Run on different instances
        result_1 = await node_1.process(input_data)
        result_2 = await node_2.process(input_data)
        result_3 = await node_3.process(input_data)

        # All should produce same results
        assert (
            result_1.completed_steps
            == result_2.completed_steps
            == result_3.completed_steps
        )
        assert (
            result_1.execution_status
            == result_2.execution_status
            == result_3.execution_status
        )
        assert (
            len(result_1.actions_emitted)
            == len(result_2.actions_emitted)
            == len(result_3.actions_emitted)
        )

    @pytest.mark.asyncio
    async def test_execution_not_affected_by_previous_execution(
        self,
        test_container: ModelONEXContainer,
        simple_workflow_definition: ModelWorkflowDefinition,
    ):
        """Test that previous execution doesn't affect subsequent execution."""
        node = NodeOrchestrator(test_container)
        node.workflow_definition = simple_workflow_definition

        # First execution with one set of steps
        steps_first = [
            {
                "step_id": FIXED_STEP_1_ID,
                "step_name": "First Run Step",
                "step_type": "effect",
            },
        ]

        input_first = ModelOrchestratorInput(
            workflow_id=uuid4(),
            steps=steps_first,
            execution_mode=EnumExecutionMode.SEQUENTIAL,
        )

        await node.process(input_first)

        # Second execution with different steps
        steps_second = [
            {
                "step_id": FIXED_STEP_2_ID,
                "step_name": "Second Run Step 1",
                "step_type": "effect",
            },
            {
                "step_id": FIXED_STEP_3_ID,
                "step_name": "Second Run Step 2",
                "step_type": "compute",
                "depends_on": [FIXED_STEP_2_ID],
            },
        ]

        input_second = ModelOrchestratorInput(
            workflow_id=uuid4(),
            steps=steps_second,
            execution_mode=EnumExecutionMode.SEQUENTIAL,
        )

        result_second = await node.process(input_second)

        # Second execution should work independently
        assert result_second.execution_status == "completed"
        assert len(result_second.completed_steps) == 2
        assert str(FIXED_STEP_2_ID) in result_second.completed_steps
        assert str(FIXED_STEP_3_ID) in result_second.completed_steps

    @pytest.mark.asyncio
    async def test_different_containers_produce_same_results(
        self,
        simple_workflow_definition: ModelWorkflowDefinition,
        sequential_steps_config: list[dict],
    ):
        """Test that different containers produce same results."""
        # Create separate containers
        container_1 = ModelONEXContainer()
        container_2 = ModelONEXContainer()

        node_1 = NodeOrchestrator(container_1)
        node_1.workflow_definition = simple_workflow_definition

        node_2 = NodeOrchestrator(container_2)
        node_2.workflow_definition = simple_workflow_definition

        input_data = ModelOrchestratorInput(
            workflow_id=FIXED_WORKFLOW_ID,
            steps=deepcopy(sequential_steps_config),
            execution_mode=EnumExecutionMode.SEQUENTIAL,
        )

        result_1 = await node_1.process(input_data)
        result_2 = await node_2.process(input_data)

        # Both should produce identical results
        assert result_1.completed_steps == result_2.completed_steps
        assert result_1.execution_status == result_2.execution_status

    @pytest.mark.asyncio
    async def test_repeated_execution_same_node_same_results(
        self,
        test_container: ModelONEXContainer,
        simple_workflow_definition: ModelWorkflowDefinition,
        sequential_steps_config: list[dict],
    ):
        """Test that repeated execution on same node produces same results."""
        node = NodeOrchestrator(test_container)
        node.workflow_definition = simple_workflow_definition

        input_data = ModelOrchestratorInput(
            workflow_id=FIXED_WORKFLOW_ID,
            steps=deepcopy(sequential_steps_config),
            execution_mode=EnumExecutionMode.SEQUENTIAL,
        )

        # Run 5 times on same node
        results = [await node.process(input_data) for _ in range(5)]

        # All results should match
        first_result = results[0]
        for result in results[1:]:
            assert result.completed_steps == first_result.completed_steps
            assert result.execution_status == first_result.execution_status
            assert len(result.actions_emitted) == len(first_result.actions_emitted)


@pytest.mark.timeout(60)
@pytest.mark.unit
class TestNodeOrchestratorStateSerializationDeterminism:
    """Test that state serialization produces identical behavior."""

    @pytest.mark.asyncio
    async def test_workflow_definition_serialization_roundtrip(
        self,
        test_container: ModelONEXContainer,
        simple_workflow_definition: ModelWorkflowDefinition,
        sequential_steps_config: list[dict],
    ):
        """Test that serialized/deserialized workflow produces same results."""
        # Serialize and deserialize workflow definition
        serialized = simple_workflow_definition.model_dump()
        restored_definition = ModelWorkflowDefinition.model_validate(serialized)

        # Run with original
        node_original = NodeOrchestrator(test_container)
        node_original.workflow_definition = simple_workflow_definition

        # Run with restored
        node_restored = NodeOrchestrator(test_container)
        node_restored.workflow_definition = restored_definition

        input_data = ModelOrchestratorInput(
            workflow_id=FIXED_WORKFLOW_ID,
            steps=deepcopy(sequential_steps_config),
            execution_mode=EnumExecutionMode.SEQUENTIAL,
        )

        result_original = await node_original.process(input_data)
        result_restored = await node_restored.process(input_data)

        # Results should be identical
        assert result_original.completed_steps == result_restored.completed_steps
        assert result_original.execution_status == result_restored.execution_status

    @pytest.mark.asyncio
    async def test_input_serialization_roundtrip(
        self,
        test_container: ModelONEXContainer,
        simple_workflow_definition: ModelWorkflowDefinition,
        sequential_steps_config: list[dict],
    ):
        """Test that serialized/deserialized input produces same results."""
        node = NodeOrchestrator(test_container)
        node.workflow_definition = simple_workflow_definition

        # Create input and serialize
        original_input = ModelOrchestratorInput(
            workflow_id=FIXED_WORKFLOW_ID,
            steps=deepcopy(sequential_steps_config),
            execution_mode=EnumExecutionMode.SEQUENTIAL,
        )

        # Serialize and restore
        serialized = original_input.model_dump()
        restored_input = ModelOrchestratorInput.model_validate(serialized)

        result_original = await node.process(original_input)
        result_restored = await node.process(restored_input)

        # Results should be identical
        assert result_original.completed_steps == result_restored.completed_steps
        assert result_original.execution_status == result_restored.execution_status

    @pytest.mark.asyncio
    async def test_workflow_step_serialization_roundtrip(
        self,
        test_container: ModelONEXContainer,
    ):
        """Test that serialized/deserialized workflow steps produce same execution order."""
        node = NodeOrchestrator(test_container)

        # Create steps
        original_steps = [
            ModelWorkflowStep(
                step_id=FIXED_STEP_1_ID,
                step_name="Step 1",
                step_type="effect",
            ),
            ModelWorkflowStep(
                step_id=FIXED_STEP_2_ID,
                step_name="Step 2",
                step_type="compute",
                depends_on=[FIXED_STEP_1_ID],
            ),
        ]

        # Serialize and restore
        restored_steps = [
            ModelWorkflowStep.model_validate(step.model_dump())
            for step in original_steps
        ]

        order_original = node.get_execution_order_for_steps(original_steps)
        order_restored = node.get_execution_order_for_steps(restored_steps)

        # Orders should be identical
        assert order_original == order_restored

    @pytest.mark.asyncio
    async def test_output_metrics_deterministic(
        self,
        test_container: ModelONEXContainer,
        simple_workflow_definition: ModelWorkflowDefinition,
        sequential_steps_config: list[dict],
    ):
        """Test that output metrics are deterministic across multiple executions."""
        node = NodeOrchestrator(test_container)
        node.workflow_definition = simple_workflow_definition

        input_data = ModelOrchestratorInput(
            workflow_id=FIXED_WORKFLOW_ID,
            steps=deepcopy(sequential_steps_config),
            execution_mode=EnumExecutionMode.SEQUENTIAL,
        )

        # Run workflow multiple times and serialize outputs
        result_1 = await node.process(input_data)
        result_2 = await node.process(input_data)
        result_3 = await node.process(input_data)

        serialized_1 = result_1.model_dump()
        serialized_2 = result_2.model_dump()
        serialized_3 = result_3.model_dump()

        # All serialized metrics should be identical (determinism)
        assert serialized_1["metrics"] == serialized_2["metrics"]
        assert serialized_2["metrics"] == serialized_3["metrics"]

        # All serialized step lists should be identical
        assert serialized_1["completed_steps"] == serialized_2["completed_steps"]
        assert serialized_2["completed_steps"] == serialized_3["completed_steps"]

        assert serialized_1["failed_steps"] == serialized_2["failed_steps"]
        assert serialized_2["failed_steps"] == serialized_3["failed_steps"]

        # Verify expected values (not just equality to each other)
        assert serialized_1["metrics"]["actions_count"] == 3  # 3 steps
        assert serialized_1["metrics"]["completed_count"] == 3
        assert serialized_1["metrics"]["failed_count"] == 0
        assert len(serialized_1["completed_steps"]) == 3

    def test_workflow_definition_hash_is_deterministic_across_serialization(
        self,
        simple_workflow_definition: ModelWorkflowDefinition,
    ):
        """Test that workflow definition hash is deterministic across serialization.

        This test verifies that the hash is based on content, not object identity,
        by serializing and deserializing the workflow definition and comparing hashes.
        This catches issues like:
        - Hash based on object id() or memory address
        - Non-deterministic serialization order
        - Timestamp or random salt in hash computation
        """
        # Get hash of original object
        original_hash = simple_workflow_definition.compute_workflow_hash()

        # Serialize and deserialize to create a NEW object with same content
        serialized = simple_workflow_definition.model_dump()
        restored_definition = ModelWorkflowDefinition.model_validate(serialized)

        # The restored object should produce the same hash
        restored_hash = restored_definition.compute_workflow_hash()

        assert original_hash == restored_hash, (
            f"Hash should be deterministic across serialization. "
            f"Original: {original_hash}, Restored: {restored_hash}"
        )

        # Also verify we're actually testing different objects (not cached)
        assert simple_workflow_definition is not restored_definition, (
            "Test must compare different object instances"
        )

    def test_equivalent_workflow_definitions_have_same_hash(
        self,
    ):
        """Test that equivalent workflow definitions produce same hash."""
        # Create two equivalent workflow definitions
        def_1 = ModelWorkflowDefinition(
            workflow_metadata=ModelWorkflowDefinitionMetadata(
                workflow_name="identical_workflow",
                workflow_version=ModelSemVer(major=1, minor=0, patch=0),
                version=ModelSemVer(major=1, minor=0, patch=0),
                description="Same workflow",
                execution_mode="sequential",
            ),
            execution_graph=ModelExecutionGraph(
                nodes=[],
                version=ModelSemVer(major=1, minor=0, patch=0),
            ),
            coordination_rules=ModelCoordinationRules(
                parallel_execution_allowed=False,
                failure_recovery_strategy=EnumFailureRecoveryStrategy.RETRY,
                version=ModelSemVer(major=1, minor=0, patch=0),
            ),
            version=ModelSemVer(major=1, minor=0, patch=0),
        )

        def_2 = ModelWorkflowDefinition(
            workflow_metadata=ModelWorkflowDefinitionMetadata(
                workflow_name="identical_workflow",
                workflow_version=ModelSemVer(major=1, minor=0, patch=0),
                version=ModelSemVer(major=1, minor=0, patch=0),
                description="Same workflow",
                execution_mode="sequential",
            ),
            execution_graph=ModelExecutionGraph(
                nodes=[],
                version=ModelSemVer(major=1, minor=0, patch=0),
            ),
            coordination_rules=ModelCoordinationRules(
                parallel_execution_allowed=False,
                failure_recovery_strategy=EnumFailureRecoveryStrategy.RETRY,
                version=ModelSemVer(major=1, minor=0, patch=0),
            ),
            version=ModelSemVer(major=1, minor=0, patch=0),
        )

        # Hashes should be identical for equivalent definitions
        assert def_1.compute_workflow_hash() == def_2.compute_workflow_hash()


@pytest.mark.timeout(60)
@pytest.mark.unit
class TestNodeOrchestratorParallelExecutionDeterminism:
    """Test determinism in parallel execution mode."""

    @pytest.mark.asyncio
    async def test_parallel_execution_produces_deterministic_completion_set(
        self,
        test_container: ModelONEXContainer,
        parallel_workflow_definition: ModelWorkflowDefinition,
        complex_dependency_steps_config: list[dict],
    ):
        """Test that parallel execution produces deterministic set of completed steps."""
        node = NodeOrchestrator(test_container)
        node.workflow_definition = parallel_workflow_definition

        input_data = ModelOrchestratorInput(
            workflow_id=FIXED_WORKFLOW_ID,
            steps=deepcopy(complex_dependency_steps_config),
            execution_mode=EnumExecutionMode.PARALLEL,
        )

        # Run multiple times
        results = [await node.process(input_data) for _ in range(5)]

        # All should complete same steps (order may vary in parallel)
        first_completed_set = set(results[0].completed_steps)
        for result in results[1:]:
            assert set(result.completed_steps) == first_completed_set

    @pytest.mark.asyncio
    async def test_parallel_execution_produces_deterministic_action_count(
        self,
        test_container: ModelONEXContainer,
        parallel_workflow_definition: ModelWorkflowDefinition,
        complex_dependency_steps_config: list[dict],
    ):
        """Test that parallel execution produces deterministic action count."""
        node = NodeOrchestrator(test_container)
        node.workflow_definition = parallel_workflow_definition

        input_data = ModelOrchestratorInput(
            workflow_id=FIXED_WORKFLOW_ID,
            steps=deepcopy(complex_dependency_steps_config),
            execution_mode=EnumExecutionMode.PARALLEL,
        )

        # Run multiple times
        results = [await node.process(input_data) for _ in range(5)]

        # All should emit same number of actions
        expected_count = len(results[0].actions_emitted)
        for result in results[1:]:
            assert len(result.actions_emitted) == expected_count

    @pytest.mark.asyncio
    async def test_parallel_respects_dependency_constraints(
        self,
        test_container: ModelONEXContainer,
        parallel_workflow_definition: ModelWorkflowDefinition,
        complex_dependency_steps_config: list[dict],
    ):
        """Test that parallel execution respects dependency constraints.

        Verifies that the execution ORDER respects dependencies by checking
        that actions are emitted in valid topological order:
        - Step 1 (root, NodeEffect) must be scheduled first
        - Step 4 (merge, NodeReducer) must be scheduled last
        - Steps 2 and 3 (branches, NodeCompute) must be scheduled between them
        """
        node = NodeOrchestrator(test_container)
        node.workflow_definition = parallel_workflow_definition

        input_data = ModelOrchestratorInput(
            workflow_id=FIXED_WORKFLOW_ID,
            steps=deepcopy(complex_dependency_steps_config),
            execution_mode=EnumExecutionMode.PARALLEL,
        )

        result = await node.process(input_data)

        # Verify all steps completed
        completed = result.completed_steps
        assert len(completed) == 4, "All 4 steps should complete"

<<<<<<< HEAD
        # All steps must be present in completed list
        assert str(FIXED_STEP_1_ID) in completed, "Root step 1 must be completed"
        assert str(FIXED_STEP_2_ID) in completed, "Step 2 must be completed"
        assert str(FIXED_STEP_3_ID) in completed, "Step 3 must be completed"
        assert str(FIXED_STEP_4_ID) in completed, "Step 4 must be completed"

        # Verify dependency ordering: Step 1 must appear before Steps 2 and 3
        # (Step 1 is the root that Steps 2 and 3 depend on)
        step_1_idx = completed.index(str(FIXED_STEP_1_ID))
        step_2_idx = completed.index(str(FIXED_STEP_2_ID))
        step_3_idx = completed.index(str(FIXED_STEP_3_ID))
        step_4_idx = completed.index(str(FIXED_STEP_4_ID))

        assert step_1_idx < step_2_idx, (
            "Step 1 must complete before Step 2 (dependency)"
        )
        assert step_1_idx < step_3_idx, (
            "Step 1 must complete before Step 3 (dependency)"
        )

        # Verify Step 4 (merge) comes after both Step 2 and Step 3
        assert step_2_idx < step_4_idx, (
            "Step 2 must complete before Step 4 (dependency)"
        )
        assert step_3_idx < step_4_idx, (
            "Step 3 must complete before Step 4 (dependency)"
=======
        # Verify dependency order by checking action emission order
        # This tests EXECUTION order, not just completion membership
        actions = result.actions_emitted
        assert len(actions) == 4, "Should emit exactly 4 actions for 4 steps"

        # Get action target types in emission order
        action_targets = [action.target_node_type for action in actions]

        # Step 1 (root, effect) MUST be scheduled first - it has no dependencies
        assert action_targets[0] == "NodeEffect", (
            f"Root step (NodeEffect) must be scheduled first, "
            f"but got {action_targets[0]}"
        )

        # Step 4 (merge, reducer) MUST be scheduled last - it depends on 2 and 3
        assert action_targets[-1] == "NodeReducer", (
            f"Merge step (NodeReducer) must be scheduled last, "
            f"but got {action_targets[-1]}"
        )

        # Steps 2 and 3 (branches, compute) must be scheduled in between
        # They can be in either order since they're parallel, but both must appear
        middle_targets = action_targets[1:-1]
        assert sorted(middle_targets) == ["NodeCompute", "NodeCompute"], (
            f"Branch steps (2x NodeCompute) must be in middle, but got {middle_targets}"
>>>>>>> 6f7556f8
        )


@pytest.mark.timeout(60)
@pytest.mark.unit
class TestNodeOrchestratorEdgeCases:
    """Test edge cases for determinism."""

    @pytest.mark.asyncio
    async def test_empty_steps_produces_deterministic_error(
        self,
        test_container: ModelONEXContainer,
        simple_workflow_definition: ModelWorkflowDefinition,
    ):
        """Test that empty steps list produces deterministic validation error."""
        from omnibase_core.models.errors.model_onex_error import ModelOnexError

        node = NodeOrchestrator(test_container)
        node.workflow_definition = simple_workflow_definition

        input_data = ModelOrchestratorInput(
            workflow_id=FIXED_WORKFLOW_ID,
            steps=[],
            execution_mode=EnumExecutionMode.SEQUENTIAL,
        )

        # Should consistently raise validation error
        with pytest.raises(ModelOnexError) as exc_1:
            await node.process(input_data)

        with pytest.raises(ModelOnexError) as exc_2:
            await node.process(input_data)

        # Both errors should have same message pattern
        assert (
            "no steps" in str(exc_1.value).lower()
            or "validation" in str(exc_1.value).lower()
        )
        assert str(exc_1.value) == str(exc_2.value)

    @pytest.mark.asyncio
    async def test_single_step_workflow_deterministic(
        self,
        test_container: ModelONEXContainer,
        simple_workflow_definition: ModelWorkflowDefinition,
    ):
        """Test that single step workflow produces deterministic results."""
        node = NodeOrchestrator(test_container)
        node.workflow_definition = simple_workflow_definition

        single_step = [
            {
                "step_id": FIXED_STEP_1_ID,
                "step_name": "Only Step",
                "step_type": "effect",
            },
        ]

        input_data = ModelOrchestratorInput(
            workflow_id=FIXED_WORKFLOW_ID,
            steps=single_step,
            execution_mode=EnumExecutionMode.SEQUENTIAL,
        )

        results = [await node.process(input_data) for _ in range(3)]

        # All should produce identical results
        for result in results:
            assert result.completed_steps == [str(FIXED_STEP_1_ID)]
            assert len(result.actions_emitted) == 1

    @pytest.mark.asyncio
    async def test_disabled_steps_handled_deterministically(
        self,
        test_container: ModelONEXContainer,
        simple_workflow_definition: ModelWorkflowDefinition,
    ):
        """Test that disabled steps are handled deterministically."""
        node = NodeOrchestrator(test_container)
        node.workflow_definition = simple_workflow_definition

        steps_with_disabled = [
            {
                "step_id": FIXED_STEP_1_ID,
                "step_name": "Enabled Step 1",
                "step_type": "effect",
            },
            {
                "step_id": FIXED_STEP_2_ID,
                "step_name": "Disabled Step",
                "step_type": "compute",
                "enabled": False,
            },
            {
                "step_id": FIXED_STEP_3_ID,
                "step_name": "Enabled Step 2",
                "step_type": "compute",
                "depends_on": [FIXED_STEP_1_ID],  # Doesn't depend on disabled step
            },
        ]

        input_data = ModelOrchestratorInput(
            workflow_id=FIXED_WORKFLOW_ID,
            steps=steps_with_disabled,
            execution_mode=EnumExecutionMode.SEQUENTIAL,
        )

        results = [await node.process(input_data) for _ in range(3)]

        # Disabled step should not appear in completed steps
        for result in results:
            assert str(FIXED_STEP_2_ID) not in result.completed_steps
            # Other steps should complete
            assert str(FIXED_STEP_1_ID) in result.completed_steps
            assert str(FIXED_STEP_3_ID) in result.completed_steps<|MERGE_RESOLUTION|>--- conflicted
+++ resolved
@@ -1044,7 +1044,6 @@
         completed = result.completed_steps
         assert len(completed) == 4, "All 4 steps should complete"
 
-<<<<<<< HEAD
         # All steps must be present in completed list
         assert str(FIXED_STEP_1_ID) in completed, "Root step 1 must be completed"
         assert str(FIXED_STEP_2_ID) in completed, "Step 2 must be completed"
@@ -1071,33 +1070,6 @@
         )
         assert step_3_idx < step_4_idx, (
             "Step 3 must complete before Step 4 (dependency)"
-=======
-        # Verify dependency order by checking action emission order
-        # This tests EXECUTION order, not just completion membership
-        actions = result.actions_emitted
-        assert len(actions) == 4, "Should emit exactly 4 actions for 4 steps"
-
-        # Get action target types in emission order
-        action_targets = [action.target_node_type for action in actions]
-
-        # Step 1 (root, effect) MUST be scheduled first - it has no dependencies
-        assert action_targets[0] == "NodeEffect", (
-            f"Root step (NodeEffect) must be scheduled first, "
-            f"but got {action_targets[0]}"
-        )
-
-        # Step 4 (merge, reducer) MUST be scheduled last - it depends on 2 and 3
-        assert action_targets[-1] == "NodeReducer", (
-            f"Merge step (NodeReducer) must be scheduled last, "
-            f"but got {action_targets[-1]}"
-        )
-
-        # Steps 2 and 3 (branches, compute) must be scheduled in between
-        # They can be in either order since they're parallel, but both must appear
-        middle_targets = action_targets[1:-1]
-        assert sorted(middle_targets) == ["NodeCompute", "NodeCompute"], (
-            f"Branch steps (2x NodeCompute) must be in middle, but got {middle_targets}"
->>>>>>> 6f7556f8
         )
 
 
