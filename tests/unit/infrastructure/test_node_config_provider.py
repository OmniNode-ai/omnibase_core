--- conflicted
+++ resolved
@@ -320,14 +320,11 @@
 
         # Check structure of a schema entry
         compute_workers_schema = schema["compute.max_parallel_workers"]
-<<<<<<< HEAD
         # Schema entries are now ModelNodeConfigSchema Pydantic models
+        assert isinstance(compute_workers_schema, ModelNodeConfigSchema)
         assert hasattr(compute_workers_schema, "key")
         assert hasattr(compute_workers_schema, "config_type")
         assert hasattr(compute_workers_schema, "default")
-=======
-        assert isinstance(compute_workers_schema, ModelNodeConfigSchema)
->>>>>>> 605976f5
 
         # Verify values
         assert compute_workers_schema.key == "compute.max_parallel_workers"
