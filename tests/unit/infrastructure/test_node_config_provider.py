"""
Tests for NodeConfigProvider implementation.

Tests ProtocolNodeConfiguration implementation with environment variable
support and fallback to defaults.

Test Coverage:
    - Configuration value retrieval
    - Environment variable overrides
    - Default value fallback
    - Type conversion
    - Configuration validation
    - Schema retrieval
"""

from typing import Any

import pytest

from omnibase_core.infrastructure.node_config_provider import NodeConfigProvider
from omnibase_core.models.configuration.model_node_config_value import (
    ModelNodeConfigSchema,
)


class TestNodeConfigProviderBasics:
    """Test basic NodeConfigProvider functionality."""

    def test_initialization(self) -> None:
        """Test provider initialization."""
        provider = NodeConfigProvider()

        # Verify defaults are loaded
        assert provider._config_cache is not None
        assert len(provider._config_cache) > 0

    def test_has_default_configurations(self) -> None:
        """Test that all expected default configurations exist."""
        provider = NodeConfigProvider()

        # Compute node configurations
        assert provider.has_config("compute.max_parallel_workers")
        assert provider.has_config("compute.cache_ttl_minutes")
        assert provider.has_config("compute.performance_threshold_ms")

        # Effect node configurations
        assert provider.has_config("effect.default_timeout_ms")
        assert provider.has_config("effect.default_retry_delay_ms")
        assert provider.has_config("effect.max_concurrent_effects")

        # Reducer node configurations
        assert provider.has_config("reducer.default_batch_size")
        assert provider.has_config("reducer.max_memory_usage_mb")
        assert provider.has_config("reducer.streaming_buffer_size")

        # Orchestrator node configurations
        assert provider.has_config("orchestrator.max_concurrent_workflows")
        assert provider.has_config("orchestrator.default_step_timeout_ms")
        assert provider.has_config("orchestrator.action_emission_enabled")


class TestNodeConfigProviderDefaults:
    """Test default value retrieval."""

    @pytest.mark.asyncio
    async def test_get_compute_defaults(self) -> None:
        """Test retrieving compute node defaults."""
        provider = NodeConfigProvider()

        max_workers = await provider.get_performance_config(
            "compute.max_parallel_workers"
        )
        assert max_workers == 4

        cache_ttl = await provider.get_performance_config("compute.cache_ttl_minutes")
        assert cache_ttl == 30

        perf_threshold = await provider.get_performance_config(
            "compute.performance_threshold_ms"
        )
        assert perf_threshold == 100.0

    @pytest.mark.asyncio
    async def test_get_effect_defaults(self) -> None:
        """Test retrieving effect node defaults."""
        provider = NodeConfigProvider()

        timeout = await provider.get_timeout_ms("effect.default_timeout_ms")
        assert timeout == 30000

        retry_delay = await provider.get_timeout_ms("effect.default_retry_delay_ms")
        assert retry_delay == 1000

        max_concurrent = await provider.get_performance_config(
            "effect.max_concurrent_effects"
        )
        assert max_concurrent == 10

    @pytest.mark.asyncio
    async def test_get_reducer_defaults(self) -> None:
        """Test retrieving reducer node defaults."""
        provider = NodeConfigProvider()

        batch_size = await provider.get_performance_config("reducer.default_batch_size")
        assert batch_size == 1000

        max_memory = await provider.get_performance_config(
            "reducer.max_memory_usage_mb"
        )
        assert max_memory == 512

        buffer_size = await provider.get_performance_config(
            "reducer.streaming_buffer_size"
        )
        assert buffer_size == 10000

    @pytest.mark.asyncio
    async def test_get_orchestrator_defaults(self) -> None:
        """Test retrieving orchestrator node defaults."""
        provider = NodeConfigProvider()

        max_workflows = await provider.get_performance_config(
            "orchestrator.max_concurrent_workflows"
        )
        assert max_workflows == 5

        step_timeout = await provider.get_timeout_ms(
            "orchestrator.default_step_timeout_ms"
        )
        assert step_timeout == 30000

        action_emission = await provider.get_business_logic_config(
            "orchestrator.action_emission_enabled"
        )
        assert action_emission is True


class TestNodeConfigProviderEnvironmentOverrides:
    """Test environment variable override functionality."""

    def test_environment_variable_int_override(self, monkeypatch: Any) -> None:
        """Test overriding integer configuration with environment variable."""
        monkeypatch.setenv("ONEX_COMPUTE_MAX_PARALLEL_WORKERS", "8")
        provider = NodeConfigProvider()

        assert provider._config_cache["compute.max_parallel_workers"] == 8

    def test_environment_variable_float_override(self, monkeypatch: Any) -> None:
        """Test overriding float configuration with environment variable."""
        monkeypatch.setenv("ONEX_COMPUTE_PERFORMANCE_THRESHOLD_MS", "200.5")
        provider = NodeConfigProvider()

        assert provider._config_cache["compute.performance_threshold_ms"] == 200.5

    def test_environment_variable_bool_override_true(self, monkeypatch: Any) -> None:
        """Test overriding boolean configuration with environment variable (true)."""
        monkeypatch.setenv("ONEX_ORCHESTRATOR_ACTION_EMISSION_ENABLED", "true")
        provider = NodeConfigProvider()

        assert provider._config_cache["orchestrator.action_emission_enabled"] is True

    def test_environment_variable_bool_override_false(self, monkeypatch: Any) -> None:
        """Test overriding boolean configuration with environment variable (false)."""
        monkeypatch.setenv("ONEX_ORCHESTRATOR_ACTION_EMISSION_ENABLED", "false")
        provider = NodeConfigProvider()

        assert provider._config_cache["orchestrator.action_emission_enabled"] is False

    def test_environment_variable_bool_variations(self, monkeypatch: Any) -> None:
        """Test different boolean value variations."""
        # Test "1"
        monkeypatch.setenv("ONEX_ORCHESTRATOR_ACTION_EMISSION_ENABLED", "1")
        provider = NodeConfigProvider()
        assert provider._config_cache["orchestrator.action_emission_enabled"] is True

        # Test "yes"
        monkeypatch.setenv("ONEX_ORCHESTRATOR_ACTION_EMISSION_ENABLED", "yes")
        provider = NodeConfigProvider()
        assert provider._config_cache["orchestrator.action_emission_enabled"] is True

        # Test "on"
        monkeypatch.setenv("ONEX_ORCHESTRATOR_ACTION_EMISSION_ENABLED", "on")
        provider = NodeConfigProvider()
        assert provider._config_cache["orchestrator.action_emission_enabled"] is True

        # Test "0"
        monkeypatch.setenv("ONEX_ORCHESTRATOR_ACTION_EMISSION_ENABLED", "0")
        provider = NodeConfigProvider()
        assert provider._config_cache["orchestrator.action_emission_enabled"] is False

    @pytest.mark.asyncio
    async def test_environment_override_accessible_via_api(
        self, monkeypatch: Any
    ) -> None:
        """Test environment overrides are accessible via API methods."""
        monkeypatch.setenv("ONEX_COMPUTE_MAX_PARALLEL_WORKERS", "16")
        provider = NodeConfigProvider()

        max_workers = await provider.get_performance_config(
            "compute.max_parallel_workers"
        )
        assert max_workers == 16


class TestNodeConfigProviderCustomDefaults:
    """Test custom default value handling."""

    @pytest.mark.asyncio
    async def test_get_config_with_custom_default(self) -> None:
        """Test retrieving config with custom default for missing key."""
        provider = NodeConfigProvider()

        value = await provider.get_config_value("nonexistent.key", "custom_default")
        assert value == "custom_default"

    @pytest.mark.asyncio
    async def test_get_timeout_with_custom_default(self) -> None:
        """Test retrieving timeout with custom default for missing key."""
        provider = NodeConfigProvider()

        timeout = await provider.get_timeout_ms("nonexistent.timeout", 5000)
        assert timeout == 5000

    @pytest.mark.asyncio
    async def test_get_performance_config_with_custom_default(self) -> None:
        """Test retrieving performance config with custom default."""
        provider = NodeConfigProvider()

        value = await provider.get_performance_config("nonexistent.perf", 999)
        assert value == 999

    @pytest.mark.asyncio
    async def test_timeout_fallback_to_30_seconds(self) -> None:
        """Test timeout defaults to 30 seconds when no default provided."""
        provider = NodeConfigProvider()

        timeout = await provider.get_timeout_ms("nonexistent.timeout")
        assert timeout == 30000


class TestNodeConfigProviderValidation:
    """Test configuration validation functionality."""

    @pytest.mark.asyncio
    async def test_validate_existing_config(self) -> None:
        """Test validating existing configuration key."""
        provider = NodeConfigProvider()

        is_valid = await provider.validate_config("compute.max_parallel_workers")
        assert is_valid is True

    @pytest.mark.asyncio
    async def test_validate_nonexistent_config(self) -> None:
        """Test validating nonexistent configuration key."""
        provider = NodeConfigProvider()

        is_valid = await provider.validate_config("nonexistent.key")
        assert is_valid is False

    @pytest.mark.asyncio
    async def test_validate_required_configs_all_present(self) -> None:
        """Test validating multiple required configs (all present)."""
        provider = NodeConfigProvider()

        required_keys = [
            "compute.max_parallel_workers",
            "effect.default_timeout_ms",
            "reducer.default_batch_size",
        ]

        results = await provider.validate_required_configs(required_keys)

        assert results["compute.max_parallel_workers"] is True
        assert results["effect.default_timeout_ms"] is True
        assert results["reducer.default_batch_size"] is True

    @pytest.mark.asyncio
    async def test_validate_required_configs_some_missing(self) -> None:
        """Test validating multiple required configs (some missing)."""
        provider = NodeConfigProvider()

        required_keys = [
            "compute.max_parallel_workers",
            "nonexistent.key",
            "reducer.default_batch_size",
        ]

        results = await provider.validate_required_configs(required_keys)

        assert results["compute.max_parallel_workers"] is True
        assert results["nonexistent.key"] is False
        assert results["reducer.default_batch_size"] is True


class TestNodeConfigProviderSchema:
    """Test configuration schema functionality."""

    @pytest.mark.asyncio
    async def test_get_config_schema(self) -> None:
        """Test retrieving configuration schema."""
        provider = NodeConfigProvider()

        schema = await provider.get_config_schema()

        assert isinstance(schema, dict)
        assert len(schema) > 0

        # Verify schema contains expected keys
        assert "compute.max_parallel_workers" in schema
        assert "effect.default_timeout_ms" in schema
        assert "reducer.default_batch_size" in schema
        assert "orchestrator.max_concurrent_workflows" in schema

    @pytest.mark.asyncio
    async def test_schema_structure(self) -> None:
        """Test schema entry structure."""
        provider = NodeConfigProvider()

        schema = await provider.get_config_schema()

        # Check structure of a schema entry
        compute_workers_schema = schema["compute.max_parallel_workers"]
        assert isinstance(compute_workers_schema, ModelNodeConfigSchema)

<<<<<<< HEAD
        # Verify values using Pydantic model attribute access
=======
        # Verify values
>>>>>>> 605976f5
        assert compute_workers_schema.key == "compute.max_parallel_workers"
        assert compute_workers_schema.type == "int"
        assert compute_workers_schema.default == 4


class TestNodeConfigProviderAllConfig:
    """Test retrieving all configuration."""

    @pytest.mark.asyncio
    async def test_get_all_config(self) -> None:
        """Test retrieving all configuration as dictionary."""
        provider = NodeConfigProvider()

        all_config = await provider.get_all_config()

        assert isinstance(all_config, dict)
        assert len(all_config) > 0

        # Verify all defaults are present
        assert "compute.max_parallel_workers" in all_config
        assert "effect.default_timeout_ms" in all_config
        assert "reducer.default_batch_size" in all_config
        assert "orchestrator.max_concurrent_workflows" in all_config

    @pytest.mark.asyncio
    async def test_get_all_config_includes_overrides(self, monkeypatch: Any) -> None:
        """Test that get_all_config includes environment overrides."""
        monkeypatch.setenv("ONEX_COMPUTE_MAX_PARALLEL_WORKERS", "32")
        provider = NodeConfigProvider()

        all_config = await provider.get_all_config()

        assert all_config["compute.max_parallel_workers"] == 32


class TestNodeConfigProviderTypeConversion:
    """Test type conversion in get_timeout_ms."""

    @pytest.mark.asyncio
    async def test_timeout_converts_float_to_int(self) -> None:
        """Test that get_timeout_ms converts float to int."""
        provider = NodeConfigProvider()

        # Manually set a float value in cache
        provider._config_cache["test.timeout"] = 5000.7

        timeout = await provider.get_timeout_ms("test.timeout")
        assert isinstance(timeout, int)
        assert timeout == 5000

    @pytest.mark.asyncio
    async def test_timeout_handles_int_directly(self) -> None:
        """Test that get_timeout_ms handles int values."""
        provider = NodeConfigProvider()

        timeout = await provider.get_timeout_ms("effect.default_timeout_ms")
        assert isinstance(timeout, int)
        assert timeout == 30000


class TestNodeConfigProviderDomainMethods:
    """Test domain-specific configuration methods."""

    @pytest.mark.asyncio
    async def test_get_security_config(self) -> None:
        """Test getting security configuration."""
        provider = NodeConfigProvider()

        # Security config falls back to general config
        value = await provider.get_security_config("compute.max_parallel_workers")
        assert value == 4

        # With custom default
        value = await provider.get_security_config("nonexistent.security", "secure")
        assert value == "secure"

    @pytest.mark.asyncio
    async def test_get_business_logic_config(self) -> None:
        """Test getting business logic configuration."""
        provider = NodeConfigProvider()

        value = await provider.get_business_logic_config(
            "orchestrator.action_emission_enabled"
        )
        assert value is True

        # With custom default
        value = await provider.get_business_logic_config("nonexistent.logic", False)
        assert value is False

    @pytest.mark.asyncio
    async def test_get_performance_config(self) -> None:
        """Test getting performance configuration."""
        provider = NodeConfigProvider()

        value = await provider.get_performance_config("compute.max_parallel_workers")
        assert value == 4

        # With custom default
        value = await provider.get_performance_config("nonexistent.perf", 100)
        assert value == 100<|MERGE_RESOLUTION|>--- conflicted
+++ resolved
@@ -322,11 +322,7 @@
         compute_workers_schema = schema["compute.max_parallel_workers"]
         assert isinstance(compute_workers_schema, ModelNodeConfigSchema)
 
-<<<<<<< HEAD
-        # Verify values using Pydantic model attribute access
-=======
         # Verify values
->>>>>>> 605976f5
         assert compute_workers_schema.key == "compute.max_parallel_workers"
         assert compute_workers_schema.type == "int"
         assert compute_workers_schema.default == 4
