"""
Test suite for MixinIntrospectionPublisher.

Tests introspection data gathering, event publishing, and capability extraction.
"""

from unittest.mock import Mock, patch
from uuid import uuid4

import pytest
from pydantic import ValidationError

from omnibase_core.mixins.mixin_introspection_publisher import (
    MixinIntrospectionPublisher,
)
from omnibase_core.mixins.mixin_node_introspection_data import (
    MixinNodeIntrospectionData,
)
from omnibase_core.models.discovery.model_node_introspection_event import (
    ModelNodeCapabilities,
)
from omnibase_core.models.discovery.model_nodeintrospectionevent import (
    ModelNodeIntrospectionEvent,
)
from omnibase_core.models.primitives.model_semver import ModelSemVer


class MockNode(MixinIntrospectionPublisher):
    """Mock node class that uses MixinIntrospectionPublisher."""

    def __init__(self):
        self._node_id = uuid4()
        self.event_bus = None
        self.metadata_loader = None

    def get_node_type(self) -> str:
        """Return valid ONEX node type for testing."""
        return "compute"


class TestMixinIntrospectionPublisher:
    """Test MixinIntrospectionPublisher functionality."""

    def test_initialization(self):
        """Test mixin provides required methods."""
        node = MockNode()

        assert hasattr(node, "_publish_introspection_event")
        assert hasattr(node, "_gather_introspection_data")
        assert hasattr(node, "_extract_node_name")
        assert hasattr(node, "_extract_node_version")
        assert hasattr(node, "_extract_node_capabilities")

    def test_extract_node_name_from_class(self):
        """Test extracting node name from class name."""
        node = MockNode()

        name = node._extract_node_name()

        assert isinstance(name, str)
        assert len(name) > 0

    def test_extract_node_name_with_node_prefix(self):
        """Test extracting node name when class starts with 'Node'."""

        class NodeTestTool(MixinIntrospectionPublisher):
            def __init__(self):
                self._node_id = uuid4()

        node = NodeTestTool()
        name = node._extract_node_name()

        assert isinstance(name, str)
        # Should convert CamelCase to snake_case
        assert "_" in name or name.islower()

    def test_extract_node_name_with_metadata_loader(self):
        """Test extracting node name from metadata loader."""
        node = MockNode()

        # Create mock metadata loader
        mock_metadata = Mock()
        mock_metadata.name = "custom_node_name"

        mock_loader = Mock()
        mock_loader.metadata = mock_metadata

        node.metadata_loader = mock_loader

        name = node._extract_node_name()

        assert name == "custom_node_name"

    def test_extract_node_name_with_namespace(self):
        """Test extracting node name from namespace."""
        node = MockNode()

        # Create mock metadata with namespace
        mock_metadata = Mock()
        mock_metadata.name = None
        mock_metadata.namespace = "omnibase.tools.node_test_tool"

        mock_loader = Mock()
        mock_loader.metadata = mock_metadata

        node.metadata_loader = mock_loader

        name = node._extract_node_name()

        assert isinstance(name, str)

    def test_extract_node_version_default(self):
        """Test extracting default node version."""
        node = MockNode()

        version = node._extract_node_version()

        assert isinstance(version, ModelSemVer)
        assert version.major == 1
        assert version.minor == 0
        assert version.patch == 0

    def test_extract_node_version_from_metadata(self):
        """Test extracting node version from metadata loader."""
        node = MockNode()

        # Create mock metadata with version
        mock_metadata = Mock()
        mock_metadata.version = "2.5.3"

        mock_loader = Mock()
        mock_loader.metadata = mock_metadata

        node.metadata_loader = mock_loader

        version = node._extract_node_version()

        assert isinstance(version, ModelSemVer)
        assert version.major == 2
        assert version.minor == 5
        assert version.patch == 3

    def test_extract_node_version_invalid_format(self):
        """Test extracting node version with invalid format falls back to default."""
        node = MockNode()

        # Create mock metadata with invalid version
        mock_metadata = Mock()
        mock_metadata.version = "invalid"

        mock_loader = Mock()
        mock_loader.metadata = mock_metadata

        node.metadata_loader = mock_loader

        version = node._extract_node_version()

        # Should fall back to default
        assert isinstance(version, ModelSemVer)
        assert version.major == 1
        assert version.minor == 0
        assert version.patch == 0

    def test_extract_node_capabilities_basic(self):
        """Test extracting basic node capabilities."""
        from omnibase_core.models.common.model_typed_metadata import (
            ModelNodeCapabilitiesMetadata,
        )

        node = MockNode()

        capabilities = node._extract_node_capabilities()

        assert isinstance(capabilities, ModelNodeCapabilities)
        assert isinstance(capabilities.actions, list)
        assert isinstance(capabilities.protocols, list)
<<<<<<< HEAD
        # metadata is now a typed Pydantic model, not a dict
=======
        # metadata is now ModelNodeCapabilitiesMetadata (typed Pydantic model)
        from omnibase_core.models.common.model_typed_metadata import (
            ModelNodeCapabilitiesMetadata,
        )

>>>>>>> 2452d072
        assert isinstance(capabilities.metadata, ModelNodeCapabilitiesMetadata)

    def test_extract_node_capabilities_with_metadata(self):
        """Test extracting capabilities with metadata loader.

        Verifies that metadata from the loader is correctly extracted and applied
        to the typed ModelNodeCapabilitiesMetadata model using proper Pydantic
        attribute access (not dict subscripting).
        """
        node = MockNode()

        # Create mock metadata
        mock_metadata = Mock()
        mock_metadata.author = "Test Author"
        mock_metadata.copyright = "Test Copyright"

        mock_loader = Mock()
        mock_loader.metadata = mock_metadata

        node.metadata_loader = mock_loader

        capabilities = node._extract_node_capabilities()

<<<<<<< HEAD
        assert capabilities.metadata.description == "Test node description"
        assert capabilities.metadata.author == "Test Author"
        assert capabilities.metadata.copyright == "Test Copyright"
=======
        # Verify metadata is the correct typed model
        from omnibase_core.models.common.model_typed_metadata import (
            ModelNodeCapabilitiesMetadata,
        )

        assert isinstance(capabilities.metadata, ModelNodeCapabilitiesMetadata)

        # Verify the metadata values from loader are correctly applied
        # (This was previously broken due to dict subscripting on Pydantic model)
        assert capabilities.metadata.author == "Test Author"
        assert capabilities.metadata.license == "Test Copyright"
>>>>>>> 2452d072

    def test_extract_node_actions_from_methods(self):
        """Test extracting actions from node methods."""

        class NodeWithActions(MixinIntrospectionPublisher):
            def __init__(self):
                self._node_id = uuid4()

            def health_check(self):
                pass

            def validate(self):
                pass

            def process(self):
                pass

        node = NodeWithActions()
        actions = node._extract_node_actions()

        assert "health_check" in actions
        assert "validate" in actions
        assert "process" in actions

    def test_extract_node_actions_default(self):
        """Test that health_check is always in actions."""
        node = MockNode()

        actions = node._extract_node_actions()

        assert "health_check" in actions

    def test_detect_supported_protocols_basic(self):
        """Test detecting basic supported protocols."""
        node = MockNode()

        protocols = node._detect_supported_protocols()

        assert isinstance(protocols, list)
        assert "event_bus" in protocols

    def test_detect_supported_protocols_with_mcp(self):
        """Test detecting MCP protocol support."""

        class NodeWithMCP(MixinIntrospectionPublisher):
            def __init__(self):
                self._node_id = uuid4()
                self.supports_mcp = True

        node = NodeWithMCP()
        protocols = node._detect_supported_protocols()

        assert "mcp" in protocols

    def test_detect_supported_protocols_with_http(self):
        """Test detecting HTTP protocol support."""

        class NodeWithHTTP(MixinIntrospectionPublisher):
            def __init__(self):
                self._node_id = uuid4()
                self.supports_http = True

        node = NodeWithHTTP()
        protocols = node._detect_supported_protocols()

        assert "http" in protocols

    def test_generate_discovery_tags_basic(self):
        """Test generating basic discovery tags."""
        node = MockNode()

        tags = node._generate_discovery_tags()

        assert isinstance(tags, list)
        assert "event_driven" in tags

    def test_generate_discovery_tags_from_class_name(self):
        """Test generating tags from class name patterns."""

        class NodeGeneratorTool(MixinIntrospectionPublisher):
            def __init__(self):
                self._node_id = uuid4()

        node = NodeGeneratorTool()
        tags = node._generate_discovery_tags()

        assert "node" in tags
        assert "generator" in tags

    def test_generate_discovery_tags_with_mcp(self):
        """Test generating tags with MCP support."""

        class NodeWithMCP(MixinIntrospectionPublisher):
            def __init__(self):
                self._node_id = uuid4()
                self.supports_mcp = True

        node = NodeWithMCP()
        tags = node._generate_discovery_tags()

        assert "mcp" in tags

    def test_detect_health_endpoint_with_method(self):
        """Test detecting health endpoint when health_check method exists."""

        class NodeWithHealth(MixinIntrospectionPublisher):
            def __init__(self):
                self._node_id = uuid4()

            def health_check(self):
                pass

        node = NodeWithHealth()
        endpoint = node._detect_health_endpoint()

        assert endpoint is not None
        assert "/health/" in endpoint

    def test_detect_health_endpoint_without_method(self):
        """Test detecting health endpoint when health_check method doesn't exist."""
        node = MockNode()

        endpoint = node._detect_health_endpoint()

        # Should return None if no health_check method
        assert endpoint is None or "/health/" in endpoint

    def test_gather_introspection_data_basic(self):
        """Test gathering basic introspection data."""
        node = MockNode()

        data = node._gather_introspection_data()

        assert isinstance(data, MixinNodeIntrospectionData)
        assert isinstance(data.node_name, str)
        assert isinstance(data.version, ModelSemVer)
        assert isinstance(data.capabilities, ModelNodeCapabilities)
        assert isinstance(data.tags, list)

    def test_gather_introspection_data_with_error(self):
        """Test gathering introspection data with error falls back gracefully."""
        node = MockNode()

        # Force an error in extraction
        with patch.object(
            node, "_extract_node_name", side_effect=RuntimeError("Test error")
        ):
            data = node._gather_introspection_data()

        # Should return fallback data
        assert isinstance(data, MixinNodeIntrospectionData)
        assert data.version.major == 1

    def test_publish_introspection_event_without_event_bus(self):
        """Test publishing introspection event without event bus."""
        node = MockNode()
        node.event_bus = None

        # Should not raise, just return early
        node._publish_introspection_event()

    def test_publish_introspection_event_with_event_bus(self):
        """Test publishing introspection event with event bus."""
        node = MockNode()

        # Create mock event bus
        mock_event_bus = Mock()
        mock_event_bus.publish = Mock()

        node.event_bus = mock_event_bus

        # Publish introspection event
        node._publish_introspection_event()

        # Verify event bus publish was called
        assert mock_event_bus.publish.called

    def test_publish_with_retry_basic(self):
        """Test publishing with retry logic."""
        node = MockNode()

        # Create mock event bus
        mock_event_bus = Mock()
        mock_event_bus.publish = Mock()

        node.event_bus = mock_event_bus

        # Create real introspection event
        introspection_event = ModelNodeIntrospectionEvent.create_from_node_info(
            node_id=node._node_id,
            node_name="test_node",
            version=ModelSemVer(major=1, minor=0, patch=0),
            node_type="compute",
            actions=["health_check"],
            tags=["test"],
            correlation_id=uuid4(),
        )

        node._publish_with_retry(introspection_event)

        # Verify publish was called
        mock_event_bus.publish.assert_called_once()

    def test_publish_with_retry_on_failure(self):
        """Test publishing with retry on failure."""
        node = MockNode()

        # Create mock event bus that fails first, then succeeds
        mock_event_bus = Mock()
        mock_event_bus.publish = Mock(
            side_effect=[RuntimeError("Publish failed"), None]
        )

        node.event_bus = mock_event_bus

        # Create real introspection event
        introspection_event = ModelNodeIntrospectionEvent.create_from_node_info(
            node_id=node._node_id,
            node_name="test_node",
            version=ModelSemVer(major=1, minor=0, patch=0),
            node_type="compute",
            actions=["health_check"],
            tags=["test"],
            correlation_id=uuid4(),
        )

        node._publish_with_retry(introspection_event, max_retries=2)

        # Verify publish was retried
        assert mock_event_bus.publish.call_count == 2

    def test_publish_with_retry_max_retries_exceeded(self):
        """Test publishing with retry when max retries exceeded."""
        node = MockNode()

        # Create mock event bus that always fails
        mock_event_bus = Mock()
        mock_event_bus.publish = Mock(side_effect=RuntimeError("Publish failed"))

        node.event_bus = mock_event_bus

        # Create real introspection event
        introspection_event = ModelNodeIntrospectionEvent.create_from_node_info(
            node_id=node._node_id,
            node_name="test_node",
            version=ModelSemVer(major=1, minor=0, patch=0),
            node_type="compute",
            actions=["health_check"],
            tags=["test"],
            correlation_id=uuid4(),
        )

        with pytest.raises(RuntimeError):
            node._publish_with_retry(introspection_event, max_retries=2)

    def test_publish_with_retry_without_event_bus(self):
        """Test publishing with retry without event bus."""
        node = MockNode()
        node.event_bus = None

        # Create real introspection event
        introspection_event = ModelNodeIntrospectionEvent.create_from_node_info(
            node_id=node._node_id,
            node_name="test_node",
            version=ModelSemVer(major=1, minor=0, patch=0),
            node_type="compute",
            actions=["health_check"],
            tags=["test"],
            correlation_id=uuid4(),
        )

        # Should not raise
        node._publish_with_retry(introspection_event)

    def test_extract_node_name_exception_handling(self):
        """Test extract_node_name handles exceptions gracefully."""
        node = MockNode()

        # Create mock metadata that raises exception
        mock_loader = Mock()
        mock_loader.metadata = Mock(side_effect=RuntimeError("Metadata error"))

        node.metadata_loader = mock_loader

        # Should fall back to class name
        name = node._extract_node_name()

        assert isinstance(name, str)
        assert len(name) > 0

    def test_extract_node_version_exception_handling(self):
        """Test extract_node_version handles exceptions gracefully."""
        node = MockNode()

        # Create mock metadata that raises exception
        mock_loader = Mock()
        mock_loader.metadata = Mock(side_effect=RuntimeError("Metadata error"))

        node.metadata_loader = mock_loader

        # Should fall back to default version
        version = node._extract_node_version()

        assert isinstance(version, ModelSemVer)
        assert version.major == 1

    def test_publish_introspection_event_with_validation_error(self):
        """Test publishing introspection event with validation error."""
        node = MockNode()

        # Create mock event bus
        mock_event_bus = Mock()
        node.event_bus = mock_event_bus

        # Mock _gather_introspection_data to raise ValidationError
        with patch.object(
            node,
            "_gather_introspection_data",
            side_effect=ValidationError.from_exception_data(
                "test_error",
                [
                    {
                        "type": "missing",
                        "loc": ("field",),
                        "msg": "Field required",
                        "input": {},
                    }
                ],
            ),
        ):
            with pytest.raises(ValidationError):
                node._publish_introspection_event()

    def test_publish_introspection_event_with_generic_exception(self):
        """Test publishing introspection event with generic exception."""
        node = MockNode()

        # Create mock event bus
        mock_event_bus = Mock()
        node.event_bus = mock_event_bus

        # Mock _gather_introspection_data to raise exception
        with patch.object(
            node, "_gather_introspection_data", side_effect=RuntimeError("Test error")
        ):
            with pytest.raises(RuntimeError):
                node._publish_introspection_event()

    def test_extract_node_capabilities_exception_handling(self):
        """Test extract_node_capabilities handles exceptions gracefully."""
        node = MockNode()

        # Create mock metadata that raises exception
        mock_loader = Mock()
        mock_loader.metadata = Mock(side_effect=RuntimeError("Metadata error"))

        node.metadata_loader = mock_loader

        # Should still return capabilities with defaults
        capabilities = node._extract_node_capabilities()

        assert isinstance(capabilities, ModelNodeCapabilities)

    def test_node_id_as_string(self):
        """Test handling node_id as string."""
        node = MockNode()
        node._node_id = "test-node-id"

        # Should handle string node_id gracefully
        data = node._gather_introspection_data()

        assert isinstance(data, MixinNodeIntrospectionData)

    def test_node_id_as_uuid(self):
        """Test handling node_id as UUID."""
        node = MockNode()
        node._node_id = uuid4()

        # Should handle UUID node_id
        data = node._gather_introspection_data()

        assert isinstance(data, MixinNodeIntrospectionData)

    def test_generate_discovery_tags_uniqueness(self):
        """Test that discovery tags are unique."""

        class NodeWithDuplicateTags(MixinIntrospectionPublisher):
            def __init__(self):
                self._node_id = uuid4()
                # Force some duplicate characteristics
                self.supports_mcp = True

        node = NodeWithDuplicateTags()
        tags = node._generate_discovery_tags()

        # Tags should be unique (list converted to set internally)
        assert len(tags) == len(set(tags))<|MERGE_RESOLUTION|>--- conflicted
+++ resolved
@@ -174,15 +174,7 @@
         assert isinstance(capabilities, ModelNodeCapabilities)
         assert isinstance(capabilities.actions, list)
         assert isinstance(capabilities.protocols, list)
-<<<<<<< HEAD
         # metadata is now a typed Pydantic model, not a dict
-=======
-        # metadata is now ModelNodeCapabilitiesMetadata (typed Pydantic model)
-        from omnibase_core.models.common.model_typed_metadata import (
-            ModelNodeCapabilitiesMetadata,
-        )
-
->>>>>>> 2452d072
         assert isinstance(capabilities.metadata, ModelNodeCapabilitiesMetadata)
 
     def test_extract_node_capabilities_with_metadata(self):
@@ -206,11 +198,6 @@
 
         capabilities = node._extract_node_capabilities()
 
-<<<<<<< HEAD
-        assert capabilities.metadata.description == "Test node description"
-        assert capabilities.metadata.author == "Test Author"
-        assert capabilities.metadata.copyright == "Test Copyright"
-=======
         # Verify metadata is the correct typed model
         from omnibase_core.models.common.model_typed_metadata import (
             ModelNodeCapabilitiesMetadata,
@@ -219,10 +206,8 @@
         assert isinstance(capabilities.metadata, ModelNodeCapabilitiesMetadata)
 
         # Verify the metadata values from loader are correctly applied
-        # (This was previously broken due to dict subscripting on Pydantic model)
         assert capabilities.metadata.author == "Test Author"
         assert capabilities.metadata.license == "Test Copyright"
->>>>>>> 2452d072
 
     def test_extract_node_actions_from_methods(self):
         """Test extracting actions from node methods."""
