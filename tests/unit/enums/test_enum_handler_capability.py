# SPDX-FileCopyrightText: 2025 OmniNode Team <info@omninode.ai>
#
# SPDX-License-Identifier: Apache-2.0
"""
Unit tests for EnumHandlerCapability.

Tests all aspects of the handler capability enum including:
- Enum value validation
- String representation
- Serialization/deserialization
- Helper methods (values, assert_exhaustive)
- Pydantic integration
- JSON/YAML compatibility
"""

import json
from enum import Enum

import pytest
import yaml
from pydantic import BaseModel, ValidationError

from omnibase_core.enums.enum_handler_capability import EnumHandlerCapability


@pytest.mark.unit
class TestEnumHandlerCapability:
    """Test basic enum functionality."""

    def test_enum_values_exist(self):
        """Test that all expected enum values exist with correct string values."""
        expected_values = {
            "TRANSFORM": "transform",
            "VALIDATE": "validate",
            "CACHE": "cache",
            "RETRY": "retry",
            "BATCH": "batch",
            "STREAM": "stream",
            "ASYNC": "async",
            "IDEMPOTENT": "idempotent",
        }

        for name, value in expected_values.items():
            capability = getattr(EnumHandlerCapability, name)
            assert capability.value == value, f"{name} should have value '{value}'"

    def test_enum_value_transform(self):
        """Test TRANSFORM capability value."""
        assert EnumHandlerCapability.TRANSFORM == "transform"
        assert EnumHandlerCapability.TRANSFORM.value == "transform"

    def test_enum_value_validate(self):
        """Test VALIDATE capability value."""
        assert EnumHandlerCapability.VALIDATE == "validate"
        assert EnumHandlerCapability.VALIDATE.value == "validate"

    def test_enum_value_cache(self):
        """Test CACHE capability value."""
        assert EnumHandlerCapability.CACHE == "cache"
        assert EnumHandlerCapability.CACHE.value == "cache"

    def test_enum_value_retry(self):
        """Test RETRY capability value."""
        assert EnumHandlerCapability.RETRY == "retry"
        assert EnumHandlerCapability.RETRY.value == "retry"

    def test_enum_value_batch(self):
        """Test BATCH capability value."""
        assert EnumHandlerCapability.BATCH == "batch"
        assert EnumHandlerCapability.BATCH.value == "batch"

    def test_enum_value_stream(self):
        """Test STREAM capability value."""
        assert EnumHandlerCapability.STREAM == "stream"
        assert EnumHandlerCapability.STREAM.value == "stream"

    def test_enum_value_async(self):
        """Test ASYNC capability value."""
        assert EnumHandlerCapability.ASYNC == "async"
        assert EnumHandlerCapability.ASYNC.value == "async"

    def test_enum_value_idempotent(self):
        """Test IDEMPOTENT capability value."""
        assert EnumHandlerCapability.IDEMPOTENT == "idempotent"
        assert EnumHandlerCapability.IDEMPOTENT.value == "idempotent"

    def test_enum_inheritance(self):
        """Test that enum inherits from str and Enum."""
        assert issubclass(EnumHandlerCapability, str)
        assert issubclass(EnumHandlerCapability, Enum)

    def test_enum_count(self):
        """Test that enum has exactly 8 values."""
        all_values = list(EnumHandlerCapability)
        assert len(all_values) == 8


@pytest.mark.unit
class TestEnumHandlerCapabilityStringBehavior:
    """Test string representation and behavior."""

    def test_str_method_returns_value(self):
        """Test that __str__ returns the enum value (not name)."""
        # The enum overrides __str__ to return the value
        assert str(EnumHandlerCapability.TRANSFORM) == "transform"
        assert str(EnumHandlerCapability.VALIDATE) == "validate"
        assert str(EnumHandlerCapability.CACHE) == "cache"
        assert str(EnumHandlerCapability.RETRY) == "retry"
        assert str(EnumHandlerCapability.BATCH) == "batch"
        assert str(EnumHandlerCapability.STREAM) == "stream"
        assert str(EnumHandlerCapability.ASYNC) == "async"
        assert str(EnumHandlerCapability.IDEMPOTENT) == "idempotent"

    def test_string_comparison(self):
        """Test that enum values can be compared to strings."""
        assert EnumHandlerCapability.TRANSFORM == "transform"
        assert EnumHandlerCapability.CACHE == "cache"
        assert EnumHandlerCapability.ASYNC != "sync"

    def test_string_operations(self):
        """Test that string operations work on enum values."""
        # Since it inherits from str, string methods should work
        assert EnumHandlerCapability.TRANSFORM.upper() == "TRANSFORM"
        assert EnumHandlerCapability.CACHE.startswith("cache")
        assert "form" in EnumHandlerCapability.TRANSFORM


@pytest.mark.unit
class TestEnumHandlerCapabilitySerialization:
    """Test serialization and deserialization."""

    def test_enum_serialization_via_value(self):
        """Test enum serialization through .value attribute."""
        assert EnumHandlerCapability.TRANSFORM.value == "transform"
        assert EnumHandlerCapability.VALIDATE.value == "validate"
        assert EnumHandlerCapability.CACHE.value == "cache"
        assert EnumHandlerCapability.RETRY.value == "retry"
        assert EnumHandlerCapability.BATCH.value == "batch"
        assert EnumHandlerCapability.STREAM.value == "stream"
        assert EnumHandlerCapability.ASYNC.value == "async"
        assert EnumHandlerCapability.IDEMPOTENT.value == "idempotent"

    def test_enum_deserialization(self):
        """Test enum deserialization from string values."""
        assert EnumHandlerCapability("transform") == EnumHandlerCapability.TRANSFORM
        assert EnumHandlerCapability("validate") == EnumHandlerCapability.VALIDATE
        assert EnumHandlerCapability("cache") == EnumHandlerCapability.CACHE
        assert EnumHandlerCapability("retry") == EnumHandlerCapability.RETRY
        assert EnumHandlerCapability("batch") == EnumHandlerCapability.BATCH
        assert EnumHandlerCapability("stream") == EnumHandlerCapability.STREAM
        assert EnumHandlerCapability("async") == EnumHandlerCapability.ASYNC
        assert EnumHandlerCapability("idempotent") == EnumHandlerCapability.IDEMPOTENT

    def test_enum_invalid_value_raises(self):
        """Test that invalid values raise ValueError."""
        with pytest.raises(ValueError):
            EnumHandlerCapability("invalid_capability")

    def test_json_serialization(self):
        """Test JSON serialization compatibility."""
        # Using .value for direct JSON serialization
        data = {"capability": EnumHandlerCapability.CACHE.value}
        json_str = json.dumps(data)
        assert '"capability": "cache"' in json_str

        # Deserialize and compare
        loaded = json.loads(json_str)
        assert (
            EnumHandlerCapability(loaded["capability"]) == EnumHandlerCapability.CACHE
        )

    def test_json_serialization_with_str(self):
        """Test JSON serialization using str() method."""
        capability = EnumHandlerCapability.RETRY
        json_str = json.dumps({"cap": str(capability)})
        assert '"cap": "retry"' in json_str

    def test_yaml_serialization(self):
        """Test YAML serialization compatibility."""
        data = {"handler_capability": EnumHandlerCapability.STREAM.value}
        yaml_str = yaml.dump(data, default_flow_style=False)
        assert "handler_capability: stream" in yaml_str

        # Deserialize and compare
        loaded = yaml.safe_load(yaml_str)
        assert loaded["handler_capability"] == "stream"
        assert (
            EnumHandlerCapability(loaded["handler_capability"])
            == EnumHandlerCapability.STREAM
        )


@pytest.mark.unit
class TestEnumHandlerCapabilityHelperMethods:
    """Test helper methods on the enum."""

    def test_values_class_method(self):
        """Test that values() returns all enum values as strings."""
        values = EnumHandlerCapability.values()

        assert isinstance(values, list)
        assert len(values) == 8
        assert "transform" in values
        assert "validate" in values
        assert "cache" in values
        assert "retry" in values
        assert "batch" in values
        assert "stream" in values
        assert "async" in values
        assert "idempotent" in values

    def test_values_returns_strings_not_enums(self):
        """Test that values() returns strings, not enum instances."""
        values = EnumHandlerCapability.values()

        for value in values:
            assert isinstance(value, str)
            assert not isinstance(value, EnumHandlerCapability)

    def test_values_matches_enum_iteration(self):
        """Test that values() matches iterating over enum."""
        values_method = EnumHandlerCapability.values()
        values_iteration = [member.value for member in EnumHandlerCapability]

        assert set(values_method) == set(values_iteration)

    def test_assert_exhaustive_raises_assertion_error(self):
<<<<<<< HEAD
        """Test that assert_exhaustive raises AssertionError."""
=======
        """Test that assert_exhaustive raises AssertionError.

        Note: Uses AssertionError instead of ModelOnexError to avoid
        circular imports in the enum module.
        """
>>>>>>> 0e17cd40
        # Create a mock "Never" type value - in practice this would be caught
        # by the type checker before runtime, but we test runtime behavior
        with pytest.raises(AssertionError) as exc_info:
            # We need to bypass type checking for this test
            EnumHandlerCapability.assert_exhaustive("unexpected_value")  # type: ignore[arg-type]

        assert "Unhandled enum value" in str(exc_info.value)
        assert "unexpected_value" in str(exc_info.value)

    def test_assert_exhaustive_error_message_format(self):
        """Test the error message format of assert_exhaustive."""
        with pytest.raises(AssertionError) as exc_info:
            EnumHandlerCapability.assert_exhaustive(42)  # type: ignore[arg-type]

        error_msg = str(exc_info.value)
        assert "Unhandled enum value: 42" in error_msg


@pytest.mark.unit
class TestEnumHandlerCapabilityIteration:
    """Test iteration and membership operations."""

    def test_enum_iteration(self):
        """Test iterating over enum values."""
        capabilities = list(EnumHandlerCapability)

        assert len(capabilities) == 8
        assert EnumHandlerCapability.TRANSFORM in capabilities
        assert EnumHandlerCapability.VALIDATE in capabilities
        assert EnumHandlerCapability.CACHE in capabilities
        assert EnumHandlerCapability.RETRY in capabilities
        assert EnumHandlerCapability.BATCH in capabilities
        assert EnumHandlerCapability.STREAM in capabilities
        assert EnumHandlerCapability.ASYNC in capabilities
        assert EnumHandlerCapability.IDEMPOTENT in capabilities

    def test_enum_membership_by_value(self):
        """Test membership testing using string values."""
        assert "transform" in EnumHandlerCapability
        assert "validate" in EnumHandlerCapability
        assert "cache" in EnumHandlerCapability
        assert "retry" in EnumHandlerCapability
        assert "batch" in EnumHandlerCapability
        assert "stream" in EnumHandlerCapability
        assert "async" in EnumHandlerCapability
        assert "idempotent" in EnumHandlerCapability
        assert "invalid" not in EnumHandlerCapability

    def test_enum_membership_by_instance(self):
        """Test membership testing using enum instances."""
        assert EnumHandlerCapability.TRANSFORM in EnumHandlerCapability
        assert EnumHandlerCapability.ASYNC in EnumHandlerCapability


@pytest.mark.unit
class TestEnumHandlerCapabilityComparison:
    """Test comparison operations."""

    def test_enum_equality(self):
        """Test enum equality comparison."""
        assert EnumHandlerCapability.CACHE == EnumHandlerCapability.CACHE
        assert EnumHandlerCapability.RETRY != EnumHandlerCapability.BATCH
        assert EnumHandlerCapability.TRANSFORM != EnumHandlerCapability.VALIDATE

    def test_enum_equality_with_string(self):
        """Test enum equality with string values."""
        assert EnumHandlerCapability.TRANSFORM == "transform"
        assert EnumHandlerCapability.ASYNC == "async"
        assert EnumHandlerCapability.CACHE != "invalid"

    def test_enum_identity(self):
        """Test enum identity (is operator)."""
        cap1 = EnumHandlerCapability.STREAM
        cap2 = EnumHandlerCapability.STREAM
        assert cap1 is cap2


@pytest.mark.unit
class TestEnumHandlerCapabilityPydantic:
    """Test Pydantic integration."""

    def test_pydantic_model_with_enum(self):
        """Test using enum in Pydantic model."""

        class HandlerConfig(BaseModel):
            capability: EnumHandlerCapability

        model = HandlerConfig(capability=EnumHandlerCapability.CACHE)
        assert model.capability == EnumHandlerCapability.CACHE

    def test_pydantic_model_with_string_value(self):
        """Test Pydantic model accepts string values."""

        class HandlerConfig(BaseModel):
            capability: EnumHandlerCapability

        model = HandlerConfig(capability="batch")
        assert model.capability == EnumHandlerCapability.BATCH

    def test_pydantic_model_invalid_value(self):
        """Test Pydantic model rejects invalid values."""

        class HandlerConfig(BaseModel):
            capability: EnumHandlerCapability

        with pytest.raises(ValidationError):
            HandlerConfig(capability="invalid_capability")

    def test_pydantic_model_serialization(self):
        """Test Pydantic model serialization."""

        class HandlerConfig(BaseModel):
            capability: EnumHandlerCapability

        model = HandlerConfig(capability=EnumHandlerCapability.IDEMPOTENT)

        # Test dict serialization
        model_dict = model.model_dump()
        assert model_dict == {"capability": "idempotent"}

        # Test JSON serialization
        json_str = model.model_dump_json()
        assert json_str == '{"capability":"idempotent"}'

    def test_pydantic_model_multiple_capabilities(self):
        """Test Pydantic model with list of capabilities."""

        class HandlerCapabilities(BaseModel):
            capabilities: list[EnumHandlerCapability]

        model = HandlerCapabilities(
            capabilities=[
                EnumHandlerCapability.CACHE,
                EnumHandlerCapability.RETRY,
                EnumHandlerCapability.ASYNC,
            ]
        )

        assert len(model.capabilities) == 3
        assert EnumHandlerCapability.CACHE in model.capabilities
        assert EnumHandlerCapability.RETRY in model.capabilities
        assert EnumHandlerCapability.ASYNC in model.capabilities


@pytest.mark.unit
class TestEnumHandlerCapabilityEdgeCases:
    """Test edge cases and error conditions."""

    def test_case_sensitivity(self):
        """Test that enum values are case-sensitive."""
        assert EnumHandlerCapability.CACHE.value == "cache"
        assert EnumHandlerCapability.CACHE.value != "CACHE"
        assert EnumHandlerCapability.CACHE.value != "Cache"

    def test_case_sensitive_lookup(self):
        """Test that case-sensitive lookup works correctly."""
        # Lowercase works
        assert EnumHandlerCapability("cache") == EnumHandlerCapability.CACHE

        # Uppercase should fail
        with pytest.raises(ValueError):
            EnumHandlerCapability("CACHE")

    def test_empty_string_invalid(self):
        """Test that empty string is invalid."""
        with pytest.raises(ValueError):
            EnumHandlerCapability("")

    def test_whitespace_invalid(self):
        """Test that whitespace-padded values are invalid."""
        with pytest.raises(ValueError):
            EnumHandlerCapability(" cache")

        with pytest.raises(ValueError):
            EnumHandlerCapability("cache ")

    def test_none_invalid(self):
        """Test that None is invalid."""
        with pytest.raises((ValueError, TypeError)):
            EnumHandlerCapability(None)  # type: ignore[arg-type]

    def test_enum_name_vs_value(self):
        """Test distinction between enum name and value."""
        cap = EnumHandlerCapability.TRANSFORM
        assert cap.name == "TRANSFORM"
        assert cap.value == "transform"
        assert cap.name != cap.value


@pytest.mark.unit
class TestEnumHandlerCapabilityDocstring:
    """Test docstring and documentation."""

    def test_enum_has_docstring(self):
        """Test that enum class has a docstring."""
        assert EnumHandlerCapability.__doc__ is not None
        assert len(EnumHandlerCapability.__doc__) > 0

    def test_docstring_mentions_capabilities(self):
        """Test that docstring describes the capabilities."""
        docstring = EnumHandlerCapability.__doc__ or ""
        assert "TRANSFORM" in docstring
        assert "VALIDATE" in docstring
        assert "CACHE" in docstring
        assert "RETRY" in docstring

    def test_docstring_mentions_node_types(self):
        """Test that docstring mentions applicable node types."""
        docstring = EnumHandlerCapability.__doc__ or ""
        assert "COMPUTE" in docstring
        assert "EFFECT" in docstring
        assert "REDUCER" in docstring
        assert "ORCHESTRATOR" in docstring


@pytest.mark.unit
class TestEnumHandlerCapabilityExhaustiveness:
    """Test exhaustiveness - ensure all enum values are tested."""

    def test_exhaustive_value_coverage(self):
        """Test that all enum values are explicitly tested."""
        expected_capabilities = {
            "transform",
            "validate",
            "cache",
            "retry",
            "batch",
            "stream",
            "async",
            "idempotent",
        }

        actual_values = {cap.value for cap in EnumHandlerCapability}

        assert actual_values == expected_capabilities, (
            f"Enum values mismatch. "
            f"Missing: {expected_capabilities - actual_values}. "
            f"Extra: {actual_values - expected_capabilities}"
        )

    def test_exhaustive_match_statement(self):
        """Test using match statement for exhaustive handling."""

        def describe_capability(cap: EnumHandlerCapability) -> str:
            match cap:
                case EnumHandlerCapability.TRANSFORM:
                    return "Data transformation"
                case EnumHandlerCapability.VALIDATE:
                    return "Input/output validation"
                case EnumHandlerCapability.CACHE:
                    return "Result caching"
                case EnumHandlerCapability.RETRY:
                    return "Automatic retry"
                case EnumHandlerCapability.BATCH:
                    return "Batch processing"
                case EnumHandlerCapability.STREAM:
                    return "Streaming data"
                case EnumHandlerCapability.ASYNC:
                    return "Asynchronous execution"
                case EnumHandlerCapability.IDEMPOTENT:
                    return "Idempotent operation"
                case _:
                    EnumHandlerCapability.assert_exhaustive(cap)

        # Test all capabilities have descriptions
        for cap in EnumHandlerCapability:
            description = describe_capability(cap)
            assert isinstance(description, str)
            assert len(description) > 0


@pytest.mark.unit
class TestEnumHandlerCapabilityUseCases:
    """Test real-world usage scenarios."""

    def test_capability_set_operations(self):
        """Test using capabilities in set operations."""
        handler_caps = {
            EnumHandlerCapability.CACHE,
            EnumHandlerCapability.RETRY,
            EnumHandlerCapability.ASYNC,
        }

        required_caps = {
            EnumHandlerCapability.CACHE,
            EnumHandlerCapability.ASYNC,
        }

        # Test subset
        assert required_caps.issubset(handler_caps)

        # Test intersection
        common = handler_caps.intersection(required_caps)
        assert len(common) == 2

    def test_capability_filtering(self):
        """Test filtering handlers by capability."""
        handlers = [
            {
                "name": "http_handler",
                "capabilities": [
                    EnumHandlerCapability.ASYNC,
                    EnumHandlerCapability.RETRY,
                ],
            },
            {
                "name": "db_handler",
                "capabilities": [
                    EnumHandlerCapability.CACHE,
                    EnumHandlerCapability.BATCH,
                ],
            },
            {
                "name": "file_handler",
                "capabilities": [
                    EnumHandlerCapability.STREAM,
                    EnumHandlerCapability.IDEMPOTENT,
                ],
            },
        ]

        # Find handlers with CACHE capability
        cached_handlers = [
            h for h in handlers if EnumHandlerCapability.CACHE in h["capabilities"]
        ]
        assert len(cached_handlers) == 1
        assert cached_handlers[0]["name"] == "db_handler"

    def test_capability_dict_key(self):
        """Test using capability as dictionary key."""
        capability_descriptions = {
            EnumHandlerCapability.TRANSFORM: "Can transform data",
            EnumHandlerCapability.CACHE: "Supports caching",
            EnumHandlerCapability.ASYNC: "Runs asynchronously",
        }

        assert (
            capability_descriptions[EnumHandlerCapability.CACHE] == "Supports caching"
        )
        assert EnumHandlerCapability.TRANSFORM in capability_descriptions

    def test_values_method_for_validation(self):
        """Test using values() method for input validation."""
        valid_values = EnumHandlerCapability.values()

        # Validate user input
        user_input = "cache"
        assert user_input in valid_values

        invalid_input = "invalid"
        assert invalid_input not in valid_values


if __name__ == "__main__":
    pytest.main([__file__, "-v"])<|MERGE_RESOLUTION|>--- conflicted
+++ resolved
@@ -225,15 +225,11 @@
         assert set(values_method) == set(values_iteration)
 
     def test_assert_exhaustive_raises_assertion_error(self):
-<<<<<<< HEAD
-        """Test that assert_exhaustive raises AssertionError."""
-=======
         """Test that assert_exhaustive raises AssertionError.
 
         Note: Uses AssertionError instead of ModelOnexError to avoid
         circular imports in the enum module.
         """
->>>>>>> 0e17cd40
         # Create a mock "Never" type value - in practice this would be caught
         # by the type checker before runtime, but we test runtime behavior
         with pytest.raises(AssertionError) as exc_info:
