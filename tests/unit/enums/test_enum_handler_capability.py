# SPDX-FileCopyrightText: 2025 OmniNode Team <info@omninode.ai>
#
# SPDX-License-Identifier: Apache-2.0
"""
Unit tests for EnumHandlerCapability.

Tests all aspects of the handler capability enum including:
- Enum value validation
- String representation
- Serialization/deserialization
- Helper methods (values, assert_exhaustive)
- Pydantic integration
- JSON/YAML compatibility
"""

import json
from enum import Enum

import pytest
import yaml
from pydantic import BaseModel, ValidationError

from omnibase_core.enums.enum_handler_capability import EnumHandlerCapability


@pytest.mark.unit
class TestEnumHandlerCapability:
    """Test basic enum functionality."""

    def test_enum_values_exist(self):
        """Test that all expected enum values exist with correct string values."""
        expected_values = {
            "TRANSFORM": "transform",
            "VALIDATE": "validate",
            "CACHE": "cache",
            "RETRY": "retry",
            "BATCH": "batch",
            "STREAM": "stream",
            "ASYNC": "async",
            "IDEMPOTENT": "idempotent",
        }

        for name, value in expected_values.items():
            capability = getattr(EnumHandlerCapability, name)
            assert capability.value == value, f"{name} should have value '{value}'"

    def test_enum_value_transform(self):
        """Test TRANSFORM capability value."""
        assert EnumHandlerCapability.TRANSFORM == "transform"
        assert EnumHandlerCapability.TRANSFORM.value == "transform"

    def test_enum_value_validate(self):
        """Test VALIDATE capability value."""
        assert EnumHandlerCapability.VALIDATE == "validate"
        assert EnumHandlerCapability.VALIDATE.value == "validate"

    def test_enum_value_cache(self):
        """Test CACHE capability value."""
        assert EnumHandlerCapability.CACHE == "cache"
        assert EnumHandlerCapability.CACHE.value == "cache"

    def test_enum_value_retry(self):
        """Test RETRY capability value."""
        assert EnumHandlerCapability.RETRY == "retry"
        assert EnumHandlerCapability.RETRY.value == "retry"

    def test_enum_value_batch(self):
        """Test BATCH capability value."""
        assert EnumHandlerCapability.BATCH == "batch"
        assert EnumHandlerCapability.BATCH.value == "batch"

    def test_enum_value_stream(self):
        """Test STREAM capability value."""
        assert EnumHandlerCapability.STREAM == "stream"
        assert EnumHandlerCapability.STREAM.value == "stream"

    def test_enum_value_async(self):
        """Test ASYNC capability value."""
        assert EnumHandlerCapability.ASYNC == "async"
        assert EnumHandlerCapability.ASYNC.value == "async"

    def test_enum_value_idempotent(self):
        """Test IDEMPOTENT capability value."""
        assert EnumHandlerCapability.IDEMPOTENT == "idempotent"
        assert EnumHandlerCapability.IDEMPOTENT.value == "idempotent"

    def test_enum_inheritance(self):
        """Test that enum inherits from str and Enum."""
        assert issubclass(EnumHandlerCapability, str)
        assert issubclass(EnumHandlerCapability, Enum)

    def test_enum_count(self):
        """Test that enum has exactly 8 values."""
        all_values = list(EnumHandlerCapability)
        assert len(all_values) == 8


@pytest.mark.unit
class TestEnumHandlerCapabilityStringBehavior:
    """Test string representation and behavior."""

    def test_str_method_returns_value(self):
        """Test that __str__ returns the enum value (not name)."""
        # The enum overrides __str__ to return the value
        assert str(EnumHandlerCapability.TRANSFORM) == "transform"
        assert str(EnumHandlerCapability.VALIDATE) == "validate"
        assert str(EnumHandlerCapability.CACHE) == "cache"
        assert str(EnumHandlerCapability.RETRY) == "retry"
        assert str(EnumHandlerCapability.BATCH) == "batch"
        assert str(EnumHandlerCapability.STREAM) == "stream"
        assert str(EnumHandlerCapability.ASYNC) == "async"
        assert str(EnumHandlerCapability.IDEMPOTENT) == "idempotent"

    def test_string_comparison(self):
        """Test that enum values can be compared to strings."""
        assert EnumHandlerCapability.TRANSFORM == "transform"
        assert EnumHandlerCapability.CACHE == "cache"
        assert EnumHandlerCapability.ASYNC != "sync"

    def test_string_operations(self):
        """Test that string operations work on enum values."""
        # Since it inherits from str, string methods should work
        assert EnumHandlerCapability.TRANSFORM.upper() == "TRANSFORM"
        assert EnumHandlerCapability.CACHE.startswith("cache")
        assert "form" in EnumHandlerCapability.TRANSFORM


@pytest.mark.unit
class TestEnumHandlerCapabilitySerialization:
    """Test serialization and deserialization."""

    def test_enum_serialization_via_value(self):
        """Test enum serialization through .value attribute."""
        assert EnumHandlerCapability.TRANSFORM.value == "transform"
        assert EnumHandlerCapability.VALIDATE.value == "validate"
        assert EnumHandlerCapability.CACHE.value == "cache"
        assert EnumHandlerCapability.RETRY.value == "retry"
        assert EnumHandlerCapability.BATCH.value == "batch"
        assert EnumHandlerCapability.STREAM.value == "stream"
        assert EnumHandlerCapability.ASYNC.value == "async"
        assert EnumHandlerCapability.IDEMPOTENT.value == "idempotent"

    def test_enum_deserialization(self):
        """Test enum deserialization from string values."""
        assert EnumHandlerCapability("transform") == EnumHandlerCapability.TRANSFORM
        assert EnumHandlerCapability("validate") == EnumHandlerCapability.VALIDATE
        assert EnumHandlerCapability("cache") == EnumHandlerCapability.CACHE
        assert EnumHandlerCapability("retry") == EnumHandlerCapability.RETRY
        assert EnumHandlerCapability("batch") == EnumHandlerCapability.BATCH
        assert EnumHandlerCapability("stream") == EnumHandlerCapability.STREAM
        assert EnumHandlerCapability("async") == EnumHandlerCapability.ASYNC
        assert EnumHandlerCapability("idempotent") == EnumHandlerCapability.IDEMPOTENT

    def test_enum_invalid_value_raises(self):
        """Test that invalid values raise ValueError."""
        with pytest.raises(ValueError):
            EnumHandlerCapability("invalid_capability")

    def test_json_serialization(self):
        """Test JSON serialization compatibility."""
        # Using .value for direct JSON serialization
        data = {"capability": EnumHandlerCapability.CACHE.value}
        json_str = json.dumps(data)
        assert '"capability": "cache"' in json_str

        # Deserialize and compare
        loaded = json.loads(json_str)
        assert (
            EnumHandlerCapability(loaded["capability"]) == EnumHandlerCapability.CACHE
        )

    def test_json_serialization_with_str(self):
        """Test JSON serialization using str() method."""
        capability = EnumHandlerCapability.RETRY
        json_str = json.dumps({"cap": str(capability)})
        assert '"cap": "retry"' in json_str

    def test_yaml_serialization(self):
        """Test YAML serialization compatibility."""
        data = {"handler_capability": EnumHandlerCapability.STREAM.value}
        yaml_str = yaml.dump(data, default_flow_style=False)
        assert "handler_capability: stream" in yaml_str

        # Deserialize and compare
        loaded = yaml.safe_load(yaml_str)
        assert loaded["handler_capability"] == "stream"
        assert (
            EnumHandlerCapability(loaded["handler_capability"])
            == EnumHandlerCapability.STREAM
        )


@pytest.mark.unit
class TestEnumHandlerCapabilityHelperMethods:
    """Test helper methods on the enum."""

    def test_values_class_method(self):
        """Test that values() returns all enum values as strings."""
        values = EnumHandlerCapability.values()

        assert isinstance(values, list)
        assert len(values) == 8
        assert "transform" in values
        assert "validate" in values
        assert "cache" in values
        assert "retry" in values
        assert "batch" in values
        assert "stream" in values
        assert "async" in values
        assert "idempotent" in values

    def test_values_returns_strings_not_enums(self):
        """Test that values() returns strings, not enum instances."""
        values = EnumHandlerCapability.values()

        for value in values:
            assert isinstance(value, str)
            assert not isinstance(value, EnumHandlerCapability)

    def test_values_matches_enum_iteration(self):
        """Test that values() matches iterating over enum."""
        values_method = EnumHandlerCapability.values()
        values_iteration = [member.value for member in EnumHandlerCapability]

        assert set(values_method) == set(values_iteration)

<<<<<<< HEAD
    def test_assert_exhaustive_raises_assertion_error(self) -> None:
        """Test that assert_exhaustive raises AssertionError.

        Note: The enum module cannot import ModelOnexError due to circular
        dependency issues, so assert_exhaustive raises AssertionError instead.
=======
    def test_assert_exhaustive_raises_assertion_error(self):
        """Test that assert_exhaustive raises AssertionError.

        Note: Uses AssertionError instead of ModelOnexError to avoid
        circular imports in the enum module.
>>>>>>> 0e17cd40
        """
        # Create a mock "Never" type value - in practice this would be caught
        # by the type checker before runtime, but we test runtime behavior
        with pytest.raises(AssertionError) as exc_info:
            # We need to bypass type checking for this test
            EnumHandlerCapability.assert_exhaustive("unexpected_value")  # type: ignore[arg-type]

        assert "Unhandled enum value" in str(exc_info.value)
        assert "unexpected_value" in str(exc_info.value)

    def test_assert_exhaustive_error_message_format(self) -> None:
        """Test the error message format of assert_exhaustive."""
        with pytest.raises(AssertionError) as exc_info:
            EnumHandlerCapability.assert_exhaustive(42)  # type: ignore[arg-type]

        error_msg = str(exc_info.value)
        assert "Unhandled enum value: 42" in error_msg


@pytest.mark.unit
class TestEnumHandlerCapabilityIteration:
    """Test iteration and membership operations."""

    def test_enum_iteration(self):
        """Test iterating over enum values."""
        capabilities = list(EnumHandlerCapability)

        assert len(capabilities) == 8
        assert EnumHandlerCapability.TRANSFORM in capabilities
        assert EnumHandlerCapability.VALIDATE in capabilities
        assert EnumHandlerCapability.CACHE in capabilities
        assert EnumHandlerCapability.RETRY in capabilities
        assert EnumHandlerCapability.BATCH in capabilities
        assert EnumHandlerCapability.STREAM in capabilities
        assert EnumHandlerCapability.ASYNC in capabilities
        assert EnumHandlerCapability.IDEMPOTENT in capabilities

    def test_enum_membership_by_value(self):
        """Test membership testing using string values."""
        assert "transform" in EnumHandlerCapability
        assert "validate" in EnumHandlerCapability
        assert "cache" in EnumHandlerCapability
        assert "retry" in EnumHandlerCapability
        assert "batch" in EnumHandlerCapability
        assert "stream" in EnumHandlerCapability
        assert "async" in EnumHandlerCapability
        assert "idempotent" in EnumHandlerCapability
        assert "invalid" not in EnumHandlerCapability

    def test_enum_membership_by_instance(self):
        """Test membership testing using enum instances."""
        assert EnumHandlerCapability.TRANSFORM in EnumHandlerCapability
        assert EnumHandlerCapability.ASYNC in EnumHandlerCapability


@pytest.mark.unit
class TestEnumHandlerCapabilityComparison:
    """Test comparison operations."""

    def test_enum_equality(self):
        """Test enum equality comparison."""
        assert EnumHandlerCapability.CACHE == EnumHandlerCapability.CACHE
        assert EnumHandlerCapability.RETRY != EnumHandlerCapability.BATCH
        assert EnumHandlerCapability.TRANSFORM != EnumHandlerCapability.VALIDATE

    def test_enum_equality_with_string(self):
        """Test enum equality with string values."""
        assert EnumHandlerCapability.TRANSFORM == "transform"
        assert EnumHandlerCapability.ASYNC == "async"
        assert EnumHandlerCapability.CACHE != "invalid"

    def test_enum_identity(self):
        """Test enum identity (is operator)."""
        cap1 = EnumHandlerCapability.STREAM
        cap2 = EnumHandlerCapability.STREAM
        assert cap1 is cap2


@pytest.mark.unit
class TestEnumHandlerCapabilityPydantic:
    """Test Pydantic integration."""

    def test_pydantic_model_with_enum(self):
        """Test using enum in Pydantic model."""

        class HandlerConfig(BaseModel):
            capability: EnumHandlerCapability

        model = HandlerConfig(capability=EnumHandlerCapability.CACHE)
        assert model.capability == EnumHandlerCapability.CACHE

    def test_pydantic_model_with_string_value(self):
        """Test Pydantic model accepts string values."""

        class HandlerConfig(BaseModel):
            capability: EnumHandlerCapability

        model = HandlerConfig(capability="batch")
        assert model.capability == EnumHandlerCapability.BATCH

    def test_pydantic_model_invalid_value(self):
        """Test Pydantic model rejects invalid values."""

        class HandlerConfig(BaseModel):
            capability: EnumHandlerCapability

        with pytest.raises(ValidationError):
            HandlerConfig(capability="invalid_capability")

    def test_pydantic_model_serialization(self):
        """Test Pydantic model serialization."""

        class HandlerConfig(BaseModel):
            capability: EnumHandlerCapability

        model = HandlerConfig(capability=EnumHandlerCapability.IDEMPOTENT)

        # Test dict serialization
        model_dict = model.model_dump()
        assert model_dict == {"capability": "idempotent"}

        # Test JSON serialization
        json_str = model.model_dump_json()
        assert json_str == '{"capability":"idempotent"}'

    def test_pydantic_model_multiple_capabilities(self):
        """Test Pydantic model with list of capabilities."""

        class HandlerCapabilities(BaseModel):
            capabilities: list[EnumHandlerCapability]

        model = HandlerCapabilities(
            capabilities=[
                EnumHandlerCapability.CACHE,
                EnumHandlerCapability.RETRY,
                EnumHandlerCapability.ASYNC,
            ]
        )

        assert len(model.capabilities) == 3
        assert EnumHandlerCapability.CACHE in model.capabilities
        assert EnumHandlerCapability.RETRY in model.capabilities
        assert EnumHandlerCapability.ASYNC in model.capabilities


@pytest.mark.unit
class TestEnumHandlerCapabilityEdgeCases:
    """Test edge cases and error conditions."""

    def test_case_sensitivity(self):
        """Test that enum values are case-sensitive."""
        assert EnumHandlerCapability.CACHE.value == "cache"
        assert EnumHandlerCapability.CACHE.value != "CACHE"
        assert EnumHandlerCapability.CACHE.value != "Cache"

    def test_case_sensitive_lookup(self):
        """Test that case-sensitive lookup works correctly."""
        # Lowercase works
        assert EnumHandlerCapability("cache") == EnumHandlerCapability.CACHE

        # Uppercase should fail
        with pytest.raises(ValueError):
            EnumHandlerCapability("CACHE")

    def test_empty_string_invalid(self):
        """Test that empty string is invalid."""
        with pytest.raises(ValueError):
            EnumHandlerCapability("")

    def test_whitespace_invalid(self):
        """Test that whitespace-padded values are invalid."""
        with pytest.raises(ValueError):
            EnumHandlerCapability(" cache")

        with pytest.raises(ValueError):
            EnumHandlerCapability("cache ")

    def test_none_invalid(self):
        """Test that None is invalid."""
        with pytest.raises((ValueError, TypeError)):
            EnumHandlerCapability(None)  # type: ignore[arg-type]

    def test_enum_name_vs_value(self):
        """Test distinction between enum name and value."""
        cap = EnumHandlerCapability.TRANSFORM
        assert cap.name == "TRANSFORM"
        assert cap.value == "transform"
        assert cap.name != cap.value


@pytest.mark.unit
class TestEnumHandlerCapabilityDocstring:
    """Test docstring and documentation."""

    def test_enum_has_docstring(self):
        """Test that enum class has a docstring."""
        assert EnumHandlerCapability.__doc__ is not None
        assert len(EnumHandlerCapability.__doc__) > 0

    def test_docstring_mentions_capabilities(self):
        """Test that docstring describes the capabilities."""
        docstring = EnumHandlerCapability.__doc__ or ""
        assert "TRANSFORM" in docstring
        assert "VALIDATE" in docstring
        assert "CACHE" in docstring
        assert "RETRY" in docstring

    def test_docstring_mentions_node_types(self):
        """Test that docstring mentions applicable node types."""
        docstring = EnumHandlerCapability.__doc__ or ""
        assert "COMPUTE" in docstring
        assert "EFFECT" in docstring
        assert "REDUCER" in docstring
        assert "ORCHESTRATOR" in docstring


@pytest.mark.unit
class TestEnumHandlerCapabilityExhaustiveness:
    """Test exhaustiveness - ensure all enum values are tested."""

    def test_exhaustive_value_coverage(self):
        """Test that all enum values are explicitly tested."""
        expected_capabilities = {
            "transform",
            "validate",
            "cache",
            "retry",
            "batch",
            "stream",
            "async",
            "idempotent",
        }

        actual_values = {cap.value for cap in EnumHandlerCapability}

        assert actual_values == expected_capabilities, (
            f"Enum values mismatch. "
            f"Missing: {expected_capabilities - actual_values}. "
            f"Extra: {actual_values - expected_capabilities}"
        )

    def test_exhaustive_match_statement(self):
        """Test using match statement for exhaustive handling."""

        def describe_capability(cap: EnumHandlerCapability) -> str:
            match cap:
                case EnumHandlerCapability.TRANSFORM:
                    return "Data transformation"
                case EnumHandlerCapability.VALIDATE:
                    return "Input/output validation"
                case EnumHandlerCapability.CACHE:
                    return "Result caching"
                case EnumHandlerCapability.RETRY:
                    return "Automatic retry"
                case EnumHandlerCapability.BATCH:
                    return "Batch processing"
                case EnumHandlerCapability.STREAM:
                    return "Streaming data"
                case EnumHandlerCapability.ASYNC:
                    return "Asynchronous execution"
                case EnumHandlerCapability.IDEMPOTENT:
                    return "Idempotent operation"
                case _:
                    EnumHandlerCapability.assert_exhaustive(cap)

        # Test all capabilities have descriptions
        for cap in EnumHandlerCapability:
            description = describe_capability(cap)
            assert isinstance(description, str)
            assert len(description) > 0


@pytest.mark.unit
class TestEnumHandlerCapabilityUseCases:
    """Test real-world usage scenarios."""

    def test_capability_set_operations(self):
        """Test using capabilities in set operations."""
        handler_caps = {
            EnumHandlerCapability.CACHE,
            EnumHandlerCapability.RETRY,
            EnumHandlerCapability.ASYNC,
        }

        required_caps = {
            EnumHandlerCapability.CACHE,
            EnumHandlerCapability.ASYNC,
        }

        # Test subset
        assert required_caps.issubset(handler_caps)

        # Test intersection
        common = handler_caps.intersection(required_caps)
        assert len(common) == 2

    def test_capability_filtering(self):
        """Test filtering handlers by capability."""
        handlers = [
            {
                "name": "http_handler",
                "capabilities": [
                    EnumHandlerCapability.ASYNC,
                    EnumHandlerCapability.RETRY,
                ],
            },
            {
                "name": "db_handler",
                "capabilities": [
                    EnumHandlerCapability.CACHE,
                    EnumHandlerCapability.BATCH,
                ],
            },
            {
                "name": "file_handler",
                "capabilities": [
                    EnumHandlerCapability.STREAM,
                    EnumHandlerCapability.IDEMPOTENT,
                ],
            },
        ]

        # Find handlers with CACHE capability
        cached_handlers = [
            h for h in handlers if EnumHandlerCapability.CACHE in h["capabilities"]
        ]
        assert len(cached_handlers) == 1
        assert cached_handlers[0]["name"] == "db_handler"

    def test_capability_dict_key(self):
        """Test using capability as dictionary key."""
        capability_descriptions = {
            EnumHandlerCapability.TRANSFORM: "Can transform data",
            EnumHandlerCapability.CACHE: "Supports caching",
            EnumHandlerCapability.ASYNC: "Runs asynchronously",
        }

        assert (
            capability_descriptions[EnumHandlerCapability.CACHE] == "Supports caching"
        )
        assert EnumHandlerCapability.TRANSFORM in capability_descriptions

    def test_values_method_for_validation(self):
        """Test using values() method for input validation."""
        valid_values = EnumHandlerCapability.values()

        # Validate user input
        user_input = "cache"
        assert user_input in valid_values

        invalid_input = "invalid"
        assert invalid_input not in valid_values


if __name__ == "__main__":
    pytest.main([__file__, "-v"])<|MERGE_RESOLUTION|>--- conflicted
+++ resolved
@@ -224,19 +224,11 @@
 
         assert set(values_method) == set(values_iteration)
 
-<<<<<<< HEAD
     def test_assert_exhaustive_raises_assertion_error(self) -> None:
         """Test that assert_exhaustive raises AssertionError.
 
-        Note: The enum module cannot import ModelOnexError due to circular
-        dependency issues, so assert_exhaustive raises AssertionError instead.
-=======
-    def test_assert_exhaustive_raises_assertion_error(self):
-        """Test that assert_exhaustive raises AssertionError.
-
         Note: Uses AssertionError instead of ModelOnexError to avoid
         circular imports in the enum module.
->>>>>>> 0e17cd40
         """
         # Create a mock "Never" type value - in practice this would be caught
         # by the type checker before runtime, but we test runtime behavior
