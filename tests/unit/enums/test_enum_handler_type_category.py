# SPDX-FileCopyrightText: 2025 OmniNode Team <info@omninode.ai>
#
# SPDX-License-Identifier: Apache-2.0
"""
Unit tests for EnumHandlerTypeCategory.

Tests all aspects of the handler type category enumeration including:
- Value validation and integrity
- String conversion and comparison
- Enum member existence
- Serialization/deserialization
- Helper methods (values, assert_exhaustive)
- Pydantic model compatibility
- Edge cases and error conditions
"""

import copy
import json
import pickle
from enum import Enum

import pytest

from omnibase_core.enums.enum_handler_type_category import EnumHandlerTypeCategory


@pytest.mark.unit
class TestEnumHandlerTypeCategory:
    """Test cases for EnumHandlerTypeCategory."""

    def test_enum_inherits_from_str_and_enum(self) -> None:
        """Test that EnumHandlerTypeCategory properly inherits from str and Enum."""
        assert issubclass(EnumHandlerTypeCategory, str)
        assert issubclass(EnumHandlerTypeCategory, Enum)

    def test_enum_values_exist(self) -> None:
        """Test that all expected enum values exist."""
        expected_values = [
            "COMPUTE",
            "EFFECT",
            "NONDETERMINISTIC_COMPUTE",
        ]

        for value in expected_values:
            assert hasattr(EnumHandlerTypeCategory, value), (
                f"Missing enum value: {value}"
            )

    def test_enum_string_values(self) -> None:
        """Test that enum values have correct string representations."""
        expected_mappings = {
            EnumHandlerTypeCategory.COMPUTE: "compute",
            EnumHandlerTypeCategory.EFFECT: "effect",
            EnumHandlerTypeCategory.NONDETERMINISTIC_COMPUTE: "nondeterministic_compute",
        }

        for enum_member, expected_str in expected_mappings.items():
            assert enum_member.value == expected_str
            assert enum_member == expected_str  # Test equality with string

    def test_compute_value(self) -> None:
        """Test that COMPUTE has the correct value."""
        assert EnumHandlerTypeCategory.COMPUTE.value == "compute"

    def test_effect_value(self) -> None:
        """Test that EFFECT has the correct value."""
        assert EnumHandlerTypeCategory.EFFECT.value == "effect"

    def test_nondeterministic_compute_value(self) -> None:
        """Test that NONDETERMINISTIC_COMPUTE has the correct value."""
        assert (
            EnumHandlerTypeCategory.NONDETERMINISTIC_COMPUTE.value
            == "nondeterministic_compute"
        )


@pytest.mark.unit
class TestEnumHandlerTypeCategoryStr:
    """Test cases for EnumHandlerTypeCategory __str__ method."""

    def test_str_compute(self) -> None:
        """Test that __str__ returns value for COMPUTE."""
        assert str(EnumHandlerTypeCategory.COMPUTE) == "compute"

    def test_str_effect(self) -> None:
        """Test that __str__ returns value for EFFECT."""
        assert str(EnumHandlerTypeCategory.EFFECT) == "effect"

    def test_str_nondeterministic_compute(self) -> None:
        """Test that __str__ returns value for NONDETERMINISTIC_COMPUTE."""
        assert (
            str(EnumHandlerTypeCategory.NONDETERMINISTIC_COMPUTE)
            == "nondeterministic_compute"
        )

    def test_str_matches_value(self) -> None:
        """Test that __str__ matches .value for all members."""
        for member in EnumHandlerTypeCategory:
            assert str(member) == member.value


@pytest.mark.unit
class TestEnumHandlerTypeCategoryValues:
    """Test cases for EnumHandlerTypeCategory values() classmethod."""

    def test_values_returns_list(self) -> None:
        """Test that values() returns a list."""
        result = EnumHandlerTypeCategory.values()
        assert isinstance(result, list)

    def test_values_contains_all_members(self) -> None:
        """Test that values() contains all enum values."""
        expected = {"compute", "effect", "nondeterministic_compute"}
        result = set(EnumHandlerTypeCategory.values())
        assert result == expected

    def test_values_length(self) -> None:
        """Test that values() returns correct number of items."""
        assert len(EnumHandlerTypeCategory.values()) == 3

    def test_values_are_strings(self) -> None:
        """Test that all values in values() are strings."""
        for value in EnumHandlerTypeCategory.values():
            assert isinstance(value, str)


@pytest.mark.unit
class TestEnumHandlerTypeCategoryAssertExhaustive:
    """Test cases for EnumHandlerTypeCategory assert_exhaustive() method."""

    def test_assert_exhaustive_raises_assertion_error(self) -> None:
<<<<<<< HEAD
        """Test that assert_exhaustive raises AssertionError."""
=======
        """Test that assert_exhaustive raises AssertionError.

        Note: Uses AssertionError instead of ModelOnexError to avoid
        circular imports in the enum module.
        """
>>>>>>> 0e17cd40
        # We need to pass a value that would be typed as Never
        # In practice this is used in match statements after all cases handled
        # Testing by passing an invalid value
        with pytest.raises(AssertionError) as exc_info:
            # type: ignore is needed since we're intentionally passing wrong type
            EnumHandlerTypeCategory.assert_exhaustive("invalid")  # type: ignore[arg-type]

        assert "Unhandled enum value" in str(exc_info.value)
        assert "invalid" in str(exc_info.value)

    def test_assert_exhaustive_message_contains_value(self) -> None:
        """Test that assert_exhaustive error message contains the value."""
        test_value = "test_unhandled_value"
        with pytest.raises(AssertionError) as exc_info:
            EnumHandlerTypeCategory.assert_exhaustive(test_value)  # type: ignore[arg-type]

        assert test_value in str(exc_info.value)


@pytest.mark.unit
class TestEnumHandlerTypeCategorySerialization:
    """Test cases for EnumHandlerTypeCategory serialization and deserialization."""

    def test_enum_can_be_created_from_string(self) -> None:
        """Test that enum members can be created from string values."""
        assert EnumHandlerTypeCategory("compute") == EnumHandlerTypeCategory.COMPUTE
        assert EnumHandlerTypeCategory("effect") == EnumHandlerTypeCategory.EFFECT
        assert (
            EnumHandlerTypeCategory("nondeterministic_compute")
            == EnumHandlerTypeCategory.NONDETERMINISTIC_COMPUTE
        )

    def test_enum_string_comparison(self) -> None:
        """Test that enum members can be compared with strings."""
        assert EnumHandlerTypeCategory.COMPUTE == "compute"
        assert EnumHandlerTypeCategory.EFFECT == "effect"
        assert (
            EnumHandlerTypeCategory.NONDETERMINISTIC_COMPUTE
            == "nondeterministic_compute"
        )

    def test_enum_serialization_json_compatible(self) -> None:
        """Test that enum values are JSON serializable."""
        for member in EnumHandlerTypeCategory:
            # Should be able to serialize the value
            serialized = json.dumps(member.value)
            deserialized = json.loads(serialized)

            # Should be able to reconstruct the enum
            reconstructed = EnumHandlerTypeCategory(deserialized)
            assert reconstructed == member

    def test_enum_with_pydantic_compatibility(self) -> None:
        """Test that enum works with Pydantic models."""
        from pydantic import BaseModel

        class TestModel(BaseModel):
            category: EnumHandlerTypeCategory

        # Test valid values
        model = TestModel(category=EnumHandlerTypeCategory.COMPUTE)
        assert model.category == EnumHandlerTypeCategory.COMPUTE

        # Test string initialization
        model = TestModel(category="effect")
        assert model.category == EnumHandlerTypeCategory.EFFECT

        # Test serialization
        data = model.model_dump()
        assert data["category"] == "effect"

        # Test deserialization
        new_model = TestModel.model_validate(data)
        assert new_model.category == EnumHandlerTypeCategory.EFFECT


@pytest.mark.unit
class TestEnumHandlerTypeCategoryBehavior:
    """Test cases for EnumHandlerTypeCategory general behavior."""

    def test_enum_member_count(self) -> None:
        """Test that the enum has the expected number of members."""
        expected_count = 3
        actual_count = len(list(EnumHandlerTypeCategory))
        assert actual_count == expected_count, (
            f"Expected {expected_count} members, got {actual_count}"
        )

    def test_enum_member_uniqueness(self) -> None:
        """Test that all enum members have unique values."""
        values = [member.value for member in EnumHandlerTypeCategory]
        unique_values = set(values)
        assert len(values) == len(unique_values), "Enum members must have unique values"

    def test_enum_iteration(self) -> None:
        """Test that enum can be iterated over."""
        expected_values = {
            "compute",
            "effect",
            "nondeterministic_compute",
        }
        actual_values = {member.value for member in EnumHandlerTypeCategory}
        assert actual_values == expected_values

    def test_invalid_enum_value_raises_error(self) -> None:
        """Test that creating enum with invalid value raises ValueError."""
        with pytest.raises(ValueError):
            EnumHandlerTypeCategory("INVALID_TYPE")

    def test_enum_in_operator(self) -> None:
        """Test that 'in' operator works with enum."""
        assert EnumHandlerTypeCategory.COMPUTE in EnumHandlerTypeCategory
        assert EnumHandlerTypeCategory.EFFECT in EnumHandlerTypeCategory
        assert (
            EnumHandlerTypeCategory.NONDETERMINISTIC_COMPUTE in EnumHandlerTypeCategory
        )

        # Test that strings work for membership
        assert "compute" in EnumHandlerTypeCategory
        assert "effect" in EnumHandlerTypeCategory
        assert "nondeterministic_compute" in EnumHandlerTypeCategory
        assert "invalid" not in EnumHandlerTypeCategory

    def test_enum_hash_consistency(self) -> None:
        """Test that enum members are hashable and consistent."""
        category_set = {
            EnumHandlerTypeCategory.COMPUTE,
            EnumHandlerTypeCategory.EFFECT,
            EnumHandlerTypeCategory.NONDETERMINISTIC_COMPUTE,
        }
        assert len(category_set) == 3

        # Test that same enum members have same hash
        assert hash(EnumHandlerTypeCategory.COMPUTE) == hash(
            EnumHandlerTypeCategory.COMPUTE
        )

    def test_enum_repr(self) -> None:
        """Test that enum members have proper string representation."""
        assert repr(EnumHandlerTypeCategory.COMPUTE) == (
            "<EnumHandlerTypeCategory.COMPUTE: 'compute'>"
        )
        assert repr(EnumHandlerTypeCategory.EFFECT) == (
            "<EnumHandlerTypeCategory.EFFECT: 'effect'>"
        )
        assert repr(EnumHandlerTypeCategory.NONDETERMINISTIC_COMPUTE) == (
            "<EnumHandlerTypeCategory.NONDETERMINISTIC_COMPUTE: 'nondeterministic_compute'>"
        )

    def test_enum_bool_evaluation(self) -> None:
        """Test that all enum members evaluate to True in boolean context."""
        for member in EnumHandlerTypeCategory:
            assert bool(member) is True

    def test_enum_case_sensitivity(self) -> None:
        """Test that enum values are case sensitive."""
        with pytest.raises(ValueError):
            EnumHandlerTypeCategory("COMPUTE")  # Should be "compute"

        with pytest.raises(ValueError):
            EnumHandlerTypeCategory("Compute")  # Should be "compute"

        with pytest.raises(ValueError):
            EnumHandlerTypeCategory("EFFECT")  # Should be "effect"

    def test_enum_equality_and_identity(self) -> None:
        """Test enum equality and identity behavior."""
        # Same enum members should be identical
        assert EnumHandlerTypeCategory.COMPUTE is EnumHandlerTypeCategory.COMPUTE

        # Different enum members should not be identical
        assert EnumHandlerTypeCategory.COMPUTE is not EnumHandlerTypeCategory.EFFECT

        # Equality with strings should work
        assert EnumHandlerTypeCategory.COMPUTE == "compute"
        assert EnumHandlerTypeCategory.COMPUTE != "effect"

    def test_enum_string_behavior(self) -> None:
        """Test that enum values behave as strings."""
        category = EnumHandlerTypeCategory.NONDETERMINISTIC_COMPUTE
        assert isinstance(category, str)
        assert category == "nondeterministic_compute"
        assert len(category) == 24  # "nondeterministic_compute" is 24 chars
        assert category.startswith("nondeterministic")

    def test_enum_docstring(self) -> None:
        """Test that enum has proper docstring."""
        assert EnumHandlerTypeCategory.__doc__ is not None
        doc_lower = EnumHandlerTypeCategory.__doc__.lower()
        # Check for key concepts in docstring
        assert "handler" in doc_lower or "classification" in doc_lower
        assert "COMPUTE" in EnumHandlerTypeCategory.__doc__
        assert "EFFECT" in EnumHandlerTypeCategory.__doc__


@pytest.mark.unit
class TestEnumHandlerTypeCategoryCategories:
    """Test cases for category semantics."""

    def test_compute_is_pure_deterministic(self) -> None:
        """Test that COMPUTE represents pure, deterministic computation."""
        # Verify docstring describes deterministic behavior
        assert EnumHandlerTypeCategory.COMPUTE.__doc__ is not None
        assert "deterministic" in EnumHandlerTypeCategory.COMPUTE.__doc__.lower()

    def test_effect_is_side_effecting(self) -> None:
        """Test that EFFECT represents side-effecting I/O operations."""
        # Verify docstring describes side effects
        assert EnumHandlerTypeCategory.EFFECT.__doc__ is not None
        doc_lower = EnumHandlerTypeCategory.EFFECT.__doc__.lower()
        assert "side" in doc_lower or "i/o" in doc_lower or "io" in doc_lower

    def test_nondeterministic_compute_is_pure_but_nondeterministic(self) -> None:
        """Test that NONDETERMINISTIC_COMPUTE is pure but non-deterministic."""
        assert EnumHandlerTypeCategory.NONDETERMINISTIC_COMPUTE.__doc__ is not None
        doc_lower = EnumHandlerTypeCategory.NONDETERMINISTIC_COMPUTE.__doc__.lower()
        assert "non-deterministic" in doc_lower or "nondeterministic" in doc_lower


@pytest.mark.unit
class TestEnumHandlerTypeCategoryEdgeCases:
    """Test edge cases and error conditions for EnumHandlerTypeCategory."""

    def test_enum_with_none_value(self) -> None:
        """Test behavior when None is passed."""
        with pytest.raises((ValueError, TypeError)):
            EnumHandlerTypeCategory(None)  # type: ignore[arg-type]

    def test_enum_with_empty_string(self) -> None:
        """Test behavior with empty string."""
        with pytest.raises(ValueError):
            EnumHandlerTypeCategory("")

    def test_enum_with_whitespace(self) -> None:
        """Test behavior with whitespace strings."""
        with pytest.raises(ValueError):
            EnumHandlerTypeCategory(" compute ")

        with pytest.raises(ValueError):
            EnumHandlerTypeCategory("compute ")

        with pytest.raises(ValueError):
            EnumHandlerTypeCategory(" effect")

    def test_enum_pickling(self) -> None:
        """Test that enum members can be pickled and unpickled."""
        for member in EnumHandlerTypeCategory:
            pickled = pickle.dumps(member)
            unpickled = pickle.loads(pickled)
            assert unpickled == member
            assert unpickled is member  # Should be the same object

    def test_enum_copy_behavior(self) -> None:
        """Test enum behavior with copy operations."""
        category = EnumHandlerTypeCategory.COMPUTE

        # Shallow copy should return the same object
        shallow_copy = copy.copy(category)
        assert shallow_copy is category

        # Deep copy should also return the same object
        deep_copy = copy.deepcopy(category)
        assert deep_copy is category

    def test_enum_ordering_behavior(self) -> None:
        """Test that enum members support ordering (inherits from str)."""
        # Since EnumHandlerTypeCategory(str, Enum), it supports string ordering
        result1 = EnumHandlerTypeCategory.COMPUTE < EnumHandlerTypeCategory.EFFECT
        result2 = EnumHandlerTypeCategory.COMPUTE > EnumHandlerTypeCategory.EFFECT

        # The results depend on string comparison of the values
        assert isinstance(result1, bool)
        assert isinstance(result2, bool)


@pytest.mark.unit
class TestEnumHandlerTypeCategoryPropertyBased:
    """Property-based tests using hypothesis for EnumHandlerTypeCategory."""

    def test_all_categories_have_valid_string_representation(self) -> None:
        """Property: Every EnumHandlerTypeCategory value has a non-empty string representation."""
        from hypothesis import given
        from hypothesis import strategies as st

        @given(st.sampled_from(list(EnumHandlerTypeCategory)))
        def check_string_representation(category: EnumHandlerTypeCategory) -> None:
            string_repr = str(category)
            assert isinstance(string_repr, str)
            assert len(string_repr) > 0
            assert string_repr == category.value

        check_string_representation()

    def test_all_categories_roundtrip_through_value(self) -> None:
        """Property: Every EnumHandlerTypeCategory can be reconstructed from its value."""
        from hypothesis import given
        from hypothesis import strategies as st

        @given(st.sampled_from(list(EnumHandlerTypeCategory)))
        def check_roundtrip(category: EnumHandlerTypeCategory) -> None:
            value = category.value
            reconstructed = EnumHandlerTypeCategory(value)
            assert reconstructed == category
            assert reconstructed is category  # Same singleton instance

        check_roundtrip()

    def test_json_serialization_roundtrip(self) -> None:
        """Property: Every EnumHandlerTypeCategory survives JSON serialization roundtrip."""
        from hypothesis import given
        from hypothesis import strategies as st

        @given(st.sampled_from(list(EnumHandlerTypeCategory)))
        def check_json_roundtrip(category: EnumHandlerTypeCategory) -> None:
            serialized = json.dumps(category.value)
            deserialized = json.loads(serialized)
            reconstructed = EnumHandlerTypeCategory(deserialized)
            assert reconstructed == category

        check_json_roundtrip()

    def test_pickle_serialization_preserves_identity(self) -> None:
        """Property: Pickle serialization preserves enum identity."""
        from hypothesis import given
        from hypothesis import strategies as st

        @given(st.sampled_from(list(EnumHandlerTypeCategory)))
        def check_pickle_identity(category: EnumHandlerTypeCategory) -> None:
            pickled = pickle.dumps(category)
            unpickled = pickle.loads(pickled)
            assert unpickled == category
            assert unpickled is category  # Same singleton

        check_pickle_identity()

    def test_values_classmethod_includes_all_members(self) -> None:
        """Property: values() classmethod includes all enum members."""
        from hypothesis import given
        from hypothesis import strategies as st

        all_values = EnumHandlerTypeCategory.values()

        @given(st.sampled_from(list(EnumHandlerTypeCategory)))
        def check_in_values(category: EnumHandlerTypeCategory) -> None:
            assert category.value in all_values

        check_in_values()


@pytest.mark.unit
class TestEnumHandlerTypeCategoryExhaustivenessCheck:
    """Test exhaustiveness pattern for match statements."""

    def test_exhaustive_match_pattern(self) -> None:
        """Test that all categories can be matched exhaustively."""

        def categorize(category: EnumHandlerTypeCategory) -> str:
            match category:
                case EnumHandlerTypeCategory.COMPUTE:
                    return "pure_deterministic"
                case EnumHandlerTypeCategory.EFFECT:
                    return "side_effecting"
                case EnumHandlerTypeCategory.NONDETERMINISTIC_COMPUTE:
                    return "pure_nondeterministic"
                case _:
                    EnumHandlerTypeCategory.assert_exhaustive(category)

        # Test all categories are handled
        assert categorize(EnumHandlerTypeCategory.COMPUTE) == "pure_deterministic"
        assert categorize(EnumHandlerTypeCategory.EFFECT) == "side_effecting"
        assert (
            categorize(EnumHandlerTypeCategory.NONDETERMINISTIC_COMPUTE)
            == "pure_nondeterministic"
        )

    def test_all_values_list_matches_iteration(self) -> None:
        """Test that values() classmethod returns same values as iteration."""
        iterated_values = [member.value for member in EnumHandlerTypeCategory]
        classmethod_values = EnumHandlerTypeCategory.values()

        assert set(iterated_values) == set(classmethod_values)
        assert len(iterated_values) == len(classmethod_values)


if __name__ == "__main__":
    pytest.main([__file__, "-v"])<|MERGE_RESOLUTION|>--- conflicted
+++ resolved
@@ -129,15 +129,11 @@
     """Test cases for EnumHandlerTypeCategory assert_exhaustive() method."""
 
     def test_assert_exhaustive_raises_assertion_error(self) -> None:
-<<<<<<< HEAD
-        """Test that assert_exhaustive raises AssertionError."""
-=======
         """Test that assert_exhaustive raises AssertionError.
 
         Note: Uses AssertionError instead of ModelOnexError to avoid
         circular imports in the enum module.
         """
->>>>>>> 0e17cd40
         # We need to pass a value that would be typed as Never
         # In practice this is used in match statements after all cases handled
         # Testing by passing an invalid value
