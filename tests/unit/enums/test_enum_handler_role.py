# SPDX-FileCopyrightText: 2025 OmniNode Team <info@omninode.ai>
#
# SPDX-License-Identifier: Apache-2.0
"""
Unit tests for EnumHandlerRole.

Tests all aspects of the handler role enumeration including:
- Value validation and integrity
- String conversion and comparison
- Enum member existence
- Serialization/deserialization
- Helper methods (values, assert_exhaustive)
- Pydantic model compatibility
- Edge cases and error conditions
"""

import copy
import json
import pickle
from enum import Enum

import pytest

from omnibase_core.enums.enum_handler_role import EnumHandlerRole


@pytest.mark.unit
class TestEnumHandlerRole:
    """Test cases for EnumHandlerRole."""

    def test_enum_inherits_from_str_and_enum(self) -> None:
        """Test that EnumHandlerRole properly inherits from str and Enum."""
        assert issubclass(EnumHandlerRole, str)
        assert issubclass(EnumHandlerRole, Enum)

    def test_enum_values_exist(self) -> None:
        """Test that all expected enum values exist."""
        expected_values = [
            "INFRA_HANDLER",
            "NODE_HANDLER",
            "PROJECTION_HANDLER",
            "COMPUTE_HANDLER",
        ]

        for value in expected_values:
            assert hasattr(EnumHandlerRole, value), f"Missing enum value: {value}"

    def test_enum_string_values(self) -> None:
        """Test that enum values have correct string representations."""
        expected_mappings = {
            EnumHandlerRole.INFRA_HANDLER: "infra_handler",
            EnumHandlerRole.NODE_HANDLER: "node_handler",
            EnumHandlerRole.PROJECTION_HANDLER: "projection_handler",
            EnumHandlerRole.COMPUTE_HANDLER: "compute_handler",
        }

        for enum_member, expected_str in expected_mappings.items():
            assert enum_member.value == expected_str
            assert enum_member == expected_str  # Test equality with string

    def test_infra_handler_value(self) -> None:
        """Test that INFRA_HANDLER has the correct value."""
        assert EnumHandlerRole.INFRA_HANDLER.value == "infra_handler"

    def test_node_handler_value(self) -> None:
        """Test that NODE_HANDLER has the correct value."""
        assert EnumHandlerRole.NODE_HANDLER.value == "node_handler"

    def test_projection_handler_value(self) -> None:
        """Test that PROJECTION_HANDLER has the correct value."""
        assert EnumHandlerRole.PROJECTION_HANDLER.value == "projection_handler"

    def test_compute_handler_value(self) -> None:
        """Test that COMPUTE_HANDLER has the correct value."""
        assert EnumHandlerRole.COMPUTE_HANDLER.value == "compute_handler"


@pytest.mark.unit
class TestEnumHandlerRoleStr:
    """Test cases for EnumHandlerRole __str__ method."""

    def test_str_infra_handler(self) -> None:
        """Test that __str__ returns value for INFRA_HANDLER."""
        assert str(EnumHandlerRole.INFRA_HANDLER) == "infra_handler"

    def test_str_node_handler(self) -> None:
        """Test that __str__ returns value for NODE_HANDLER."""
        assert str(EnumHandlerRole.NODE_HANDLER) == "node_handler"

    def test_str_projection_handler(self) -> None:
        """Test that __str__ returns value for PROJECTION_HANDLER."""
        assert str(EnumHandlerRole.PROJECTION_HANDLER) == "projection_handler"

    def test_str_compute_handler(self) -> None:
        """Test that __str__ returns value for COMPUTE_HANDLER."""
        assert str(EnumHandlerRole.COMPUTE_HANDLER) == "compute_handler"

    def test_str_matches_value(self) -> None:
        """Test that __str__ matches .value for all members."""
        for member in EnumHandlerRole:
            assert str(member) == member.value


@pytest.mark.unit
class TestEnumHandlerRoleValues:
    """Test cases for EnumHandlerRole values() classmethod."""

    def test_values_returns_list(self) -> None:
        """Test that values() returns a list."""
        result = EnumHandlerRole.values()
        assert isinstance(result, list)

    def test_values_contains_all_members(self) -> None:
        """Test that values() contains all enum values."""
        expected = {
            "infra_handler",
            "node_handler",
            "projection_handler",
            "compute_handler",
        }
        result = set(EnumHandlerRole.values())
        assert result == expected

    def test_values_length(self) -> None:
        """Test that values() returns correct number of items."""
        assert len(EnumHandlerRole.values()) == 4

    def test_values_are_strings(self) -> None:
        """Test that all values in values() are strings."""
        for value in EnumHandlerRole.values():
            assert isinstance(value, str)


@pytest.mark.unit
class TestEnumHandlerRoleAssertExhaustive:
    """Test cases for EnumHandlerRole assert_exhaustive() method."""

    def test_assert_exhaustive_raises_assertion_error(self) -> None:
        """Test that assert_exhaustive raises AssertionError.

<<<<<<< HEAD
        Note: The enum module cannot import ModelOnexError due to circular
        dependency issues, so assert_exhaustive raises AssertionError instead.
=======
        Note: Uses AssertionError instead of ModelOnexError to avoid
        circular imports in the enum module.
>>>>>>> 0e17cd40
        """
        # We need to pass a value that would be typed as Never
        # In practice this is used in match statements after all cases handled
        # Testing by passing an invalid value
        with pytest.raises(AssertionError) as exc_info:
            # type: ignore is needed since we're intentionally passing wrong type
            EnumHandlerRole.assert_exhaustive("invalid")  # type: ignore[arg-type]

        assert "Unhandled enum value" in str(exc_info.value)
        assert "invalid" in str(exc_info.value)

    def test_assert_exhaustive_message_contains_value(self) -> None:
        """Test that assert_exhaustive error message contains the value."""
        test_value = "test_unhandled_value"
        with pytest.raises(AssertionError) as exc_info:
            EnumHandlerRole.assert_exhaustive(test_value)  # type: ignore[arg-type]

        assert test_value in str(exc_info.value)


@pytest.mark.unit
class TestEnumHandlerRoleSerialization:
    """Test cases for EnumHandlerRole serialization and deserialization."""

    def test_enum_can_be_created_from_string(self) -> None:
        """Test that enum members can be created from string values."""
        assert EnumHandlerRole("infra_handler") == EnumHandlerRole.INFRA_HANDLER
        assert EnumHandlerRole("node_handler") == EnumHandlerRole.NODE_HANDLER
        assert (
            EnumHandlerRole("projection_handler") == EnumHandlerRole.PROJECTION_HANDLER
        )
        assert EnumHandlerRole("compute_handler") == EnumHandlerRole.COMPUTE_HANDLER

    def test_enum_string_comparison(self) -> None:
        """Test that enum members can be compared with strings."""
        assert EnumHandlerRole.INFRA_HANDLER == "infra_handler"
        assert EnumHandlerRole.NODE_HANDLER == "node_handler"
        assert EnumHandlerRole.PROJECTION_HANDLER == "projection_handler"
        assert EnumHandlerRole.COMPUTE_HANDLER == "compute_handler"

    def test_enum_serialization_json_compatible(self) -> None:
        """Test that enum values are JSON serializable."""
        for member in EnumHandlerRole:
            # Should be able to serialize the value
            serialized = json.dumps(member.value)
            deserialized = json.loads(serialized)

            # Should be able to reconstruct the enum
            reconstructed = EnumHandlerRole(deserialized)
            assert reconstructed == member

    def test_enum_with_pydantic_compatibility(self) -> None:
        """Test that enum works with Pydantic models."""
        from pydantic import BaseModel

        class TestModel(BaseModel):
            role: EnumHandlerRole

        # Test valid values
        model = TestModel(role=EnumHandlerRole.INFRA_HANDLER)
        assert model.role == EnumHandlerRole.INFRA_HANDLER

        # Test string initialization
        model = TestModel(role="node_handler")
        assert model.role == EnumHandlerRole.NODE_HANDLER

        # Test serialization
        data = model.model_dump()
        assert data["role"] == "node_handler"

        # Test deserialization
        new_model = TestModel.model_validate(data)
        assert new_model.role == EnumHandlerRole.NODE_HANDLER


@pytest.mark.unit
class TestEnumHandlerRoleBehavior:
    """Test cases for EnumHandlerRole general behavior."""

    def test_enum_member_count(self) -> None:
        """Test that the enum has the expected number of members."""
        expected_count = 4
        actual_count = len(list(EnumHandlerRole))
        assert actual_count == expected_count, (
            f"Expected {expected_count} members, got {actual_count}"
        )

    def test_enum_member_uniqueness(self) -> None:
        """Test that all enum members have unique values."""
        values = [member.value for member in EnumHandlerRole]
        unique_values = set(values)
        assert len(values) == len(unique_values), "Enum members must have unique values"

    def test_enum_iteration(self) -> None:
        """Test that enum can be iterated over."""
        expected_values = {
            "infra_handler",
            "node_handler",
            "projection_handler",
            "compute_handler",
        }
        actual_values = {member.value for member in EnumHandlerRole}
        assert actual_values == expected_values

    def test_invalid_enum_value_raises_error(self) -> None:
        """Test that creating enum with invalid value raises ValueError."""
        with pytest.raises(ValueError):
            EnumHandlerRole("INVALID_ROLE")

    def test_enum_in_operator(self) -> None:
        """Test that 'in' operator works with enum."""
        assert EnumHandlerRole.INFRA_HANDLER in EnumHandlerRole
        assert EnumHandlerRole.NODE_HANDLER in EnumHandlerRole
        assert EnumHandlerRole.PROJECTION_HANDLER in EnumHandlerRole
        assert EnumHandlerRole.COMPUTE_HANDLER in EnumHandlerRole

        # Test that strings work for membership
        assert "infra_handler" in EnumHandlerRole
        assert "node_handler" in EnumHandlerRole
        assert "projection_handler" in EnumHandlerRole
        assert "compute_handler" in EnumHandlerRole
        assert "invalid" not in EnumHandlerRole

    def test_enum_hash_consistency(self) -> None:
        """Test that enum members are hashable and consistent."""
        role_set = {
            EnumHandlerRole.INFRA_HANDLER,
            EnumHandlerRole.NODE_HANDLER,
            EnumHandlerRole.PROJECTION_HANDLER,
            EnumHandlerRole.COMPUTE_HANDLER,
        }
        assert len(role_set) == 4

        # Test that same enum members have same hash
        assert hash(EnumHandlerRole.INFRA_HANDLER) == hash(
            EnumHandlerRole.INFRA_HANDLER
        )

    def test_enum_repr(self) -> None:
        """Test that enum members have proper string representation."""
        assert repr(EnumHandlerRole.INFRA_HANDLER) == (
            "<EnumHandlerRole.INFRA_HANDLER: 'infra_handler'>"
        )
        assert repr(EnumHandlerRole.NODE_HANDLER) == (
            "<EnumHandlerRole.NODE_HANDLER: 'node_handler'>"
        )
        assert repr(EnumHandlerRole.PROJECTION_HANDLER) == (
            "<EnumHandlerRole.PROJECTION_HANDLER: 'projection_handler'>"
        )
        assert repr(EnumHandlerRole.COMPUTE_HANDLER) == (
            "<EnumHandlerRole.COMPUTE_HANDLER: 'compute_handler'>"
        )

    def test_enum_bool_evaluation(self) -> None:
        """Test that all enum members evaluate to True in boolean context."""
        for member in EnumHandlerRole:
            assert bool(member) is True

    def test_enum_case_sensitivity(self) -> None:
        """Test that enum values are case sensitive."""
        with pytest.raises(ValueError):
            EnumHandlerRole("INFRA_HANDLER")  # Should be "infra_handler"

        with pytest.raises(ValueError):
            EnumHandlerRole("Infra_Handler")  # Should be "infra_handler"

        with pytest.raises(ValueError):
            EnumHandlerRole("NODE_HANDLER")  # Should be "node_handler"

    def test_enum_equality_and_identity(self) -> None:
        """Test enum equality and identity behavior."""
        # Same enum members should be identical
        assert EnumHandlerRole.INFRA_HANDLER is EnumHandlerRole.INFRA_HANDLER

        # Different enum members should not be identical
        assert EnumHandlerRole.INFRA_HANDLER is not EnumHandlerRole.NODE_HANDLER

        # Equality with strings should work
        assert EnumHandlerRole.INFRA_HANDLER == "infra_handler"
        assert EnumHandlerRole.INFRA_HANDLER != "node_handler"

    def test_enum_string_behavior(self) -> None:
        """Test that enum values behave as strings."""
        role = EnumHandlerRole.PROJECTION_HANDLER
        assert isinstance(role, str)
        assert role == "projection_handler"
        assert len(role) == 18  # "projection_handler" is 18 chars
        assert role.startswith("projection")

    def test_enum_docstring(self) -> None:
        """Test that enum has proper docstring."""
        assert EnumHandlerRole.__doc__ is not None
        doc_lower = EnumHandlerRole.__doc__.lower()
        # Check for key concepts in docstring
        assert "handler" in doc_lower or "role" in doc_lower
        assert "INFRA_HANDLER" in EnumHandlerRole.__doc__
        assert "NODE_HANDLER" in EnumHandlerRole.__doc__


@pytest.mark.unit
class TestEnumHandlerRoleRoles:
    """Test cases for role semantics."""

    def test_infra_handler_is_infrastructure(self) -> None:
        """Test that INFRA_HANDLER represents infrastructure/transport handlers."""
        # Verify docstring describes infrastructure behavior
        assert EnumHandlerRole.INFRA_HANDLER.__doc__ is not None
        doc_lower = EnumHandlerRole.INFRA_HANDLER.__doc__.lower()
        assert "protocol" in doc_lower or "transport" in doc_lower

    def test_node_handler_is_event_processing(self) -> None:
        """Test that NODE_HANDLER represents event processing handlers."""
        # Verify docstring describes event processing
        assert EnumHandlerRole.NODE_HANDLER.__doc__ is not None
        doc_lower = EnumHandlerRole.NODE_HANDLER.__doc__.lower()
        assert "event" in doc_lower or "business" in doc_lower

    def test_projection_handler_is_read_model(self) -> None:
        """Test that PROJECTION_HANDLER represents projection/read model handlers."""
        assert EnumHandlerRole.PROJECTION_HANDLER.__doc__ is not None
        doc_lower = EnumHandlerRole.PROJECTION_HANDLER.__doc__.lower()
        assert "projection" in doc_lower or "read" in doc_lower

    def test_compute_handler_is_pure_computation(self) -> None:
        """Test that COMPUTE_HANDLER represents pure computation handlers."""
        assert EnumHandlerRole.COMPUTE_HANDLER.__doc__ is not None
        doc_lower = EnumHandlerRole.COMPUTE_HANDLER.__doc__.lower()
        assert "pure" in doc_lower or "computation" in doc_lower


@pytest.mark.unit
class TestEnumHandlerRoleEdgeCases:
    """Test edge cases and error conditions for EnumHandlerRole."""

    def test_enum_with_none_value(self) -> None:
        """Test behavior when None is passed."""
        with pytest.raises((ValueError, TypeError)):
            EnumHandlerRole(None)  # type: ignore[arg-type]

    def test_enum_with_empty_string(self) -> None:
        """Test behavior with empty string."""
        with pytest.raises(ValueError):
            EnumHandlerRole("")

    def test_enum_with_whitespace(self) -> None:
        """Test behavior with whitespace strings."""
        with pytest.raises(ValueError):
            EnumHandlerRole(" infra_handler ")

        with pytest.raises(ValueError):
            EnumHandlerRole("infra_handler ")

        with pytest.raises(ValueError):
            EnumHandlerRole(" node_handler")

    def test_enum_pickling(self) -> None:
        """Test that enum members can be pickled and unpickled."""
        for member in EnumHandlerRole:
            pickled = pickle.dumps(member)
            unpickled = pickle.loads(pickled)
            assert unpickled == member
            assert unpickled is member  # Should be the same object

    def test_enum_copy_behavior(self) -> None:
        """Test enum behavior with copy operations."""
        role = EnumHandlerRole.INFRA_HANDLER

        # Shallow copy should return the same object
        shallow_copy = copy.copy(role)
        assert shallow_copy is role

        # Deep copy should also return the same object
        deep_copy = copy.deepcopy(role)
        assert deep_copy is role

    def test_enum_ordering_behavior(self) -> None:
        """Test that enum members support ordering (inherits from str)."""
        # Since EnumHandlerRole(str, Enum), it supports string ordering
        result1 = EnumHandlerRole.COMPUTE_HANDLER < EnumHandlerRole.INFRA_HANDLER
        result2 = EnumHandlerRole.COMPUTE_HANDLER > EnumHandlerRole.INFRA_HANDLER

        # The results depend on string comparison of the values
        assert isinstance(result1, bool)
        assert isinstance(result2, bool)


@pytest.mark.unit
class TestEnumHandlerRolePropertyBased:
    """Property-based tests using hypothesis for EnumHandlerRole."""

    def test_all_roles_have_valid_string_representation(self) -> None:
        """Property: Every EnumHandlerRole value has a non-empty string representation."""
        from hypothesis import given
        from hypothesis import strategies as st

        @given(st.sampled_from(list(EnumHandlerRole)))
        def check_string_representation(role: EnumHandlerRole) -> None:
            string_repr = str(role)
            assert isinstance(string_repr, str)
            assert len(string_repr) > 0
            assert string_repr == role.value

        check_string_representation()

    def test_all_roles_roundtrip_through_value(self) -> None:
        """Property: Every EnumHandlerRole can be reconstructed from its value."""
        from hypothesis import given
        from hypothesis import strategies as st

        @given(st.sampled_from(list(EnumHandlerRole)))
        def check_roundtrip(role: EnumHandlerRole) -> None:
            value = role.value
            reconstructed = EnumHandlerRole(value)
            assert reconstructed == role
            assert reconstructed is role  # Same singleton instance

        check_roundtrip()

    def test_json_serialization_roundtrip(self) -> None:
        """Property: Every EnumHandlerRole survives JSON serialization roundtrip."""
        from hypothesis import given
        from hypothesis import strategies as st

        @given(st.sampled_from(list(EnumHandlerRole)))
        def check_json_roundtrip(role: EnumHandlerRole) -> None:
            serialized = json.dumps(role.value)
            deserialized = json.loads(serialized)
            reconstructed = EnumHandlerRole(deserialized)
            assert reconstructed == role

        check_json_roundtrip()

    def test_pickle_serialization_preserves_identity(self) -> None:
        """Property: Pickle serialization preserves enum identity."""
        from hypothesis import given
        from hypothesis import strategies as st

        @given(st.sampled_from(list(EnumHandlerRole)))
        def check_pickle_identity(role: EnumHandlerRole) -> None:
            pickled = pickle.dumps(role)
            unpickled = pickle.loads(pickled)
            assert unpickled == role
            assert unpickled is role  # Same singleton

        check_pickle_identity()

    def test_values_classmethod_includes_all_members(self) -> None:
        """Property: values() classmethod includes all enum members."""
        from hypothesis import given
        from hypothesis import strategies as st

        all_values = EnumHandlerRole.values()

        @given(st.sampled_from(list(EnumHandlerRole)))
        def check_in_values(role: EnumHandlerRole) -> None:
            assert role.value in all_values

        check_in_values()


@pytest.mark.unit
class TestEnumHandlerRoleExhaustivenessCheck:
    """Test exhaustiveness pattern for match statements."""

    def test_exhaustive_match_pattern(self) -> None:
        """Test that all roles can be matched exhaustively."""

        def get_router(role: EnumHandlerRole) -> str:
            match role:
                case EnumHandlerRole.INFRA_HANDLER:
                    return "infra_router"
                case EnumHandlerRole.NODE_HANDLER:
                    return "event_router"
                case EnumHandlerRole.PROJECTION_HANDLER:
                    return "projection_router"
                case EnumHandlerRole.COMPUTE_HANDLER:
                    return "compute_router"
                case _:
                    EnumHandlerRole.assert_exhaustive(role)

        # Test all roles are handled
        assert get_router(EnumHandlerRole.INFRA_HANDLER) == "infra_router"
        assert get_router(EnumHandlerRole.NODE_HANDLER) == "event_router"
        assert get_router(EnumHandlerRole.PROJECTION_HANDLER) == "projection_router"
        assert get_router(EnumHandlerRole.COMPUTE_HANDLER) == "compute_router"

    def test_all_values_list_matches_iteration(self) -> None:
        """Test that values() classmethod returns same values as iteration."""
        iterated_values = [member.value for member in EnumHandlerRole]
        classmethod_values = EnumHandlerRole.values()

        assert set(iterated_values) == set(classmethod_values)
        assert len(iterated_values) == len(classmethod_values)


if __name__ == "__main__":
    pytest.main([__file__, "-v"])<|MERGE_RESOLUTION|>--- conflicted
+++ resolved
@@ -138,13 +138,8 @@
     def test_assert_exhaustive_raises_assertion_error(self) -> None:
         """Test that assert_exhaustive raises AssertionError.
 
-<<<<<<< HEAD
-        Note: The enum module cannot import ModelOnexError due to circular
-        dependency issues, so assert_exhaustive raises AssertionError instead.
-=======
         Note: Uses AssertionError instead of ModelOnexError to avoid
         circular imports in the enum module.
->>>>>>> 0e17cd40
         """
         # We need to pass a value that would be typed as Never
         # In practice this is used in match statements after all cases handled
