# SPDX-FileCopyrightText: 2025 OmniNode Team <info@omninode.ai>
#
# SPDX-License-Identifier: Apache-2.0
"""
Unit tests for EnumHandlerCommandType.

Tests all aspects of the handler command type enumeration including:
- Value validation and integrity
- String conversion and comparison
- Enum member existence
- Serialization/deserialization (JSON, YAML, pickle)
- Helper methods (values, assert_exhaustive)
- Pydantic model compatibility
- Edge cases and error conditions
- Property-based testing with hypothesis
"""

import copy
import json
import pickle
from enum import Enum

import pytest
import yaml
from pydantic import BaseModel, ValidationError

from omnibase_core.enums.enum_handler_command_type import EnumHandlerCommandType


@pytest.mark.unit
class TestEnumHandlerCommandType:
    """Test cases for EnumHandlerCommandType enum."""

    def test_enum_values(self):
        """Test that all enum values are correct."""
        assert EnumHandlerCommandType.EXECUTE == "execute"
        assert EnumHandlerCommandType.VALIDATE == "validate"
        assert EnumHandlerCommandType.DRY_RUN == "dry_run"
        assert EnumHandlerCommandType.ROLLBACK == "rollback"
        assert EnumHandlerCommandType.HEALTH_CHECK == "health_check"
        assert EnumHandlerCommandType.DESCRIBE == "describe"
        assert EnumHandlerCommandType.CONFIGURE == "configure"
        assert EnumHandlerCommandType.RESET == "reset"

    def test_enum_inheritance(self):
        """Test that enum inherits from str and Enum."""
        assert issubclass(EnumHandlerCommandType, str)
        assert issubclass(EnumHandlerCommandType, Enum)

    def test_enum_string_behavior(self):
        """Test string behavior of enum values via __str__."""
        # The custom __str__ returns the value, not the enum name
        assert str(EnumHandlerCommandType.EXECUTE) == "execute"
        assert str(EnumHandlerCommandType.VALIDATE) == "validate"
        assert str(EnumHandlerCommandType.DRY_RUN) == "dry_run"
        assert str(EnumHandlerCommandType.ROLLBACK) == "rollback"
        assert str(EnumHandlerCommandType.HEALTH_CHECK) == "health_check"
        assert str(EnumHandlerCommandType.DESCRIBE) == "describe"
        assert str(EnumHandlerCommandType.CONFIGURE) == "configure"
        assert str(EnumHandlerCommandType.RESET) == "reset"

    def test_enum_iteration(self):
        """Test that we can iterate over enum values."""
        values = list(EnumHandlerCommandType)
        assert len(values) == 8
        assert EnumHandlerCommandType.EXECUTE in values
        assert EnumHandlerCommandType.VALIDATE in values
        assert EnumHandlerCommandType.DRY_RUN in values
        assert EnumHandlerCommandType.ROLLBACK in values
        assert EnumHandlerCommandType.HEALTH_CHECK in values
        assert EnumHandlerCommandType.DESCRIBE in values
        assert EnumHandlerCommandType.CONFIGURE in values
        assert EnumHandlerCommandType.RESET in values

    def test_enum_membership(self):
        """Test membership testing."""
        assert "execute" in EnumHandlerCommandType
        assert "validate" in EnumHandlerCommandType
        assert "dry_run" in EnumHandlerCommandType
        assert "rollback" in EnumHandlerCommandType
        assert "health_check" in EnumHandlerCommandType
        assert "describe" in EnumHandlerCommandType
        assert "configure" in EnumHandlerCommandType
        assert "reset" in EnumHandlerCommandType
        # Invalid values
        assert "invalid" not in EnumHandlerCommandType
        assert "EXECUTE" not in EnumHandlerCommandType  # Case sensitive

    def test_enum_comparison(self):
        """Test enum comparison."""
        assert EnumHandlerCommandType.EXECUTE == "execute"
        assert EnumHandlerCommandType.VALIDATE == "validate"
        assert EnumHandlerCommandType.DRY_RUN == "dry_run"
        assert EnumHandlerCommandType.ROLLBACK == "rollback"
        assert EnumHandlerCommandType.HEALTH_CHECK == "health_check"
        assert EnumHandlerCommandType.DESCRIBE == "describe"
        assert EnumHandlerCommandType.CONFIGURE == "configure"
        assert EnumHandlerCommandType.RESET == "reset"

    def test_enum_serialization(self):
        """Test enum serialization."""
        assert EnumHandlerCommandType.EXECUTE.value == "execute"
        assert EnumHandlerCommandType.VALIDATE.value == "validate"
        assert EnumHandlerCommandType.DRY_RUN.value == "dry_run"
        assert EnumHandlerCommandType.ROLLBACK.value == "rollback"
        assert EnumHandlerCommandType.HEALTH_CHECK.value == "health_check"
        assert EnumHandlerCommandType.DESCRIBE.value == "describe"
        assert EnumHandlerCommandType.CONFIGURE.value == "configure"
        assert EnumHandlerCommandType.RESET.value == "reset"

    def test_enum_deserialization(self):
        """Test enum deserialization."""
        assert EnumHandlerCommandType("execute") == EnumHandlerCommandType.EXECUTE
        assert EnumHandlerCommandType("validate") == EnumHandlerCommandType.VALIDATE
        assert EnumHandlerCommandType("dry_run") == EnumHandlerCommandType.DRY_RUN
        assert EnumHandlerCommandType("rollback") == EnumHandlerCommandType.ROLLBACK
        assert (
            EnumHandlerCommandType("health_check")
            == EnumHandlerCommandType.HEALTH_CHECK
        )
        assert EnumHandlerCommandType("describe") == EnumHandlerCommandType.DESCRIBE
        assert EnumHandlerCommandType("configure") == EnumHandlerCommandType.CONFIGURE
        assert EnumHandlerCommandType("reset") == EnumHandlerCommandType.RESET

    def test_enum_invalid_values(self):
        """Test that invalid values raise ValueError."""
        with pytest.raises(ValueError):
            EnumHandlerCommandType("invalid")
        with pytest.raises(ValueError):
            EnumHandlerCommandType("EXECUTE")  # Case sensitive
        with pytest.raises(ValueError):
            EnumHandlerCommandType("")

    def test_enum_all_values(self):
        """Test that all enum values are accessible."""
        all_values = [cmd.value for cmd in EnumHandlerCommandType]
        expected_values = [
            "execute",
            "validate",
            "dry_run",
            "rollback",
            "health_check",
            "describe",
            "configure",
            "reset",
        ]
        assert set(all_values) == set(expected_values)

    def test_enum_docstring(self):
        """Test that enum has proper docstring."""
        assert "handler command types" in EnumHandlerCommandType.__doc__.lower()
        assert "SINGLE SOURCE OF TRUTH" in EnumHandlerCommandType.__doc__
        assert "EXECUTE" in EnumHandlerCommandType.__doc__
        assert "VALIDATE" in EnumHandlerCommandType.__doc__
        assert "DRY_RUN" in EnumHandlerCommandType.__doc__
        assert "ROLLBACK" in EnumHandlerCommandType.__doc__


@pytest.mark.unit
class TestEnumHandlerCommandTypeHelperMethods:
    """Test cases for EnumHandlerCommandType helper methods."""

    def test_values_classmethod(self):
        """Test the values() classmethod returns all string values."""
        values = EnumHandlerCommandType.values()
        assert isinstance(values, list)
        assert len(values) == 8
        assert "execute" in values
        assert "validate" in values
        assert "dry_run" in values
        assert "rollback" in values
        assert "health_check" in values
        assert "describe" in values
        assert "configure" in values
        assert "reset" in values

    def test_values_returns_strings(self):
        """Test that values() returns strings, not enum members."""
        values = EnumHandlerCommandType.values()
        for value in values:
            assert isinstance(value, str)
            assert not isinstance(value, EnumHandlerCommandType)

    def test_assert_exhaustive_raises_assertion_error(self) -> None:
<<<<<<< HEAD
        """Test that assert_exhaustive raises AssertionError."""
=======
        """Test that assert_exhaustive raises AssertionError.

        Note: Uses AssertionError instead of ModelOnexError to avoid
        circular imports in the enum module.
        """
>>>>>>> 0e17cd40
        # Create a mock value that would represent an unhandled case
        # In practice, this should never be called with a valid enum value
        # We test it with a string that's not a valid enum member
        with pytest.raises(AssertionError) as exc_info:
            # Intentionally passing invalid type to test runtime behavior
            EnumHandlerCommandType.assert_exhaustive("unhandled_value")
        assert "Unhandled enum value: unhandled_value" in str(exc_info.value)

    def test_assert_exhaustive_message_format(self) -> None:
        """Test that assert_exhaustive error message is properly formatted."""
        with pytest.raises(AssertionError) as exc_info:
            EnumHandlerCommandType.assert_exhaustive(42)
        assert "Unhandled enum value: 42" in str(exc_info.value)


@pytest.mark.unit
class TestEnumHandlerCommandTypeCategories:
    """Test cases for command type categorization."""

    def test_primary_execution_commands(self):
        """Test primary execution command types."""
        primary_commands = {
            EnumHandlerCommandType.EXECUTE,
            EnumHandlerCommandType.DRY_RUN,
        }
        for cmd in primary_commands:
            assert cmd in EnumHandlerCommandType

    def test_validation_commands(self):
        """Test validation command types."""
        validation_commands = {
            EnumHandlerCommandType.VALIDATE,
            EnumHandlerCommandType.HEALTH_CHECK,
        }
        for cmd in validation_commands:
            assert cmd in EnumHandlerCommandType

    def test_state_management_commands(self):
        """Test state management command types."""
        state_commands = {
            EnumHandlerCommandType.ROLLBACK,
            EnumHandlerCommandType.RESET,
            EnumHandlerCommandType.CONFIGURE,
        }
        for cmd in state_commands:
            assert cmd in EnumHandlerCommandType

    def test_introspection_commands(self):
        """Test introspection command types."""
        introspection_commands = {
            EnumHandlerCommandType.DESCRIBE,
        }
        for cmd in introspection_commands:
            assert cmd in EnumHandlerCommandType


@pytest.mark.unit
class TestEnumHandlerCommandTypeExhaustiveness:
    """Test exhaustive handling of all enum values."""

    def test_exhaustive_match_coverage(self):
        """Test that all enum values can be matched exhaustively."""
        results = []
        for cmd in EnumHandlerCommandType:
            match cmd:
                case EnumHandlerCommandType.EXECUTE:
                    results.append("execute")
                case EnumHandlerCommandType.VALIDATE:
                    results.append("validate")
                case EnumHandlerCommandType.DRY_RUN:
                    results.append("dry_run")
                case EnumHandlerCommandType.ROLLBACK:
                    results.append("rollback")
                case EnumHandlerCommandType.HEALTH_CHECK:
                    results.append("health_check")
                case EnumHandlerCommandType.DESCRIBE:
                    results.append("describe")
                case EnumHandlerCommandType.CONFIGURE:
                    results.append("configure")
                case EnumHandlerCommandType.RESET:
                    results.append("reset")
                case _:
                    # This should never be reached if all values are covered
                    EnumHandlerCommandType.assert_exhaustive(cmd)

        assert len(results) == 8
        assert set(results) == set(EnumHandlerCommandType.values())

    def test_all_values_are_unique(self):
        """Test that all enum values are unique (enforced by @unique decorator)."""
        values = [cmd.value for cmd in EnumHandlerCommandType]
        assert len(values) == len(set(values)), "Enum values must be unique"

    def test_all_names_are_unique(self):
        """Test that all enum names are unique."""
        names = [cmd.name for cmd in EnumHandlerCommandType]
        assert len(names) == len(set(names)), "Enum names must be unique"


@pytest.mark.unit
class TestEnumHandlerCommandTypeUseCases:
    """Test practical use cases for EnumHandlerCommandType."""

    def test_use_in_dict_key(self) -> None:
        """Test using enum as dictionary key."""
        command_handlers: dict[EnumHandlerCommandType, str] = {
            EnumHandlerCommandType.EXECUTE: "executed",
            EnumHandlerCommandType.VALIDATE: "validated",
        }
        assert EnumHandlerCommandType.EXECUTE in command_handlers
        assert command_handlers[EnumHandlerCommandType.EXECUTE] == "executed"

    def test_use_in_string_format(self):
        """Test using enum in string formatting."""
        cmd = EnumHandlerCommandType.EXECUTE
        formatted = f"Running command: {cmd}"
        assert formatted == "Running command: execute"

    def test_json_serialization_compatibility(self):
        """Test that enum values are JSON serializable."""
        import json

        cmd = EnumHandlerCommandType.EXECUTE
        # str(cmd) should give us the value for serialization
        serialized = json.dumps({"command": str(cmd)})
        assert '"command": "execute"' in serialized

    def test_comparison_with_string_literal(self):
        """Test direct comparison with string literals."""
        cmd = EnumHandlerCommandType.EXECUTE
        # Because it inherits from str, direct comparison works
        assert cmd == "execute"
        assert cmd == "execute"

    def test_use_in_set_operations(self):
        """Test using enums in set operations."""
        allowed_commands = {
            EnumHandlerCommandType.EXECUTE,
            EnumHandlerCommandType.VALIDATE,
            EnumHandlerCommandType.DRY_RUN,
        }
        assert EnumHandlerCommandType.EXECUTE in allowed_commands
        assert EnumHandlerCommandType.ROLLBACK not in allowed_commands

    def test_name_property(self):
        """Test the name property of enum members."""
        assert EnumHandlerCommandType.EXECUTE.name == "EXECUTE"
        assert EnumHandlerCommandType.VALIDATE.name == "VALIDATE"
        assert EnumHandlerCommandType.DRY_RUN.name == "DRY_RUN"
        assert EnumHandlerCommandType.ROLLBACK.name == "ROLLBACK"
        assert EnumHandlerCommandType.HEALTH_CHECK.name == "HEALTH_CHECK"
        assert EnumHandlerCommandType.DESCRIBE.name == "DESCRIBE"
        assert EnumHandlerCommandType.CONFIGURE.name == "CONFIGURE"
        assert EnumHandlerCommandType.RESET.name == "RESET"


@pytest.mark.unit
class TestEnumHandlerCommandTypeSerialization:
    """Test serialization and deserialization capabilities."""

    def test_yaml_serialization(self) -> None:
        """Test YAML serialization compatibility."""
        data = {"command": EnumHandlerCommandType.EXECUTE.value}
        yaml_str = yaml.dump(data, default_flow_style=False)
        assert "command: execute" in yaml_str

        # Deserialize and compare
        loaded = yaml.safe_load(yaml_str)
        assert loaded["command"] == "execute"
        assert (
            EnumHandlerCommandType(loaded["command"]) == EnumHandlerCommandType.EXECUTE
        )

    def test_yaml_serialization_all_values(self) -> None:
        """Test YAML serialization for all command types."""
        for cmd in EnumHandlerCommandType:
            data = {"command": cmd.value}
            yaml_str = yaml.dump(data, default_flow_style=False)
            loaded = yaml.safe_load(yaml_str)
            assert EnumHandlerCommandType(loaded["command"]) == cmd

    def test_json_roundtrip_all_values(self) -> None:
        """Test JSON serialization roundtrip for all values."""
        for cmd in EnumHandlerCommandType:
            serialized = json.dumps(cmd.value)
            deserialized = json.loads(serialized)
            reconstructed = EnumHandlerCommandType(deserialized)
            assert reconstructed == cmd

    def test_pickle_serialization(self) -> None:
        """Test that enum members can be pickled and unpickled."""
        for cmd in EnumHandlerCommandType:
            pickled = pickle.dumps(cmd)
            unpickled = pickle.loads(pickled)
            assert unpickled == cmd
            assert unpickled is cmd  # Should be the same singleton object

    def test_copy_behavior(self) -> None:
        """Test enum behavior with copy operations."""
        cmd = EnumHandlerCommandType.EXECUTE

        # Shallow copy should return the same object
        shallow_copy = copy.copy(cmd)
        assert shallow_copy is cmd

        # Deep copy should also return the same object
        deep_copy = copy.deepcopy(cmd)
        assert deep_copy is cmd


@pytest.mark.unit
class TestEnumHandlerCommandTypeBehavior:
    """Test general enum behavior and properties."""

    def test_hash_consistency(self) -> None:
        """Test that enum members are hashable and consistent."""
        cmd_set = set(EnumHandlerCommandType)
        assert len(cmd_set) == 8

        # Test that same enum members have same hash
        assert hash(EnumHandlerCommandType.EXECUTE) == hash(
            EnumHandlerCommandType.EXECUTE
        )
        assert hash(EnumHandlerCommandType.VALIDATE) == hash(
            EnumHandlerCommandType.VALIDATE
        )

    def test_repr(self) -> None:
        """Test that enum members have proper string representation."""
        assert repr(EnumHandlerCommandType.EXECUTE) == (
            "<EnumHandlerCommandType.EXECUTE: 'execute'>"
        )
        assert repr(EnumHandlerCommandType.VALIDATE) == (
            "<EnumHandlerCommandType.VALIDATE: 'validate'>"
        )
        assert repr(EnumHandlerCommandType.DRY_RUN) == (
            "<EnumHandlerCommandType.DRY_RUN: 'dry_run'>"
        )
        assert repr(EnumHandlerCommandType.ROLLBACK) == (
            "<EnumHandlerCommandType.ROLLBACK: 'rollback'>"
        )
        assert repr(EnumHandlerCommandType.HEALTH_CHECK) == (
            "<EnumHandlerCommandType.HEALTH_CHECK: 'health_check'>"
        )
        assert repr(EnumHandlerCommandType.DESCRIBE) == (
            "<EnumHandlerCommandType.DESCRIBE: 'describe'>"
        )
        assert repr(EnumHandlerCommandType.CONFIGURE) == (
            "<EnumHandlerCommandType.CONFIGURE: 'configure'>"
        )
        assert repr(EnumHandlerCommandType.RESET) == (
            "<EnumHandlerCommandType.RESET: 'reset'>"
        )

    def test_bool_evaluation(self) -> None:
        """Test that all enum members evaluate to True in boolean context."""
        for cmd in EnumHandlerCommandType:
            assert bool(cmd) is True

    def test_ordering_behavior(self) -> None:
        """Test that enum members support ordering (inherits from str)."""
        # Since EnumHandlerCommandType(str, Enum), it supports string ordering
        result1 = EnumHandlerCommandType.EXECUTE < EnumHandlerCommandType.VALIDATE
        result2 = EnumHandlerCommandType.EXECUTE > EnumHandlerCommandType.VALIDATE

        # The results depend on string comparison of the values
        assert isinstance(result1, bool)
        assert isinstance(result2, bool)
        # "execute" < "validate" alphabetically
        assert EnumHandlerCommandType.EXECUTE < EnumHandlerCommandType.VALIDATE

    def test_string_operations(self) -> None:
        """Test that string operations work on enum values."""
        # Since it inherits from str, string methods should work
        assert EnumHandlerCommandType.EXECUTE.upper() == "EXECUTE"
        assert EnumHandlerCommandType.HEALTH_CHECK.startswith("health")
        assert "_" in EnumHandlerCommandType.DRY_RUN
        assert len(EnumHandlerCommandType.EXECUTE) == 7  # "execute" is 7 chars

    def test_equality_and_identity(self) -> None:
        """Test enum equality and identity behavior."""
        # Same enum members should be identical
        assert EnumHandlerCommandType.EXECUTE is EnumHandlerCommandType.EXECUTE

        # Different enum members should not be identical
        assert EnumHandlerCommandType.EXECUTE is not EnumHandlerCommandType.VALIDATE

        # Equality with strings should work
        assert EnumHandlerCommandType.EXECUTE == "execute"
        assert EnumHandlerCommandType.EXECUTE != "validate"


@pytest.mark.unit
class TestEnumHandlerCommandTypePydantic:
    """Test Pydantic integration."""

    def test_pydantic_model_with_enum(self) -> None:
        """Test using enum in Pydantic model."""

        class CommandConfig(BaseModel):
            command: EnumHandlerCommandType

        model = CommandConfig(command=EnumHandlerCommandType.EXECUTE)
        assert model.command == EnumHandlerCommandType.EXECUTE

    def test_pydantic_model_with_string_value(self) -> None:
        """Test Pydantic model accepts string values."""

        class CommandConfig(BaseModel):
            command: EnumHandlerCommandType

        model = CommandConfig(command="validate")
        assert model.command == EnumHandlerCommandType.VALIDATE

    def test_pydantic_model_invalid_value(self) -> None:
        """Test Pydantic model rejects invalid values."""

        class CommandConfig(BaseModel):
            command: EnumHandlerCommandType

        with pytest.raises(ValidationError):
            CommandConfig(command="invalid_command")

    def test_pydantic_model_serialization(self) -> None:
        """Test Pydantic model serialization."""

        class CommandConfig(BaseModel):
            command: EnumHandlerCommandType

        model = CommandConfig(command=EnumHandlerCommandType.DRY_RUN)

        # Test dict serialization
        model_dict = model.model_dump()
        assert model_dict == {"command": "dry_run"}

        # Test JSON serialization
        json_str = model.model_dump_json()
        assert json_str == '{"command":"dry_run"}'

    def test_pydantic_model_deserialization(self) -> None:
        """Test Pydantic model deserialization."""

        class CommandConfig(BaseModel):
            command: EnumHandlerCommandType

        # From dict
        model = CommandConfig.model_validate({"command": "rollback"})
        assert model.command == EnumHandlerCommandType.ROLLBACK

        # From JSON
        model = CommandConfig.model_validate_json('{"command": "health_check"}')
        assert model.command == EnumHandlerCommandType.HEALTH_CHECK

    def test_pydantic_model_multiple_commands(self) -> None:
        """Test Pydantic model with list of commands."""

        class CommandSequence(BaseModel):
            commands: list[EnumHandlerCommandType]

        model = CommandSequence(
            commands=[
                EnumHandlerCommandType.VALIDATE,
                EnumHandlerCommandType.DRY_RUN,
                EnumHandlerCommandType.EXECUTE,
            ]
        )

        assert len(model.commands) == 3
        assert EnumHandlerCommandType.VALIDATE in model.commands
        assert EnumHandlerCommandType.DRY_RUN in model.commands
        assert EnumHandlerCommandType.EXECUTE in model.commands


@pytest.mark.unit
class TestEnumHandlerCommandTypeEdgeCases:
    """Test edge cases and error conditions."""

    def test_none_invalid(self) -> None:
        """Test that None is invalid."""
        with pytest.raises((ValueError, TypeError)):
            EnumHandlerCommandType(None)

    def test_whitespace_invalid(self) -> None:
        """Test that whitespace-padded values are invalid."""
        with pytest.raises(ValueError):
            EnumHandlerCommandType(" execute")

        with pytest.raises(ValueError):
            EnumHandlerCommandType("execute ")

        with pytest.raises(ValueError):
            EnumHandlerCommandType(" execute ")

    def test_case_sensitivity(self) -> None:
        """Test that enum values are case-sensitive."""
        assert EnumHandlerCommandType.EXECUTE.value == "execute"
        assert EnumHandlerCommandType.EXECUTE.value != "EXECUTE"
        assert EnumHandlerCommandType.EXECUTE.value != "Execute"

    def test_enum_name_vs_value(self) -> None:
        """Test distinction between enum name and value."""
        cmd = EnumHandlerCommandType.HEALTH_CHECK
        assert cmd.name == "HEALTH_CHECK"
        assert cmd.value == "health_check"
        assert cmd.name != cmd.value


@pytest.mark.unit
class TestEnumHandlerCommandTypePropertyBased:
    """Property-based tests using hypothesis for EnumHandlerCommandType."""

    def test_all_commands_have_valid_string_representation(self) -> None:
        """Property: Every EnumHandlerCommandType value has a non-empty string representation."""
        from hypothesis import given
        from hypothesis import strategies as st

        @given(st.sampled_from(list(EnumHandlerCommandType)))
        def check_string_representation(cmd: EnumHandlerCommandType) -> None:
            string_repr = str(cmd)
            assert isinstance(string_repr, str)
            assert len(string_repr) > 0
            assert string_repr == cmd.value

        check_string_representation()

    def test_all_commands_roundtrip_through_value(self) -> None:
        """Property: Every EnumHandlerCommandType can be reconstructed from its value."""
        from hypothesis import given
        from hypothesis import strategies as st

        @given(st.sampled_from(list(EnumHandlerCommandType)))
        def check_roundtrip(cmd: EnumHandlerCommandType) -> None:
            value = cmd.value
            reconstructed = EnumHandlerCommandType(value)
            assert reconstructed == cmd
            assert reconstructed is cmd  # Same singleton instance

        check_roundtrip()

    def test_json_serialization_roundtrip(self) -> None:
        """Property: Every EnumHandlerCommandType survives JSON serialization roundtrip."""
        from hypothesis import given
        from hypothesis import strategies as st

        @given(st.sampled_from(list(EnumHandlerCommandType)))
        def check_json_roundtrip(cmd: EnumHandlerCommandType) -> None:
            serialized = json.dumps(cmd.value)
            deserialized = json.loads(serialized)
            reconstructed = EnumHandlerCommandType(deserialized)
            assert reconstructed == cmd

        check_json_roundtrip()

    def test_pickle_serialization_preserves_identity(self) -> None:
        """Property: Pickle serialization preserves enum identity."""
        from hypothesis import given
        from hypothesis import strategies as st

        @given(st.sampled_from(list(EnumHandlerCommandType)))
        def check_pickle_identity(cmd: EnumHandlerCommandType) -> None:
            pickled = pickle.dumps(cmd)
            unpickled = pickle.loads(pickled)
            assert unpickled == cmd
            assert unpickled is cmd  # Same singleton

        check_pickle_identity()

    def test_values_classmethod_includes_all_members(self) -> None:
        """Property: values() classmethod includes all enum members."""
        from hypothesis import given
        from hypothesis import strategies as st

        all_values = EnumHandlerCommandType.values()

        @given(st.sampled_from(list(EnumHandlerCommandType)))
        def check_in_values(cmd: EnumHandlerCommandType) -> None:
            assert cmd.value in all_values

        check_in_values()


@pytest.mark.unit
class TestEnumHandlerCommandTypeDocstrings:
    """Test documentation and docstrings."""

    def test_enum_member_docstrings(self) -> None:
        """Test that enum members have docstrings."""
        assert EnumHandlerCommandType.EXECUTE.__doc__ is not None
        assert EnumHandlerCommandType.VALIDATE.__doc__ is not None
        assert EnumHandlerCommandType.DRY_RUN.__doc__ is not None
        assert EnumHandlerCommandType.ROLLBACK.__doc__ is not None
        assert EnumHandlerCommandType.HEALTH_CHECK.__doc__ is not None
        assert EnumHandlerCommandType.DESCRIBE.__doc__ is not None
        assert EnumHandlerCommandType.CONFIGURE.__doc__ is not None
        assert EnumHandlerCommandType.RESET.__doc__ is not None

    def test_docstring_content(self) -> None:
        """Test that docstrings describe the command purpose."""
        # EXECUTE should mention primary/main operation
        assert (
            "primary" in EnumHandlerCommandType.EXECUTE.__doc__.lower()
            or "execute" in EnumHandlerCommandType.EXECUTE.__doc__.lower()
        )

        # VALIDATE should mention validation
        assert "valid" in EnumHandlerCommandType.VALIDATE.__doc__.lower()

        # DRY_RUN should mention simulation/without effects
        assert (
            "simulat" in EnumHandlerCommandType.DRY_RUN.__doc__.lower()
            or "without" in EnumHandlerCommandType.DRY_RUN.__doc__.lower()
        )

        # ROLLBACK should mention undo/rollback
        assert (
            "rollback" in EnumHandlerCommandType.ROLLBACK.__doc__.lower()
            or "undo" in EnumHandlerCommandType.ROLLBACK.__doc__.lower()
        )


if __name__ == "__main__":
    pytest.main([__file__, "-v"])<|MERGE_RESOLUTION|>--- conflicted
+++ resolved
@@ -182,15 +182,11 @@
             assert not isinstance(value, EnumHandlerCommandType)
 
     def test_assert_exhaustive_raises_assertion_error(self) -> None:
-<<<<<<< HEAD
-        """Test that assert_exhaustive raises AssertionError."""
-=======
         """Test that assert_exhaustive raises AssertionError.
 
         Note: Uses AssertionError instead of ModelOnexError to avoid
         circular imports in the enum module.
         """
->>>>>>> 0e17cd40
         # Create a mock value that would represent an unhandled case
         # In practice, this should never be called with a valid enum value
         # We test it with a string that's not a valid enum member
