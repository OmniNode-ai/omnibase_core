--- conflicted
+++ resolved
@@ -184,13 +184,8 @@
     def test_assert_exhaustive_raises_assertion_error(self) -> None:
         """Test that assert_exhaustive raises AssertionError.
 
-<<<<<<< HEAD
-        Note: AssertionError is used instead of ModelOnexError due to circular
-        import constraints in enum modules (see error-ok comment in enum source).
-=======
         Note: Uses AssertionError instead of ModelOnexError to avoid
         circular imports in the enum module.
->>>>>>> 0e17cd40
         """
         # Create a mock value that would represent an unhandled case
         # In practice, this should never be called with a valid enum value
