"""
Comprehensive unit tests for ModelFieldConverterRegistry and FieldConverter.

Tests cover:
- Field converter initialization and registration
- Boolean field conversion with custom true values
- Integer field conversion with validation bounds
- Enum field conversion with value and name matching
- Optional integer field conversion with zero-as-none
- Custom field converters with validators
- Bulk data conversion
- Error handling and validation failures
"""

from __future__ import annotations

from enum import Enum

import pytest

from omnibase_core.errors.error_codes import EnumCoreErrorCode
from omnibase_core.errors.model_onex_error import ModelOnexError
from omnibase_core.models.common.model_schema_value import ModelSchemaValue
from omnibase_core.utils.model_field_converter import (
    FieldConverter,
    ModelFieldConverterRegistry,
)


# Test enum for enum field tests
class SampleStatus(Enum):
    """Test enum for converter tests."""

    ACTIVE = "active"
    INACTIVE = "inactive"
    PENDING = "pending"


class TestFieldConverter:
    """Test FieldConverter class."""

    def test_field_converter_initialization(self) -> None:
        """Test FieldConverter initialization."""
        converter = FieldConverter(
            field_name="test_field",
            converter=int,
            default_value=0,
        )
        assert converter.field_name == "test_field"
        assert converter.default_value == 0
        assert converter.validator is None

    def test_field_converter_with_validator(self) -> None:
        """Test FieldConverter with validator."""

        def is_positive(value: int) -> bool:
            return value > 0

        converter = FieldConverter(
            field_name="positive_number",
            converter=int,
            validator=is_positive,
        )
        # Valid positive number
        result = converter.convert("42")
        assert result == 42

        # Invalid negative number
        with pytest.raises(ModelOnexError) as exc_info:
            converter.convert("-5")
        assert exc_info.value.error_code == EnumCoreErrorCode.VALIDATION_ERROR
        assert "Validation failed" in exc_info.value.message

    def test_field_converter_successful_conversion(self) -> None:
        """Test successful field conversion."""
        converter = FieldConverter(
            field_name="age",
            converter=int,
        )
        result = converter.convert("25")
        assert result == 25
        assert isinstance(result, int)

    def test_field_converter_with_default_on_error(self) -> None:
        """Test field converter uses default value on conversion error."""
        converter = FieldConverter(
            field_name="optional_field",
            converter=int,
            default_value=0,
        )
        result = converter.convert("not_a_number")
        assert result == 0

    def test_field_converter_raises_onex_error_without_default(self) -> None:
        """Test field converter raises ModelOnexError when no default provided."""
        converter = FieldConverter(
            field_name="required_field",
            converter=int,
        )
        with pytest.raises(ModelOnexError) as exc_info:
            converter.convert("invalid")
        assert exc_info.value.error_code == EnumCoreErrorCode.CONVERSION_ERROR
        assert "Failed to convert field" in exc_info.value.message

    def test_field_converter_reraises_onex_error(self) -> None:
        """Test field converter re-raises ModelOnexError from converter."""

        def raises_onex_error(value: str) -> int:
            raise ModelOnexError(
                error_code=EnumCoreErrorCode.VALIDATION_ERROR,
                message="Custom error",
            )

        converter = FieldConverter(
            field_name="error_field",
            converter=raises_onex_error,
        )
        with pytest.raises(ModelOnexError) as exc_info:
            converter.convert("anything")
        assert exc_info.value.error_code == EnumCoreErrorCode.VALIDATION_ERROR
        assert "Custom error" in exc_info.value.message


class TestModelFieldConverterRegistry:
    """Test ModelFieldConverterRegistry class."""

    def test_registry_initialization(self) -> None:
        """Test registry initialization."""
        registry = ModelFieldConverterRegistry()
        assert registry.list_fields() == []
        assert not registry.has_converter("any_field")

    def test_register_boolean_field_default_true_values(self) -> None:
        """Test boolean field registration with default true values."""
        registry = ModelFieldConverterRegistry()
        registry.register_boolean_field("enabled")

        # Test default true values
        assert registry.convert_field("enabled", "true") is True
        assert registry.convert_field("enabled", "TRUE") is True
        assert registry.convert_field("enabled", "1") is True
        assert registry.convert_field("enabled", "yes") is True
        assert registry.convert_field("enabled", "YES") is True
        assert registry.convert_field("enabled", "on") is True

        # Test false values
        assert registry.convert_field("enabled", "false") is False
        assert registry.convert_field("enabled", "0") is False
        assert registry.convert_field("enabled", "no") is False

    def test_register_boolean_field_custom_true_values(self) -> None:
        """Test boolean field registration with custom true values."""
        registry = ModelFieldConverterRegistry()
        registry.register_boolean_field(
            "custom_bool",
            true_values={"y", "enabled", "active"},
        )

        assert registry.convert_field("custom_bool", "y") is True
        assert registry.convert_field("custom_bool", "enabled") is True
        assert registry.convert_field("custom_bool", "active") is True
        assert registry.convert_field("custom_bool", "n") is False
        assert (
            registry.convert_field("custom_bool", "true") is False
        )  # Not in custom set

    def test_register_boolean_field_with_default(self) -> None:
        """Test boolean field with default value."""
        registry = ModelFieldConverterRegistry()
        registry.register_boolean_field("optional_bool", default=False)

        # Should use default for invalid conversion
        result = registry.convert_field("optional_bool", "invalid")
        assert result is False

    def test_register_integer_field_basic(self) -> None:
        """Test basic integer field registration."""
        registry = ModelFieldConverterRegistry()
        registry.register_integer_field("count")

        result = registry.convert_field("count", "42")
        assert result == 42
        assert isinstance(result, int)

    def test_register_integer_field_with_min_value(self) -> None:
        """Test integer field with minimum value validation."""
        registry = ModelFieldConverterRegistry()
        registry.register_integer_field("age", min_value=0)

        # Valid value
        result = registry.convert_field("age", "25")
        assert result == 25

        # Invalid value below minimum
        with pytest.raises(ModelOnexError) as exc_info:
            registry.convert_field("age", "-5")
        assert exc_info.value.error_code == EnumCoreErrorCode.VALIDATION_ERROR

    def test_register_integer_field_with_max_value(self) -> None:
        """Test integer field with maximum value validation."""
        registry = ModelFieldConverterRegistry()
        registry.register_integer_field("percentage", max_value=100)

        # Valid value
        result = registry.convert_field("percentage", "75")
        assert result == 75

        # Invalid value above maximum
        with pytest.raises(ModelOnexError) as exc_info:
            registry.convert_field("percentage", "150")
        assert exc_info.value.error_code == EnumCoreErrorCode.VALIDATION_ERROR

    def test_register_integer_field_with_bounds(self) -> None:
        """Test integer field with both min and max bounds."""
        registry = ModelFieldConverterRegistry()
        registry.register_integer_field("score", min_value=0, max_value=100)

        # Valid values
        assert registry.convert_field("score", "0") == 0
        assert registry.convert_field("score", "50") == 50
        assert registry.convert_field("score", "100") == 100

        # Invalid values
        with pytest.raises(ModelOnexError):
            registry.convert_field("score", "-1")
        with pytest.raises(ModelOnexError):
            registry.convert_field("score", "101")

    def test_register_integer_field_with_default(self) -> None:
        """Test integer field with default value."""
        registry = ModelFieldConverterRegistry()
        registry.register_integer_field("optional_count", default=0)

        result = registry.convert_field("optional_count", "not_a_number")
        assert result == 0

    def test_register_enum_field_by_value(self) -> None:
        """Test enum field conversion by value."""
        registry = ModelFieldConverterRegistry()
        registry.register_enum_field("status", SampleStatus)

        result = registry.convert_field("status", "active")
        assert result == SampleStatus.ACTIVE
        assert isinstance(result, SampleStatus)

    def test_register_enum_field_by_name(self) -> None:
        """Test enum field conversion by name (case-insensitive)."""
        registry = ModelFieldConverterRegistry()
        registry.register_enum_field("status", SampleStatus)

        # Test case-insensitive name matching
        result = registry.convert_field("status", "ACTIVE")
        assert result == SampleStatus.ACTIVE

        result = registry.convert_field("status", "Inactive")
        assert result == SampleStatus.INACTIVE

    def test_register_enum_field_invalid_value(self) -> None:
        """Test enum field with invalid value."""
        registry = ModelFieldConverterRegistry()
        registry.register_enum_field("status", SampleStatus)

        with pytest.raises(ModelOnexError) as exc_info:
            registry.convert_field("status", "invalid_status")
<<<<<<< HEAD
        assert exc_info.value.error_code == CoreErrorCode.VALIDATION_ERROR
        assert "Invalid SampleStatus value" in exc_info.value.message
=======
        assert exc_info.value.error_code == EnumCoreErrorCode.VALIDATION_ERROR
        assert "Invalid TestStatus value" in exc_info.value.message
>>>>>>> 09123395

    def test_register_enum_field_with_default(self) -> None:
        """Test enum field with default value."""
        registry = ModelFieldConverterRegistry()
        registry.register_enum_field(
            "status", SampleStatus, default=SampleStatus.PENDING
        )

        result = registry.convert_field("status", "invalid")
        assert result == SampleStatus.PENDING

    def test_register_optional_integer_field_empty_string(self) -> None:
        """Test optional integer field with empty string."""
        registry = ModelFieldConverterRegistry()
        registry.register_optional_integer_field("optional_id")

        result = registry.convert_field("optional_id", "")
        assert result is None

    def test_register_optional_integer_field_zero_as_none(self) -> None:
        """Test optional integer field with zero treated as None."""
        registry = ModelFieldConverterRegistry()
        registry.register_optional_integer_field("optional_count", zero_as_none=True)

        assert registry.convert_field("optional_count", "0") is None
        assert registry.convert_field("optional_count", "5") == 5

    def test_register_optional_integer_field_zero_as_value(self) -> None:
        """Test optional integer field with zero as valid value."""
        registry = ModelFieldConverterRegistry()
        registry.register_optional_integer_field("count", zero_as_none=False)

        assert registry.convert_field("count", "0") == 0
        assert registry.convert_field("count", "") is None

    def test_register_custom_field_basic(self) -> None:
        """Test custom field converter registration."""

        def parse_csv(value: str) -> list[str]:
            return [item.strip() for item in value.split(",")]

        registry = ModelFieldConverterRegistry()
        registry.register_custom_field("tags", parse_csv)

        result = registry.convert_field("tags", "python, testing, onex")
        assert result == ["python", "testing", "onex"]

    def test_register_custom_field_with_validator(self) -> None:
        """Test custom field with validator."""

        def parse_int(value: str) -> int:
            return int(value)

        def is_even(value: object) -> bool:
            return isinstance(value, int) and value % 2 == 0

        registry = ModelFieldConverterRegistry()
        registry.register_custom_field(
            "even_number",
            parse_int,
            validator=is_even,
        )

        # Valid even number
        assert registry.convert_field("even_number", "42") == 42

        # Invalid odd number
        with pytest.raises(ModelOnexError) as exc_info:
            registry.convert_field("even_number", "43")
        assert exc_info.value.error_code == EnumCoreErrorCode.VALIDATION_ERROR

    def test_register_custom_field_with_default(self) -> None:
        """Test custom field with default value."""

        def parse_float(value: str) -> float:
            return float(value)

        registry = ModelFieldConverterRegistry()
        registry.register_custom_field("price", parse_float, default=0.0)

        result = registry.convert_field("price", "invalid")
        assert result == 0.0

    def test_convert_field_not_registered(self) -> None:
        """Test converting field that is not registered."""
        registry = ModelFieldConverterRegistry()

        with pytest.raises(ModelOnexError) as exc_info:
            registry.convert_field("unknown_field", "value")
        assert exc_info.value.error_code == EnumCoreErrorCode.NOT_FOUND
        assert "No converter registered" in exc_info.value.message

    def test_convert_data_multiple_fields(self) -> None:
        """Test bulk data conversion with multiple fields."""
        registry = ModelFieldConverterRegistry()
        registry.register_boolean_field("enabled")
        registry.register_integer_field("count")
        registry.register_enum_field("status", SampleStatus)

        data = {
            "enabled": "true",
            "count": "42",
            "status": "active",
            "unknown_field": "ignored",
        }

        result = registry.convert_data(data)

        # Check converted fields
        assert isinstance(result["enabled"], ModelSchemaValue)
        assert result["enabled"].to_value() is True

        assert isinstance(result["count"], ModelSchemaValue)
        assert result["count"].to_value() == 42

        assert isinstance(result["status"], ModelSchemaValue)
        # ModelSchemaValue stores enums as string representation
        status_value = result["status"].to_value()
        assert (
            status_value == "SampleStatus.ACTIVE" or status_value == SampleStatus.ACTIVE
        )

        # Unknown field should be skipped
        assert "unknown_field" not in result

    def test_convert_data_empty_dict(self) -> None:
        """Test bulk data conversion with empty dict."""
        registry = ModelFieldConverterRegistry()
        registry.register_integer_field("count")

        result = registry.convert_data({})
        assert result == {}

    def test_convert_data_partial_conversion(self) -> None:
        """Test bulk data conversion with partial field match."""
        registry = ModelFieldConverterRegistry()
        registry.register_integer_field("age")
        # Don't register 'name' field

        data = {"age": "25", "name": "John"}
        result = registry.convert_data(data)

        # Only age should be converted
        assert "age" in result
        assert result["age"].to_value() == 25
        # name should be skipped
        assert "name" not in result

    def test_has_converter(self) -> None:
        """Test has_converter method."""
        registry = ModelFieldConverterRegistry()

        assert not registry.has_converter("test_field")

        registry.register_boolean_field("test_field")
        assert registry.has_converter("test_field")

    def test_list_fields(self) -> None:
        """Test list_fields method."""
        registry = ModelFieldConverterRegistry()

        assert registry.list_fields() == []

        registry.register_boolean_field("enabled")
        registry.register_integer_field("count")
        registry.register_enum_field("status", SampleStatus)

        fields = registry.list_fields()
        assert len(fields) == 3
        assert "enabled" in fields
        assert "count" in fields
        assert "status" in fields

    def test_multiple_registrations_same_field(self) -> None:
        """Test that registering same field twice overwrites."""
        registry = ModelFieldConverterRegistry()

        # First registration
        registry.register_integer_field("value", default=0)
        assert registry.convert_field("value", "invalid") == 0

        # Second registration with different default
        registry.register_integer_field("value", default=100)
        assert registry.convert_field("value", "invalid") == 100

    def test_field_converter_frozen_dataclass(self) -> None:
        """Test that FieldConverter is frozen (immutable)."""
        converter = FieldConverter(
            field_name="test",
            converter=int,
        )

        # Should not be able to modify frozen dataclass
        with pytest.raises(Exception):  # FrozenInstanceError in Python 3.11+
            converter.field_name = "modified"  # type: ignore[misc]

    def test_complex_conversion_workflow(self) -> None:
        """Test complex realistic conversion workflow."""
        registry = ModelFieldConverterRegistry()

        # Register various field types
        registry.register_boolean_field("is_active")
        registry.register_integer_field("priority", min_value=1, max_value=10)
        registry.register_enum_field(
            "status", SampleStatus, default=SampleStatus.PENDING
        )
        registry.register_optional_integer_field("parent_id")
        registry.register_custom_field("tags", lambda v: v.split(","))

        # Convert realistic data
        data = {
            "is_active": "yes",
            "priority": "5",
            "status": "ACTIVE",
            "parent_id": "123",
            "tags": "bug,high-priority",
            "unknown": "ignored",
        }

        result = registry.convert_data(data)

        # Verify all conversions
        assert result["is_active"].to_value() is True
        assert result["priority"].to_value() == 5
        # ModelSchemaValue stores enums as string representation
        status_value = result["status"].to_value()
        assert (
            status_value == "SampleStatus.ACTIVE" or status_value == SampleStatus.ACTIVE
        )
        assert result["parent_id"].to_value() == 123
        # Tags are stored as string representation of list
        tags_value = result["tags"].to_value()
        assert (
            tags_value == ["bug", "high-priority"]
            or tags_value == "['bug', 'high-priority']"
        )
        assert "unknown" not in result<|MERGE_RESOLUTION|>--- conflicted
+++ resolved
@@ -28,7 +28,7 @@
 
 
 # Test enum for enum field tests
-class SampleStatus(Enum):
+class TestStatus(Enum):
     """Test enum for converter tests."""
 
     ACTIVE = "active"
@@ -237,48 +237,41 @@
     def test_register_enum_field_by_value(self) -> None:
         """Test enum field conversion by value."""
         registry = ModelFieldConverterRegistry()
-        registry.register_enum_field("status", SampleStatus)
+        registry.register_enum_field("status", TestStatus)
 
         result = registry.convert_field("status", "active")
-        assert result == SampleStatus.ACTIVE
-        assert isinstance(result, SampleStatus)
+        assert result == TestStatus.ACTIVE
+        assert isinstance(result, TestStatus)
 
     def test_register_enum_field_by_name(self) -> None:
         """Test enum field conversion by name (case-insensitive)."""
         registry = ModelFieldConverterRegistry()
-        registry.register_enum_field("status", SampleStatus)
+        registry.register_enum_field("status", TestStatus)
 
         # Test case-insensitive name matching
         result = registry.convert_field("status", "ACTIVE")
-        assert result == SampleStatus.ACTIVE
+        assert result == TestStatus.ACTIVE
 
         result = registry.convert_field("status", "Inactive")
-        assert result == SampleStatus.INACTIVE
+        assert result == TestStatus.INACTIVE
 
     def test_register_enum_field_invalid_value(self) -> None:
         """Test enum field with invalid value."""
         registry = ModelFieldConverterRegistry()
-        registry.register_enum_field("status", SampleStatus)
+        registry.register_enum_field("status", TestStatus)
 
         with pytest.raises(ModelOnexError) as exc_info:
             registry.convert_field("status", "invalid_status")
-<<<<<<< HEAD
-        assert exc_info.value.error_code == CoreErrorCode.VALIDATION_ERROR
-        assert "Invalid SampleStatus value" in exc_info.value.message
-=======
         assert exc_info.value.error_code == EnumCoreErrorCode.VALIDATION_ERROR
         assert "Invalid TestStatus value" in exc_info.value.message
->>>>>>> 09123395
 
     def test_register_enum_field_with_default(self) -> None:
         """Test enum field with default value."""
         registry = ModelFieldConverterRegistry()
-        registry.register_enum_field(
-            "status", SampleStatus, default=SampleStatus.PENDING
-        )
+        registry.register_enum_field("status", TestStatus, default=TestStatus.PENDING)
 
         result = registry.convert_field("status", "invalid")
-        assert result == SampleStatus.PENDING
+        assert result == TestStatus.PENDING
 
     def test_register_optional_integer_field_empty_string(self) -> None:
         """Test optional integer field with empty string."""
@@ -366,7 +359,7 @@
         registry = ModelFieldConverterRegistry()
         registry.register_boolean_field("enabled")
         registry.register_integer_field("count")
-        registry.register_enum_field("status", SampleStatus)
+        registry.register_enum_field("status", TestStatus)
 
         data = {
             "enabled": "true",
@@ -387,9 +380,7 @@
         assert isinstance(result["status"], ModelSchemaValue)
         # ModelSchemaValue stores enums as string representation
         status_value = result["status"].to_value()
-        assert (
-            status_value == "SampleStatus.ACTIVE" or status_value == SampleStatus.ACTIVE
-        )
+        assert status_value == "TestStatus.ACTIVE" or status_value == TestStatus.ACTIVE
 
         # Unknown field should be skipped
         assert "unknown_field" not in result
@@ -434,7 +425,7 @@
 
         registry.register_boolean_field("enabled")
         registry.register_integer_field("count")
-        registry.register_enum_field("status", SampleStatus)
+        registry.register_enum_field("status", TestStatus)
 
         fields = registry.list_fields()
         assert len(fields) == 3
@@ -472,9 +463,7 @@
         # Register various field types
         registry.register_boolean_field("is_active")
         registry.register_integer_field("priority", min_value=1, max_value=10)
-        registry.register_enum_field(
-            "status", SampleStatus, default=SampleStatus.PENDING
-        )
+        registry.register_enum_field("status", TestStatus, default=TestStatus.PENDING)
         registry.register_optional_integer_field("parent_id")
         registry.register_custom_field("tags", lambda v: v.split(","))
 
@@ -495,9 +484,7 @@
         assert result["priority"].to_value() == 5
         # ModelSchemaValue stores enums as string representation
         status_value = result["status"].to_value()
-        assert (
-            status_value == "SampleStatus.ACTIVE" or status_value == SampleStatus.ACTIVE
-        )
+        assert status_value == "TestStatus.ACTIVE" or status_value == TestStatus.ACTIVE
         assert result["parent_id"].to_value() == 123
         # Tags are stored as string representation of list
         tags_value = result["tags"].to_value()
