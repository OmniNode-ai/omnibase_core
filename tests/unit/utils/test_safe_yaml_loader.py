--- conflicted
+++ resolved
@@ -555,10 +555,7 @@
 
         with pytest.raises(ModelOnexError) as exc_info:
             extract_example_from_schema(schema_file)
-<<<<<<< HEAD
-=======
         # NOT_FOUND is the semantically correct error code for file not found
->>>>>>> 605976f5
         assert exc_info.value.error_code == EnumCoreErrorCode.NOT_FOUND
 
     def test_extract_example_malformed_yaml(self, tmp_path: Path) -> None:
