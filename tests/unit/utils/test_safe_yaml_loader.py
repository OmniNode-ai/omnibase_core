"""
Comprehensive unit tests for safe YAML loading utilities.

Tests cover:
- Loading and validating YAML files against Pydantic models
- Loading YAML content from strings
- YAML serialization to strings
- Pydantic model serialization to YAML
- Schema example extraction from YAML files
- Error handling for invalid YAML, missing files, validation errors
- Unicode and encoding handling
- Security considerations
"""

from __future__ import annotations

from pathlib import Path
from typing import Any

import pytest
import yaml
from pydantic import BaseModel, ValidationError, field_validator

from omnibase_core.errors.error_codes import EnumCoreErrorCode
from omnibase_core.errors.model_onex_error import ModelOnexError
from omnibase_core.models.config.model_schema_example import ModelSchemaExample
from omnibase_core.models.core.model_custom_properties import ModelCustomProperties
from omnibase_core.utils.safe_yaml_loader import (
    extract_example_from_schema,
    load_and_validate_yaml_model,
    load_yaml_content_as_model,
    serialize_data_to_yaml,
    serialize_pydantic_model_to_yaml,
)


# Test models for YAML validation
class SimpleTestModel(BaseModel):
    """Simple test model."""

    name: str
    value: int
    enabled: bool = False


class NestedTestModel(BaseModel):
    """Nested test model."""

    simple: SimpleTestModel
    tags: list[str]
    metadata: dict[str, Any]


class SampleModelWithValidation(BaseModel):
    """Test model with field validation."""

    email: str
    age: int

    @field_validator("email")
    @classmethod
    def validate_email(cls, v: str) -> str:
        if "@" not in v:
            raise ValueError("Invalid email format")
        return v

    @field_validator("age")
    @classmethod
    def validate_age(cls, v: int) -> int:
        if v < 0 or v > 150:
            raise ValueError("Age must be between 0 and 150")
        return v


class TestLoadAndValidateYamlModel:
    """Test load_and_validate_yaml_model function."""

    def test_load_simple_yaml_file(self, tmp_path: Path) -> None:
        """Test loading simple valid YAML file."""
        yaml_file = tmp_path / "test.yaml"
        yaml_file.write_text(
            """
name: TestName
value: 42
enabled: true
""",
        )

        result = load_and_validate_yaml_model(yaml_file, SimpleTestModel)
        assert result.name == "TestName"
        assert result.value == 42
        assert result.enabled is True

    def test_load_yaml_with_defaults(self, tmp_path: Path) -> None:
        """Test loading YAML with missing optional fields uses defaults."""
        yaml_file = tmp_path / "test.yaml"
        yaml_file.write_text(
            """
name: TestName
value: 100
""",
        )

        result = load_and_validate_yaml_model(yaml_file, SimpleTestModel)
        assert result.name == "TestName"
        assert result.value == 100
        assert result.enabled is False  # Default value

    def test_load_nested_yaml_file(self, tmp_path: Path) -> None:
        """Test loading nested YAML structure."""
        yaml_file = tmp_path / "nested.yaml"
        yaml_file.write_text(
            """
simple:
  name: Inner
  value: 99
  enabled: true
tags:
  - tag1
  - tag2
metadata:
  key1: value1
  key2: 123
""",
        )

        result = load_and_validate_yaml_model(yaml_file, NestedTestModel)
        assert result.simple.name == "Inner"
        assert result.simple.value == 99
        assert result.tags == ["tag1", "tag2"]
        assert result.metadata["key1"] == "value1"

    def test_load_empty_yaml_file(self, tmp_path: Path) -> None:
        """Test loading empty YAML file."""
        yaml_file = tmp_path / "empty.yaml"
        yaml_file.write_text("")

        with pytest.raises(ModelOnexError) as exc_info:
            load_and_validate_yaml_model(yaml_file, SimpleTestModel)
        assert exc_info.value.error_code == EnumCoreErrorCode.VALIDATION_ERROR

    def test_load_yaml_validation_error(self, tmp_path: Path) -> None:
        """Test YAML loading with validation error."""
        yaml_file = tmp_path / "invalid.yaml"
        yaml_file.write_text(
            """
name: TestName
value: not_an_integer
""",
        )

        with pytest.raises(ModelOnexError) as exc_info:
            load_and_validate_yaml_model(yaml_file, SimpleTestModel)
        assert exc_info.value.error_code == EnumCoreErrorCode.VALIDATION_ERROR
        assert "YAML validation error" in exc_info.value.message

    def test_load_yaml_missing_required_field(self, tmp_path: Path) -> None:
        """Test YAML loading with missing required field."""
        yaml_file = tmp_path / "incomplete.yaml"
        yaml_file.write_text(
            """
name: TestName
""",
        )

        with pytest.raises(ModelOnexError) as exc_info:
            load_and_validate_yaml_model(yaml_file, SimpleTestModel)
        assert exc_info.value.error_code == EnumCoreErrorCode.VALIDATION_ERROR

    def test_load_yaml_file_not_found(self, tmp_path: Path) -> None:
        """Test loading non-existent YAML file."""
        yaml_file = tmp_path / "nonexistent.yaml"

        with pytest.raises(ModelOnexError) as exc_info:
            load_and_validate_yaml_model(yaml_file, SimpleTestModel)
        assert exc_info.value.error_code == EnumCoreErrorCode.NOT_FOUND
        assert "YAML file not found" in exc_info.value.message

    def test_load_yaml_parsing_error(self, tmp_path: Path) -> None:
        """Test loading malformed YAML file."""
        yaml_file = tmp_path / "malformed.yaml"
        yaml_file.write_text(
            """
name: TestName
value: 42
  invalid_indent: bad
""",
        )

        with pytest.raises(ModelOnexError) as exc_info:
            load_and_validate_yaml_model(yaml_file, SimpleTestModel)
        assert exc_info.value.error_code == EnumCoreErrorCode.CONVERSION_ERROR
        assert "YAML parsing error" in exc_info.value.message

    def test_load_yaml_with_custom_validation(self, tmp_path: Path) -> None:
        """Test YAML loading with custom field validation."""
        yaml_file = tmp_path / "validated.yaml"
        yaml_file.write_text(
            """
email: test@example.com
age: 30
""",
        )

        result = load_and_validate_yaml_model(yaml_file, SampleModelWithValidation)
        assert result.email == "test@example.com"
        assert result.age == 30

    def test_load_yaml_custom_validation_fails(self, tmp_path: Path) -> None:
        """Test YAML loading fails with custom validation."""
        yaml_file = tmp_path / "invalid_email.yaml"
        yaml_file.write_text(
            """
email: invalid_email
age: 30
""",
        )

<<<<<<< HEAD
        with pytest.raises(OnexError) as exc_info:
            load_and_validate_yaml_model(yaml_file, SampleModelWithValidation)
        assert exc_info.value.error_code == CoreErrorCode.VALIDATION_ERROR
=======
        with pytest.raises(ModelOnexError) as exc_info:
            load_and_validate_yaml_model(yaml_file, TestModelWithValidation)
        assert exc_info.value.error_code == EnumCoreErrorCode.VALIDATION_ERROR
>>>>>>> 09123395

    def test_load_yaml_unicode_content(self, tmp_path: Path) -> None:
        """Test loading YAML with Unicode content."""
        yaml_file = tmp_path / "unicode.yaml"
        yaml_file.write_text(
            """
name: 日本語
value: 42
""",
            encoding="utf-8",
        )

        result = load_and_validate_yaml_model(yaml_file, SimpleTestModel)
        assert result.name == "日本語"
        assert result.value == 42


class TestLoadYamlContentAsModel:
    """Test load_yaml_content_as_model function."""

    def test_load_simple_yaml_content(self) -> None:
        """Test loading simple YAML content from string."""
        content = """
name: TestName
value: 42
enabled: true
"""
        result = load_yaml_content_as_model(content, SimpleTestModel)
        assert result.name == "TestName"
        assert result.value == 42
        assert result.enabled is True

    def test_load_empty_yaml_content(self) -> None:
        """Test loading empty YAML content."""
        with pytest.raises(ModelOnexError) as exc_info:
            load_yaml_content_as_model("", SimpleTestModel)
        assert exc_info.value.error_code == EnumCoreErrorCode.VALIDATION_ERROR

    def test_load_yaml_content_validation_error(self) -> None:
        """Test YAML content with validation error."""
        content = """
name: TestName
value: not_an_integer
"""
        with pytest.raises(ModelOnexError) as exc_info:
            load_yaml_content_as_model(content, SimpleTestModel)
        assert exc_info.value.error_code == EnumCoreErrorCode.VALIDATION_ERROR

    def test_load_yaml_content_parsing_error(self) -> None:
        """Test malformed YAML content."""
        content = """
name: TestName
value: 42
  invalid_indent: bad
"""
        with pytest.raises(ModelOnexError) as exc_info:
            load_yaml_content_as_model(content, SimpleTestModel)
        assert exc_info.value.error_code == EnumCoreErrorCode.CONVERSION_ERROR
        assert "YAML parsing error" in exc_info.value.message

    def test_load_nested_yaml_content(self) -> None:
        """Test loading nested YAML content."""
        content = """
simple:
  name: Inner
  value: 99
  enabled: true
tags:
  - tag1
  - tag2
metadata:
  key: value
"""
        result = load_yaml_content_as_model(content, NestedTestModel)
        assert result.simple.name == "Inner"
        assert result.tags == ["tag1", "tag2"]

    def test_load_yaml_content_unicode(self) -> None:
        """Test loading YAML content with Unicode."""
        content = """
name: 中文测试
value: 123
"""
        result = load_yaml_content_as_model(content, SimpleTestModel)
        assert result.name == "中文测试"


class TestSerializePydanticModelToYaml:
    """Test serialize_pydantic_model_to_yaml function."""

    def test_serialize_simple_model(self) -> None:
        """Test serializing simple Pydantic model."""
        model = SimpleTestModel(name="Test", value=42, enabled=True)
        yaml_str = serialize_pydantic_model_to_yaml(model)

        # Verify it's valid YAML text with expected content
        assert isinstance(yaml_str, str)
        assert "Test" in yaml_str
        assert "42" in yaml_str or "value: 42" in yaml_str
        # Verify it produces YAML-like output
        assert ":" in yaml_str

    def test_serialize_nested_model(self) -> None:
        """Test serializing nested Pydantic model."""
        model = NestedTestModel(
            simple=SimpleTestModel(name="Inner", value=99),
            tags=["tag1", "tag2"],
            metadata={"key": "value"},
        )
        yaml_str = serialize_pydantic_model_to_yaml(model)

        # Verify it's valid YAML text with nested content
        assert isinstance(yaml_str, str)
        assert "Inner" in yaml_str
        assert "tag1" in yaml_str or "- tag1" in yaml_str
        assert ":" in yaml_str

    def test_serialize_with_comment_prefix(self) -> None:
        """Test serializing with comment prefix."""
        model = SimpleTestModel(name="Test", value=42)
        yaml_str = serialize_pydantic_model_to_yaml(model, comment_prefix="# ")

        # Check that each line has comment prefix
        lines = yaml_str.splitlines()
        for line in lines:
            if line.strip():  # Non-empty lines
                assert line.startswith("# ")

    def test_serialize_with_yaml_options(self) -> None:
        """Test serializing with custom YAML options."""
        model = SimpleTestModel(name="Test", value=42)
        yaml_str = serialize_pydantic_model_to_yaml(
            model,
            sort_keys=True,
            indent=4,
        )

        # Verify it's valid YAML text
        assert isinstance(yaml_str, str)
        assert "Test" in yaml_str
        assert ":" in yaml_str

    def test_serialize_model_with_to_serializable_dict(self) -> None:
        """Test serializing model with custom to_serializable_dict method."""

        class CustomModel(BaseModel):
            value: int

            def to_serializable_dict(self) -> dict[str, Any]:
                return {"custom_value": self.value * 2}

        model = CustomModel(value=21)
        yaml_str = serialize_pydantic_model_to_yaml(model)

        # Verify it contains the custom serialized value
        assert isinstance(yaml_str, str)
        assert "42" in yaml_str or "custom_value" in yaml_str


class TestSerializeDataToYaml:
    """Test serialize_data_to_yaml function."""

    def test_serialize_simple_dict(self) -> None:
        """Test serializing simple dictionary."""
        data = {"name": "Test", "value": 42, "enabled": True}
        yaml_str = serialize_data_to_yaml(data)

        parsed = yaml.safe_load(yaml_str)
        assert parsed == data

    def test_serialize_list(self) -> None:
        """Test serializing list."""
        data = ["item1", "item2", "item3"]
        yaml_str = serialize_data_to_yaml(data)

        parsed = yaml.safe_load(yaml_str)
        assert parsed == data

    def test_serialize_nested_structure(self) -> None:
        """Test serializing nested structure."""
        data = {
            "nested": {"key": "value"},
            "list": [1, 2, 3],
            "mixed": [{"a": 1}, {"b": 2}],
        }
        yaml_str = serialize_data_to_yaml(data)

        parsed = yaml.safe_load(yaml_str)
        assert parsed == data

    def test_serialize_with_comment_prefix(self) -> None:
        """Test serializing data with comment prefix."""
        data = {"key": "value"}
        yaml_str = serialize_data_to_yaml(data, comment_prefix="# ")

        lines = yaml_str.splitlines()
        for line in lines:
            if line.strip():
                assert line.startswith("# ")

    def test_serialize_unicode_data(self) -> None:
        """Test serializing Unicode data."""
        data = {"name": "日本語", "value": "中文"}
        yaml_str = serialize_data_to_yaml(data)

        parsed = yaml.safe_load(yaml_str)
        assert parsed["name"] == "日本語"
        assert parsed["value"] == "中文"

    def test_serialize_with_allow_unicode(self) -> None:
        """Test serializing with allow_unicode option."""
        data = {"text": "Ñoño"}
        yaml_str = serialize_data_to_yaml(data, allow_unicode=True)

        # Should contain Unicode characters directly
        assert "Ñoño" in yaml_str


class TestExtractExampleFromSchema:
    """Test extract_example_from_schema function."""

    def test_extract_first_example(self, tmp_path: Path) -> None:
        """Test extracting first example from schema."""
        schema_file = tmp_path / "schema.yaml"
        schema_file.write_text(
            """
examples:
  - name: Example 1
    value: 100
    flag: true
  - name: Example 2
    value: 200
""",
        )

        result = extract_example_from_schema(schema_file, example_index=0)
        assert isinstance(result, ModelSchemaExample)
        assert result.example_index == 0
        assert result.is_validated is True

        # Check custom properties using get_custom_value
        assert result.example_data.get_custom_value("name") == "Example 1"
        assert result.example_data.get_custom_value("value") == 100.0
        # YAML loader converts boolean to float (1.0 for true, 0.0 for false)
        assert result.example_data.get_custom_value("flag") == 1.0

    def test_extract_second_example(self, tmp_path: Path) -> None:
        """Test extracting second example from schema."""
        schema_file = tmp_path / "schema.yaml"
        schema_file.write_text(
            """
examples:
  - name: Example 1
  - name: Example 2
    extra: data
""",
        )

        result = extract_example_from_schema(schema_file, example_index=1)
        assert result.example_index == 1
        assert result.example_data.get_custom_value("name") == "Example 2"

    def test_extract_example_no_examples_section(self, tmp_path: Path) -> None:
        """Test extracting from schema without examples section."""
        schema_file = tmp_path / "schema.yaml"
        schema_file.write_text(
            """
name: Schema
version: 1.0
""",
        )

        with pytest.raises(ModelOnexError) as exc_info:
            extract_example_from_schema(schema_file)
        assert exc_info.value.error_code == EnumCoreErrorCode.VALIDATION_ERROR
        assert "No 'examples' section found" in exc_info.value.message

    def test_extract_example_index_out_of_range(self, tmp_path: Path) -> None:
        """Test extracting example with out of range index."""
        schema_file = tmp_path / "schema.yaml"
        schema_file.write_text(
            """
examples:
  - name: Only Example
""",
        )

        with pytest.raises(ModelOnexError) as exc_info:
            extract_example_from_schema(schema_file, example_index=5)
        assert exc_info.value.error_code == EnumCoreErrorCode.VALIDATION_ERROR
        assert "index 5 out of range" in exc_info.value.message

    def test_extract_example_not_dict(self, tmp_path: Path) -> None:
        """Test extracting example that is not a dict."""
        schema_file = tmp_path / "schema.yaml"
        schema_file.write_text(
            """
examples:
  - "This is a string, not a dict"
""",
        )

        with pytest.raises(ModelOnexError) as exc_info:
            extract_example_from_schema(schema_file, example_index=0)
        assert exc_info.value.error_code == EnumCoreErrorCode.VALIDATION_ERROR
        assert "is not a dict" in exc_info.value.message

    def test_extract_example_with_mixed_types(self, tmp_path: Path) -> None:
        """Test extracting example with mixed data types."""
        schema_file = tmp_path / "schema.yaml"
        schema_file.write_text(
            """
examples:
  - string_field: "text"
    int_field: 42
    float_field: 3.14
    bool_field: true
    nested_field:
      ignored: "nested structures are ignored"
""",
        )

        result = extract_example_from_schema(schema_file)

        # Check that different types are properly handled using get_custom_value
        assert result.example_data.get_custom_value("string_field") == "text"
        assert result.example_data.get_custom_value("int_field") == 42.0
        assert result.example_data.get_custom_value("float_field") == 3.14
        # YAML loader converts boolean to float (1.0 for true, 0.0 for false)
        assert result.example_data.get_custom_value("bool_field") == 1.0

    def test_extract_example_file_not_found(self, tmp_path: Path) -> None:
        """Test extracting from non-existent schema file."""
        schema_file = tmp_path / "nonexistent.yaml"

        with pytest.raises(ModelOnexError) as exc_info:
            extract_example_from_schema(schema_file)
        assert exc_info.value.error_code == EnumCoreErrorCode.INTERNAL_ERROR

    def test_extract_example_malformed_yaml(self, tmp_path: Path) -> None:
        """Test extracting from malformed YAML schema."""
        schema_file = tmp_path / "malformed.yaml"
        # Create actually malformed YAML with incorrect indentation
        schema_file.write_text(
            """
examples:
  - name: Test
  value: 42
    invalid_indent: bad
""",
        )

        # Should raise an error due to YAML parsing failure
        with pytest.raises(ModelOnexError) as exc_info:
            extract_example_from_schema(schema_file)
        assert exc_info.value.error_code in [
<<<<<<< HEAD
            CoreErrorCode.INTERNAL_ERROR,
            CoreErrorCode.VALIDATION_ERROR,
=======
            EnumCoreErrorCode.INTERNAL_ERROR,
            EnumCoreErrorCode.VALIDATION_ERROR,
>>>>>>> 09123395
        ]<|MERGE_RESOLUTION|>--- conflicted
+++ resolved
@@ -51,7 +51,7 @@
     metadata: dict[str, Any]
 
 
-class SampleModelWithValidation(BaseModel):
+class TestModelWithValidation(BaseModel):
     """Test model with field validation."""
 
     email: str
@@ -202,7 +202,7 @@
 """,
         )
 
-        result = load_and_validate_yaml_model(yaml_file, SampleModelWithValidation)
+        result = load_and_validate_yaml_model(yaml_file, TestModelWithValidation)
         assert result.email == "test@example.com"
         assert result.age == 30
 
@@ -216,15 +216,9 @@
 """,
         )
 
-<<<<<<< HEAD
-        with pytest.raises(OnexError) as exc_info:
-            load_and_validate_yaml_model(yaml_file, SampleModelWithValidation)
-        assert exc_info.value.error_code == CoreErrorCode.VALIDATION_ERROR
-=======
         with pytest.raises(ModelOnexError) as exc_info:
             load_and_validate_yaml_model(yaml_file, TestModelWithValidation)
         assert exc_info.value.error_code == EnumCoreErrorCode.VALIDATION_ERROR
->>>>>>> 09123395
 
     def test_load_yaml_unicode_content(self, tmp_path: Path) -> None:
         """Test loading YAML with Unicode content."""
@@ -581,11 +575,6 @@
         with pytest.raises(ModelOnexError) as exc_info:
             extract_example_from_schema(schema_file)
         assert exc_info.value.error_code in [
-<<<<<<< HEAD
-            CoreErrorCode.INTERNAL_ERROR,
-            CoreErrorCode.VALIDATION_ERROR,
-=======
             EnumCoreErrorCode.INTERNAL_ERROR,
             EnumCoreErrorCode.VALIDATION_ERROR,
->>>>>>> 09123395
         ]