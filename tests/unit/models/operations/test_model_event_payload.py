"""
Tests for ModelEventPayload structure.

Validates event payload functionality including data handling, context management,
serialization, and ONEX strong typing compliance with discriminated union structure.
"""

import json

import pytest
from pydantic import ValidationError

from omnibase_core.enums.enum_event_type import EnumEventType
from omnibase_core.models.common.model_schema_value import ModelSchemaValue
from omnibase_core.models.operations.model_error_event_data import ModelErrorEventData
from omnibase_core.models.operations.model_event_payload import ModelEventPayload
from omnibase_core.models.operations.model_system_event_data import ModelSystemEventData
from omnibase_core.models.operations.model_user_event_data import ModelUserEventData
from omnibase_core.models.operations.model_workflow_event_data import (
    ModelWorkflowEventData,
)


@pytest.mark.unit
class TestModelEventPayload:
    """Test basic event payload functionality with discriminated unions."""

    def test_system_event_creation(self):
        """Test creating system event payload."""
        event_data = ModelSystemEventData(
            event_type=EnumEventType.SYSTEM,
            system_component="auth-service",
            severity_level="info",
        )

        payload = ModelEventPayload(
            event_type=EnumEventType.SYSTEM,
            event_data=event_data,
        )

        assert payload.event_type == EnumEventType.SYSTEM
        assert payload.event_data.system_component == "auth-service"
        assert payload.event_data.severity_level == "info"

    def test_user_event_creation(self):
        """Test creating user event payload."""
        from uuid import UUID

        from omnibase_core.models.context import ModelSessionContext

        session_uuid = "550e8400-e29b-41d4-a716-446655440000"
        event_data = ModelUserEventData(
            event_type=EnumEventType.USER,
            user_action="login",
<<<<<<< HEAD
            session_context=ModelSessionContext(session_id=session_uuid),
=======
            session_context=ModelSessionContext(
                session_id="550e8400-e29b-41d4-a716-446655440000"
            ),
>>>>>>> c356beaa
        )

        payload = ModelEventPayload(
            event_type=EnumEventType.USER,
            event_data=event_data,
        )

        assert payload.event_type == EnumEventType.USER
        assert payload.event_data.user_action == "login"
<<<<<<< HEAD
        assert payload.event_data.session_context.session_id == UUID(session_uuid)
=======
        assert (
            str(payload.event_data.session_context.session_id)
            == "550e8400-e29b-41d4-a716-446655440000"
        )
>>>>>>> c356beaa

    def test_workflow_event_creation(self):
        """Test creating workflow event payload."""
        event_data = ModelWorkflowEventData(
            event_type=EnumEventType.WORKFLOW,
            workflow_stage="processing",
            workflow_step="validation",
            execution_metrics={"duration_ms": 150.5},
        )

        payload = ModelEventPayload(
            event_type=EnumEventType.WORKFLOW,
            event_data=event_data,
        )

        assert payload.event_type == EnumEventType.WORKFLOW
        assert payload.event_data.workflow_stage == "processing"
        assert payload.event_data.execution_metrics["duration_ms"] == 150.5

    def test_error_event_creation(self):
        """Test creating error event payload."""
        event_data = ModelErrorEventData(
            event_type=EnumEventType.ERROR,
            error_type="DatabaseError",
            error_message="Connection timeout",
            stack_trace="Error at line 42",
        )

        payload = ModelEventPayload(
            event_type=EnumEventType.ERROR,
            event_data=event_data,
        )

        assert payload.event_type == EnumEventType.ERROR
        assert payload.event_data.error_type == "DatabaseError"
        assert payload.event_data.error_message == "Connection timeout"

    def test_event_data_with_schema_values(self):
        """Test event data with ModelSchemaValue types."""
        event_data = ModelSystemEventData(
            event_type=EnumEventType.SYSTEM,
            system_component="metrics-service",
            diagnostic_data={
                "cpu_usage": ModelSchemaValue.from_value(75.5),
                "memory_mb": ModelSchemaValue.from_value(2048),
                "status": ModelSchemaValue.from_value("healthy"),
            },
        )

        payload = ModelEventPayload(
            event_type=EnumEventType.SYSTEM,
            event_data=event_data,
        )

        assert payload.event_data.diagnostic_data["cpu_usage"].to_value() == 75.5
        assert payload.event_data.diagnostic_data["memory_mb"].to_value() == 2048
        assert payload.event_data.diagnostic_data["status"].to_value() == "healthy"

    def test_context_information_in_event_data(self):
        """Test context information handling within event data."""
        event_data = ModelUserEventData(
            event_type=EnumEventType.USER,
            user_action="profile_update",
        )
        # Context is part of the event data base class
        event_data.context.environment = "production"

        payload = ModelEventPayload(
            event_type=EnumEventType.USER,
            event_data=event_data,
        )

        assert payload.event_data.context.environment == "production"

    def test_attributes_in_event_data(self):
        """Test attributes handling within event data."""
        event_data = ModelSystemEventData(
            event_type=EnumEventType.SYSTEM,
            system_component="cache-service",
        )
        event_data.attributes.category = "performance"
        event_data.attributes.importance = "high"
        event_data.attributes.tags = ["cache", "performance", "monitoring"]

        payload = ModelEventPayload(
            event_type=EnumEventType.SYSTEM,
            event_data=event_data,
        )

        assert payload.event_data.attributes.category == "performance"
        assert payload.event_data.attributes.importance == "high"
        assert len(payload.event_data.attributes.tags) == 3

    def test_source_info_in_event_data(self):
        """Test source information tracking within event data."""
        event_data = ModelUserEventData(
            event_type=EnumEventType.USER,
            user_action="checkout",
        )
        event_data.source_info.service_name = "payment-service"
        event_data.source_info.host_name = "payment-01"

        payload = ModelEventPayload(
            event_type=EnumEventType.USER,
            event_data=event_data,
        )

        assert payload.event_data.source_info.service_name == "payment-service"
        assert payload.event_data.source_info.host_name == "payment-01"

    def test_routing_info_management(self):
        """Test structured routing information."""
        event_data = ModelSystemEventData(
            event_type=EnumEventType.SYSTEM,
            system_component="notification-service",
        )

        payload = ModelEventPayload(
            event_type=EnumEventType.SYSTEM,
            event_data=event_data,
        )

        # Update routing info
        payload.routing_info.target_queue = "notifications"
        payload.routing_info.routing_key = "system.notification"
        payload.routing_info.priority = "high"
        payload.routing_info.broadcast = True

        assert payload.routing_info.target_queue == "notifications"
        assert payload.routing_info.routing_key == "system.notification"
        assert payload.routing_info.priority == "high"
        assert payload.routing_info.broadcast is True


@pytest.mark.unit
class TestModelEventPayloadSerialization:
    """Test serialization and deserialization with discriminated unions."""

    def test_system_event_serialization(self):
        """Test JSON serialization of system event."""
        event_data = ModelSystemEventData(
            event_type=EnumEventType.SYSTEM,
            system_component="database-monitor",
            severity_level="warning",
            diagnostic_data={
                "connections": ModelSchemaValue.from_value(95),
                "max_connections": ModelSchemaValue.from_value(100),
            },
        )

        payload = ModelEventPayload(
            event_type=EnumEventType.SYSTEM,
            event_data=event_data,
        )

        serialized = payload.model_dump()

        assert serialized["event_type"] == EnumEventType.SYSTEM
        assert serialized["event_data"]["system_component"] == "database-monitor"
        assert serialized["event_data"]["severity_level"] == "warning"

    def test_user_event_serialization(self):
        """Test JSON serialization of user event."""
        from uuid import UUID

        from omnibase_core.models.common.model_request_metadata import (
            ModelRequestMetadata,
        )
        from omnibase_core.models.context import ModelSessionContext

        session_uuid = "a1b2c3d4-e5f6-4a5b-8c7d-9e0f1a2b3c4d"
        event_data = ModelUserEventData(
            event_type=EnumEventType.USER,
            user_action="password_reset",
<<<<<<< HEAD
            session_context=ModelSessionContext(session_id=session_uuid),
=======
            session_context=ModelSessionContext(
                session_id="550e8400-e29b-41d4-a716-446655440001"
            ),
>>>>>>> c356beaa
            request_metadata=ModelRequestMetadata(ip_address="192.168.1.1"),
        )

        payload = ModelEventPayload(
            event_type=EnumEventType.USER,
            event_data=event_data,
        )

        serialized = payload.model_dump()

        assert serialized["event_type"] == EnumEventType.USER
        assert serialized["event_data"]["user_action"] == "password_reset"
<<<<<<< HEAD
        assert serialized["event_data"]["session_context"]["session_id"] == UUID(
            session_uuid
=======
        assert (
            str(serialized["event_data"]["session_context"]["session_id"])
            == "550e8400-e29b-41d4-a716-446655440001"
>>>>>>> c356beaa
        )

    def test_workflow_event_deserialization(self):
        """Test JSON deserialization of workflow event."""
        json_data = {
            "event_type": "workflow",
            "event_data": {
                "event_type": "workflow",
                "workflow_stage": "execution",
                "workflow_step": "data_processing",
                "execution_metrics": {"records_processed": 1000, "duration_ms": 5500.0},
                "state_changes": {},
                "context": {
                    "correlation_id": None,
                    "causation_id": None,
                    "session_id": None,
                    "tenant_id": None,
                    "environment": "production",
                    "version": {"major": 1, "minor": 0, "patch": 0},
                },
                "attributes": {
                    "category": "",
                    "importance": "medium",
                    "tags": [],
                    "custom_attributes": {},
                    "classification": "",
                },
                "source_info": {
                    "service_name": "workflow-engine",
                    "service_version": None,
                    "host_name": "",
                    "instance_id": None,
                    "request_id": None,
                    "user_agent": "",
                },
            },
            "routing_info": {
                "target_queue": "workflow-events",
                "routing_key": "workflow.execution",
                "priority": "normal",
                "broadcast": False,
                "retry_routing": True,
                "dead_letter_queue": "",
            },
        }

        payload = ModelEventPayload.model_validate(json_data)

        assert payload.event_type == EnumEventType.WORKFLOW
        assert payload.event_data.workflow_stage == "execution"
        assert payload.event_data.execution_metrics["records_processed"] == 1000
        assert payload.routing_info.target_queue == "workflow-events"

    def test_error_event_deserialization(self):
        """Test JSON deserialization of error event."""
        json_data = {
            "event_type": "error",
            "event_data": {
                "event_type": "error",
                "error_type": "ValidationError",
                "error_message": "Invalid input data",
                "stack_trace": "Error at validation.py:100",
                "recovery_actions": ["retry", "manual_review"],
                "impact_assessment": {"severity": "medium", "users_affected": "1"},
                "context": {
                    "correlation_id": None,
                    "causation_id": None,
                    "session_id": None,
                    "tenant_id": None,
                    "environment": "",
                    "version": {"major": 1, "minor": 0, "patch": 0},
                },
                "attributes": {
                    "category": "",
                    "importance": "medium",
                    "tags": [],
                    "custom_attributes": {},
                    "classification": "",
                },
                "source_info": {
                    "service_name": "",
                    "service_version": None,
                    "host_name": "",
                    "instance_id": None,
                    "request_id": None,
                    "user_agent": "",
                },
            },
            "routing_info": {
                "target_queue": "",
                "routing_key": "",
                "priority": "normal",
                "broadcast": False,
                "retry_routing": True,
                "dead_letter_queue": "",
            },
        }

        payload = ModelEventPayload.model_validate(json_data)

        assert payload.event_type == EnumEventType.ERROR
        assert payload.event_data.error_type == "ValidationError"
        assert payload.event_data.error_message == "Invalid input data"
        assert len(payload.event_data.recovery_actions) == 2

    def test_round_trip_serialization(self):
        """Test full round-trip serialization."""
        event_data = ModelSystemEventData(
            event_type=EnumEventType.SYSTEM,
            system_component="metrics-collector",
            severity_level="info",
            diagnostic_data={
                "cpu_percent": ModelSchemaValue.from_value(45.2),
                "memory_gb": ModelSchemaValue.from_value(8.5),
            },
        )

        original = ModelEventPayload(
            event_type=EnumEventType.SYSTEM,
            event_data=event_data,
        )

        # Serialize to JSON string
        json_str = original.model_dump_json()

        # Parse JSON and create new instance
        json_data = json.loads(json_str)
        deserialized = ModelEventPayload.model_validate(json_data)

        # Verify all fields match
        assert deserialized.event_type == original.event_type
        assert (
            deserialized.event_data.system_component
            == original.event_data.system_component
        )
        assert (
            deserialized.event_data.diagnostic_data["cpu_percent"].to_value()
            == original.event_data.diagnostic_data["cpu_percent"].to_value()
        )


@pytest.mark.unit
class TestModelEventPayloadValidation:
    """Test validation and error handling."""

    def test_missing_required_fields(self):
        """Test validation error for missing required fields."""
        with pytest.raises(ValidationError) as exc_info:
            ModelEventPayload()

        errors = exc_info.value.errors()
        assert len(errors) == 2
        assert any(e["loc"] == ("event_type",) for e in errors)
        assert any(e["loc"] == ("event_data",) for e in errors)

    def test_invalid_event_type(self):
        """Test validation error for invalid event type."""
        with pytest.raises(ValidationError):
            ModelEventPayload(
                event_type="invalid_type",  # Not a valid EnumEventType
                event_data=ModelSystemEventData(
                    event_type=EnumEventType.SYSTEM,
                    system_component="test",
                ),
            )

    def test_mismatched_event_types(self):
        """Test that mismatched event types are allowed (discriminator uses event_data.event_type)."""
        # The discriminated union is based on event_data.event_type, so top-level event_type
        # can differ without raising a validation error
        payload = ModelEventPayload(
            event_type=EnumEventType.SYSTEM,
            event_data=ModelUserEventData(
                event_type=EnumEventType.USER,
                user_action="login",
            ),
        )
        # Verify payload was created successfully with mismatched types
        assert payload.event_type == EnumEventType.SYSTEM
        assert payload.event_data.event_type == EnumEventType.USER

    def test_valid_system_event(self):
        """Test valid system event creation."""
        event_data = ModelSystemEventData(
            event_type=EnumEventType.SYSTEM,
            system_component="test-component",
        )
        payload = ModelEventPayload(
            event_type=EnumEventType.SYSTEM,
            event_data=event_data,
        )
        assert isinstance(payload, ModelEventPayload)

    def test_valid_user_event(self):
        """Test valid user event creation."""
        event_data = ModelUserEventData(
            event_type=EnumEventType.USER,
            user_action="test-action",
        )
        payload = ModelEventPayload(
            event_type=EnumEventType.USER,
            event_data=event_data,
        )
        assert isinstance(payload, ModelEventPayload)

    def test_valid_workflow_event(self):
        """Test valid workflow event creation."""
        event_data = ModelWorkflowEventData(
            event_type=EnumEventType.WORKFLOW,
            workflow_stage="test-stage",
            workflow_step="test-step",
        )
        payload = ModelEventPayload(
            event_type=EnumEventType.WORKFLOW,
            event_data=event_data,
        )
        assert isinstance(payload, ModelEventPayload)

    def test_valid_error_event(self):
        """Test valid error event creation."""
        event_data = ModelErrorEventData(
            event_type=EnumEventType.ERROR,
            error_type="TestError",
            error_message="Test error message",
        )
        payload = ModelEventPayload(
            event_type=EnumEventType.ERROR,
            event_data=event_data,
        )
        assert isinstance(payload, ModelEventPayload)


@pytest.mark.unit
class TestModelEventPayloadUsagePatterns:
    """Test real-world usage patterns and integration scenarios."""

    def test_user_authentication_event(self):
        """Test user authentication event payload pattern."""
        from omnibase_core.models.common.model_request_metadata import (
            ModelRequestMetadata,
        )
        from omnibase_core.models.context import (
            ModelAuthorizationContext,
            ModelSessionContext,
        )

        session_uuid = "12345678-abcd-4def-8901-234567890abc"
        event_data = ModelUserEventData(
            event_type=EnumEventType.USER,
            user_action="authentication",
            session_context=ModelSessionContext(
<<<<<<< HEAD
                session_id=session_uuid,
=======
                session_id="550e8400-e29b-41d4-a716-446655440002",
>>>>>>> c356beaa
                authentication_method="oauth2",
            ),
            request_metadata=ModelRequestMetadata(
                ip_address="192.168.1.100",
                user_agent="MyApp/2.1.0 (iOS 17.0)",
            ),
            authorization_context=ModelAuthorizationContext(
                client_id="mobile_app_v2",
                scopes=["user:profile", "user:email"],
            ),
        )
        event_data.context.environment = "production"
        event_data.attributes.category = "security"
        event_data.attributes.importance = "high"
        event_data.source_info.service_name = "authentication-service"

        payload = ModelEventPayload(
            event_type=EnumEventType.USER,
            event_data=event_data,
        )
        payload.routing_info.routing_key = "user.auth.success"
        payload.routing_info.priority = "high"

        # Verify authentication event structure
        assert payload.event_type == EnumEventType.USER
        assert payload.event_data.user_action == "authentication"
        assert payload.event_data.session_context.authentication_method == "oauth2"
        assert payload.event_data.context.environment == "production"
        assert payload.routing_info.routing_key == "user.auth.success"

    def test_system_error_event(self):
        """Test system error event payload pattern."""
        event_data = ModelErrorEventData(
            event_type=EnumEventType.ERROR,
            error_type="DB_CONNECTION_TIMEOUT",
            error_message="Database connection timed out after 30 seconds",
            stack_trace="Error at line 42 in database.py\nConnection.connect()",
            recovery_actions=["retry_connection", "check_db_status", "alert_oncall"],
            impact_assessment={
                "severity": "high",
                "users_affected": "all",
                "services_impacted": "user-profile,orders",
            },
        )
        event_data.context.environment = "production"
        event_data.attributes.category = "database"
        event_data.attributes.importance = "high"
        event_data.source_info.service_name = "user-profile-service"
        event_data.source_info.host_name = "profile-srv-03"

        payload = ModelEventPayload(
            event_type=EnumEventType.ERROR,
            event_data=event_data,
        )
        payload.routing_info.target_queue = "error-alerts"
        payload.routing_info.priority = "high"

        # Verify error event structure
        assert payload.event_type == EnumEventType.ERROR
        assert payload.event_data.error_type == "DB_CONNECTION_TIMEOUT"
        assert payload.event_data.impact_assessment["severity"] == "high"
        assert len(payload.event_data.recovery_actions) == 3

    def test_workflow_execution_event(self):
        """Test workflow execution event payload pattern."""
        event_data = ModelWorkflowEventData(
            event_type=EnumEventType.WORKFLOW,
            workflow_stage="processing",
            workflow_step="data_validation",
            execution_metrics={
                "records_processed": 15420,
                "duration_ms": 5250.5,
                "success_rate": 98.7,
            },
            state_changes={
                "status": ModelSchemaValue.from_value("completed"),
                "progress": ModelSchemaValue.from_value(100),
            },
        )
        event_data.context.environment = "production"
        event_data.attributes.category = "business_workflow"
        event_data.source_info.service_name = "workflow-engine"

        payload = ModelEventPayload(
            event_type=EnumEventType.WORKFLOW,
            event_data=event_data,
        )
        payload.routing_info.target_queue = "workflow-events"

        # Verify workflow event structure
        assert payload.event_type == EnumEventType.WORKFLOW
        assert payload.event_data.workflow_stage == "processing"
        assert payload.event_data.execution_metrics["records_processed"] == 15420
        assert payload.event_data.state_changes["status"].to_value() == "completed"

    def test_event_payload_modification_workflow(self):
        """Test modifying event payload through workflow stages."""
        # Start with basic system event
        event_data = ModelSystemEventData(
            event_type=EnumEventType.SYSTEM,
            system_component="order-processor",
            severity_level="info",
        )

        payload = ModelEventPayload(
            event_type=EnumEventType.SYSTEM,
            event_data=event_data,
        )

        # Stage 1: Add processing context
        payload.event_data.context.environment = "production"
        payload.event_data.attributes.category = "order_processing"

        # Stage 2: Add diagnostic data
        payload.event_data.diagnostic_data = {
            "orders_processed": ModelSchemaValue.from_value(150),
            "avg_processing_time": ModelSchemaValue.from_value(250.5),
        }

        # Stage 3: Update routing
        payload.routing_info.target_queue = "analytics"
        payload.routing_info.priority = "normal"

        # Verify final enriched payload
        assert payload.event_data.system_component == "order-processor"
        assert payload.event_data.context.environment == "production"
        assert payload.event_data.diagnostic_data["orders_processed"].to_value() == 150
        assert payload.routing_info.target_queue == "analytics"<|MERGE_RESOLUTION|>--- conflicted
+++ resolved
@@ -44,7 +44,6 @@
 
     def test_user_event_creation(self):
         """Test creating user event payload."""
-        from uuid import UUID
 
         from omnibase_core.models.context import ModelSessionContext
 
@@ -52,13 +51,9 @@
         event_data = ModelUserEventData(
             event_type=EnumEventType.USER,
             user_action="login",
-<<<<<<< HEAD
-            session_context=ModelSessionContext(session_id=session_uuid),
-=======
             session_context=ModelSessionContext(
                 session_id="550e8400-e29b-41d4-a716-446655440000"
             ),
->>>>>>> c356beaa
         )
 
         payload = ModelEventPayload(
@@ -68,14 +63,10 @@
 
         assert payload.event_type == EnumEventType.USER
         assert payload.event_data.user_action == "login"
-<<<<<<< HEAD
-        assert payload.event_data.session_context.session_id == UUID(session_uuid)
-=======
         assert (
             str(payload.event_data.session_context.session_id)
             == "550e8400-e29b-41d4-a716-446655440000"
         )
->>>>>>> c356beaa
 
     def test_workflow_event_creation(self):
         """Test creating workflow event payload."""
@@ -239,7 +230,6 @@
 
     def test_user_event_serialization(self):
         """Test JSON serialization of user event."""
-        from uuid import UUID
 
         from omnibase_core.models.common.model_request_metadata import (
             ModelRequestMetadata,
@@ -250,13 +240,9 @@
         event_data = ModelUserEventData(
             event_type=EnumEventType.USER,
             user_action="password_reset",
-<<<<<<< HEAD
-            session_context=ModelSessionContext(session_id=session_uuid),
-=======
             session_context=ModelSessionContext(
                 session_id="550e8400-e29b-41d4-a716-446655440001"
             ),
->>>>>>> c356beaa
             request_metadata=ModelRequestMetadata(ip_address="192.168.1.1"),
         )
 
@@ -269,14 +255,9 @@
 
         assert serialized["event_type"] == EnumEventType.USER
         assert serialized["event_data"]["user_action"] == "password_reset"
-<<<<<<< HEAD
-        assert serialized["event_data"]["session_context"]["session_id"] == UUID(
-            session_uuid
-=======
         assert (
             str(serialized["event_data"]["session_context"]["session_id"])
             == "550e8400-e29b-41d4-a716-446655440001"
->>>>>>> c356beaa
         )
 
     def test_workflow_event_deserialization(self):
@@ -528,11 +509,7 @@
             event_type=EnumEventType.USER,
             user_action="authentication",
             session_context=ModelSessionContext(
-<<<<<<< HEAD
-                session_id=session_uuid,
-=======
                 session_id="550e8400-e29b-41d4-a716-446655440002",
->>>>>>> c356beaa
                 authentication_method="oauth2",
             ),
             request_metadata=ModelRequestMetadata(
