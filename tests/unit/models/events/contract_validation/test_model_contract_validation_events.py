# SPDX-FileCopyrightText: 2025 OmniNode Team
#
# SPDX-License-Identifier: Apache-2.0
"""Unit tests for contract validation event models.

Tests the validation lifecycle event models:
- ModelContractValidationStartedEvent
- ModelContractValidationPassedEvent
- ModelContractValidationFailedEvent
- ModelContractMergeStartedEvent
- ModelContractMergeCompletedEvent

Related:
    - OMN-1146: Contract validation event models
"""

from datetime import UTC, datetime
from uuid import UUID, uuid4

import pytest
from pydantic import ValidationError

from omnibase_core.enums.enum_validation_mode import EnumValidationMode
from omnibase_core.models.events.contract_validation import (
    CONTRACT_MERGE_COMPLETED_EVENT,
    CONTRACT_MERGE_STARTED_EVENT,
    CONTRACT_VALIDATION_FAILED_EVENT,
    CONTRACT_VALIDATION_PASSED_EVENT,
    CONTRACT_VALIDATION_STARTED_EVENT,
    ModelContractMergeCompletedEvent,
    ModelContractMergeStartedEvent,
    ModelContractRef,
    ModelContractValidationContext,
    ModelContractValidationEventBase,
    ModelContractValidationFailedEvent,
    ModelContractValidationPassedEvent,
    ModelContractValidationStartedEvent,
)

# =============================================================================
# Base Event Model Tests
# =============================================================================


@pytest.mark.unit
class TestModelContractValidationEventBase:
    """Tests for the base event model."""

    def test_base_event_creation_with_required_fields(self) -> None:
        """Test that base event can be created with required fields."""
        run_id = uuid4()
        event = ModelContractValidationEventBase(
            contract_name="test-contract",
            run_id=run_id,
        )

        assert event.contract_name == "test-contract"
        assert event.run_id == run_id
        assert isinstance(event.event_id, UUID)
        assert isinstance(event.timestamp, datetime)
        assert event.actor is None
        assert event.contract_ref is None
        assert event.correlation_id is None

    def test_base_event_creation_with_all_fields(self) -> None:
        """Test that base event can be created with all fields."""
        run_id = uuid4()
        actor = uuid4()
        correlation_id = uuid4()
        event_id = uuid4()
        timestamp = datetime.now(UTC)
        contract_ref = ModelContractRef(contract_name="test-contract")

        event = ModelContractValidationEventBase(
            event_id=event_id,
            contract_name="test-contract",
            run_id=run_id,
            actor=actor,
            contract_ref=contract_ref,
            timestamp=timestamp,
            correlation_id=correlation_id,
        )

        assert event.event_id == event_id
        assert event.contract_name == "test-contract"
        assert event.run_id == run_id
        assert event.actor == actor
        assert event.contract_ref == contract_ref
        assert event.timestamp == timestamp
        assert event.correlation_id == correlation_id

    def test_base_event_contract_name_required(self) -> None:
        """Test that contract_name is required."""
        with pytest.raises(ValidationError) as exc_info:
            ModelContractValidationEventBase(run_id=uuid4())  # type: ignore[call-arg]

        error_str = str(exc_info.value)
        assert "contract_name" in error_str

    def test_base_event_run_id_required(self) -> None:
        """Test that run_id is required."""
        with pytest.raises(ValidationError) as exc_info:
            ModelContractValidationEventBase(contract_name="test")  # type: ignore[call-arg]

        error_str = str(exc_info.value)
        assert "run_id" in error_str

    def test_base_event_contract_name_min_length(self) -> None:
        """Test that contract_name enforces min_length=1."""
        with pytest.raises(ValidationError) as exc_info:
            ModelContractValidationEventBase(
                contract_name="",  # Empty string
                run_id=uuid4(),
            )

        error_str = str(exc_info.value)
        assert "contract_name" in error_str or "min_length" in error_str.lower()


# =============================================================================
# Validation Started Event Tests
# =============================================================================


@pytest.mark.unit
class TestModelContractValidationStartedEvent:
    """Tests for ModelContractValidationStartedEvent."""

    def test_started_event_creation_with_required_fields(self) -> None:
        """Test started event with required fields."""
        run_id = uuid4()
        context = ModelContractValidationContext()

        event = ModelContractValidationStartedEvent(
            contract_name="test-contract",
            run_id=run_id,
            context=context,
        )

        assert event.contract_name == "test-contract"
        assert event.run_id == run_id
        assert event.context == context
        assert event.event_type == CONTRACT_VALIDATION_STARTED_EVENT
        assert event.validator_set_name is None

    def test_started_event_event_type_constant(self) -> None:
        """Test that event_type has correct constant value."""
        run_id = uuid4()
        event = ModelContractValidationStartedEvent(
            contract_name="test-contract",
            run_id=run_id,
            context=ModelContractValidationContext(),
        )

        assert event.event_type == "onex.contract.validation.started"
        assert event.event_type == CONTRACT_VALIDATION_STARTED_EVENT

    def test_started_event_context_required(self) -> None:
        """Test that context is required."""
        with pytest.raises(ValidationError) as exc_info:
            ModelContractValidationStartedEvent(
                contract_name="test-contract",
                run_id=uuid4(),
            )  # type: ignore[call-arg]

        error_str = str(exc_info.value)
        assert "context" in error_str

    def test_started_event_with_validator_set_id(self) -> None:
        """Test started event with validator_set_id."""
        run_id = uuid4()
        event = ModelContractValidationStartedEvent(
            contract_name="test-contract",
            run_id=run_id,
<<<<<<< HEAD
            context=ModelValidationContext(),
            validator_set_name="standard-v1",
=======
            context=ModelContractValidationContext(),
            validator_set_id="standard-v1",
>>>>>>> 54b5f6ac
        )

        assert event.validator_set_name == "standard-v1"

    def test_started_event_create_factory_method(self) -> None:
        """Test the create() factory method."""
        run_id = uuid4()
        actor = uuid4()
        correlation_id = uuid4()
        context = ModelContractValidationContext(mode=EnumValidationMode.STRICT)

        event = ModelContractValidationStartedEvent.create(
            contract_name="factory-contract",
            run_id=run_id,
            context=context,
            validator_set_name="strict-v2",
            actor=actor,
            correlation_id=correlation_id,
        )

        assert event.contract_name == "factory-contract"
        assert event.run_id == run_id
        assert event.context == context
        assert event.validator_set_name == "strict-v2"
        assert event.actor == actor
        assert event.correlation_id == correlation_id

    def test_started_event_is_frozen(self) -> None:
        """Test that started event is frozen."""
        event = ModelContractValidationStartedEvent(
            contract_name="test-contract",
            run_id=uuid4(),
            context=ModelContractValidationContext(),
        )

        with pytest.raises(ValidationError):
            event.contract_name = "new-id"  # type: ignore[misc]


@pytest.mark.unit
class TestModelContractValidationStartedEventSerialization:
    """Tests for started event serialization."""

    def test_started_event_round_trip(self) -> None:
        """Test serialization round-trip."""
        run_id = uuid4()
        original = ModelContractValidationStartedEvent(
            contract_name="test-contract",
            run_id=run_id,
<<<<<<< HEAD
            context=ModelValidationContext(mode=EnumValidationMode.PERMISSIVE),
            validator_set_name="test-set",
=======
            context=ModelContractValidationContext(mode=EnumValidationMode.PERMISSIVE),
            validator_set_id="test-set",
>>>>>>> 54b5f6ac
        )

        json_str = original.model_dump_json()
        restored = ModelContractValidationStartedEvent.model_validate_json(json_str)

        assert restored.contract_name == original.contract_name
        assert restored.run_id == original.run_id
        assert restored.event_type == original.event_type
        assert restored.validator_set_name == original.validator_set_name


# =============================================================================
# Validation Passed Event Tests
# =============================================================================


@pytest.mark.unit
class TestModelContractValidationPassedEvent:
    """Tests for ModelContractValidationPassedEvent."""

    def test_passed_event_creation_with_required_fields(self) -> None:
        """Test passed event with required fields."""
        run_id = uuid4()

        event = ModelContractValidationPassedEvent(
            contract_name="test-contract",
            run_id=run_id,
            duration_ms=250,
        )

        assert event.contract_name == "test-contract"
        assert event.run_id == run_id
        assert event.duration_ms == 250
        assert event.event_type == CONTRACT_VALIDATION_PASSED_EVENT
        assert event.warnings_count == 0
        assert event.checks_run == 0
        assert event.warnings_refs == []
        assert event.validator_set_name is None

    def test_passed_event_event_type_constant(self) -> None:
        """Test that event_type has correct constant value."""
        event = ModelContractValidationPassedEvent(
            contract_name="test-contract",
            run_id=uuid4(),
            duration_ms=100,
        )

        assert event.event_type == "onex.contract.validation.passed"
        assert event.event_type == CONTRACT_VALIDATION_PASSED_EVENT

    def test_passed_event_duration_ms_required(self) -> None:
        """Test that duration_ms is required."""
        with pytest.raises(ValidationError) as exc_info:
            ModelContractValidationPassedEvent(
                contract_name="test-contract",
                run_id=uuid4(),
            )  # type: ignore[call-arg]

        error_str = str(exc_info.value)
        assert "duration_ms" in error_str

    def test_passed_event_duration_ms_ge_zero(self) -> None:
        """Test that duration_ms must be >= 0."""
        with pytest.raises(ValidationError) as exc_info:
            ModelContractValidationPassedEvent(
                contract_name="test-contract",
                run_id=uuid4(),
                duration_ms=-1,
            )

        error_str = str(exc_info.value)
        assert "duration_ms" in error_str or "greater" in error_str.lower()

    def test_passed_event_warnings_count_ge_zero(self) -> None:
        """Test that warnings_count must be >= 0."""
        with pytest.raises(ValidationError) as exc_info:
            ModelContractValidationPassedEvent(
                contract_name="test-contract",
                run_id=uuid4(),
                duration_ms=100,
                warnings_count=-1,
            )

        error_str = str(exc_info.value)
        assert "warnings_count" in error_str or "greater" in error_str.lower()

    def test_passed_event_checks_run_ge_zero(self) -> None:
        """Test that checks_run must be >= 0."""
        with pytest.raises(ValidationError) as exc_info:
            ModelContractValidationPassedEvent(
                contract_name="test-contract",
                run_id=uuid4(),
                duration_ms=100,
                checks_run=-1,
            )

        error_str = str(exc_info.value)
        assert "checks_run" in error_str or "greater" in error_str.lower()

    def test_passed_event_warnings_refs_max_length(self) -> None:
        """Test that warnings_refs is bounded to 100 entries."""
        # Create 101 warning refs (exceeds limit)
        warnings_refs = [f"warn://ref/{i}" for i in range(101)]

        with pytest.raises(ValidationError) as exc_info:
            ModelContractValidationPassedEvent(
                contract_name="test-contract",
                run_id=uuid4(),
                duration_ms=100,
                warnings_refs=warnings_refs,
            )

        error_str = str(exc_info.value)
        assert (
            "warnings_refs" in error_str
            or "100" in error_str
            or "max" in error_str.lower()
        )

    def test_passed_event_with_warnings(self) -> None:
        """Test passed event with warnings."""
        run_id = uuid4()
        event = ModelContractValidationPassedEvent(
            contract_name="test-contract",
            run_id=run_id,
            duration_ms=300,
            warnings_count=3,
            checks_run=15,
            warnings_refs=[
                "warn://deprecation/field-x",
                "warn://style/naming",
                "warn://unused/param",
            ],
        )

        assert event.warnings_count == 3
        assert event.checks_run == 15
        assert len(event.warnings_refs) == 3

    def test_passed_event_create_factory_method(self) -> None:
        """Test the create() factory method."""
        run_id = uuid4()
        actor = uuid4()

        event = ModelContractValidationPassedEvent.create(
            contract_name="factory-contract",
            run_id=run_id,
            duration_ms=500,
            validator_set_name="validator-v1",
            warnings_count=2,
            checks_run=20,
            warnings_refs=["warn://test1", "warn://test2"],
            actor=actor,
        )

        assert event.contract_name == "factory-contract"
        assert event.run_id == run_id
        assert event.duration_ms == 500
        assert event.warnings_count == 2
        assert event.checks_run == 20
        assert len(event.warnings_refs) == 2
        assert event.actor == actor


@pytest.mark.unit
class TestModelContractValidationPassedEventSerialization:
    """Tests for passed event serialization."""

    def test_passed_event_round_trip(self) -> None:
        """Test serialization round-trip."""
        run_id = uuid4()
        original = ModelContractValidationPassedEvent(
            contract_name="test-contract",
            run_id=run_id,
            duration_ms=250,
            warnings_count=1,
            checks_run=10,
            warnings_refs=["warn://test"],
        )

        json_str = original.model_dump_json()
        restored = ModelContractValidationPassedEvent.model_validate_json(json_str)

        assert restored.contract_name == original.contract_name
        assert restored.run_id == original.run_id
        assert restored.duration_ms == original.duration_ms
        assert restored.warnings_count == original.warnings_count
        assert restored.checks_run == original.checks_run
        assert restored.warnings_refs == original.warnings_refs


# =============================================================================
# Validation Failed Event Tests
# =============================================================================


@pytest.mark.unit
class TestModelContractValidationFailedEvent:
    """Tests for ModelContractValidationFailedEvent."""

    def test_failed_event_creation_with_required_fields(self) -> None:
        """Test failed event with required fields."""
        run_id = uuid4()

        event = ModelContractValidationFailedEvent(
            contract_name="test-contract",
            run_id=run_id,
            error_count=1,
            first_error_code="CONTRACT_SCHEMA_INVALID",
            duration_ms=150,
        )

        assert event.contract_name == "test-contract"
        assert event.run_id == run_id
        assert event.error_count == 1
        assert event.first_error_code == "CONTRACT_SCHEMA_INVALID"
        assert event.duration_ms == 150
        assert event.event_type == CONTRACT_VALIDATION_FAILED_EVENT
        assert event.violations == []
        assert event.result_ref is None
        assert event.validator_set_name is None

    def test_failed_event_event_type_constant(self) -> None:
        """Test that event_type has correct constant value."""
        event = ModelContractValidationFailedEvent(
            contract_name="test-contract",
            run_id=uuid4(),
            error_count=1,
            first_error_code="ERROR",
            duration_ms=100,
        )

        assert event.event_type == "onex.contract.validation.failed"
        assert event.event_type == CONTRACT_VALIDATION_FAILED_EVENT

    def test_failed_event_error_count_required(self) -> None:
        """Test that error_count is required."""
        with pytest.raises(ValidationError) as exc_info:
            ModelContractValidationFailedEvent(
                contract_name="test-contract",
                run_id=uuid4(),
                first_error_code="ERROR",
                duration_ms=100,
            )  # type: ignore[call-arg]

        error_str = str(exc_info.value)
        assert "error_count" in error_str

    def test_failed_event_error_count_ge_one(self) -> None:
        """Test that error_count must be >= 1."""
        with pytest.raises(ValidationError) as exc_info:
            ModelContractValidationFailedEvent(
                contract_name="test-contract",
                run_id=uuid4(),
                error_count=0,  # Must be at least 1
                first_error_code="ERROR",
                duration_ms=100,
            )

        error_str = str(exc_info.value)
        assert "error_count" in error_str or "greater" in error_str.lower()

    def test_failed_event_first_error_code_required(self) -> None:
        """Test that first_error_code is required."""
        with pytest.raises(ValidationError) as exc_info:
            ModelContractValidationFailedEvent(
                contract_name="test-contract",
                run_id=uuid4(),
                error_count=1,
                duration_ms=100,
            )  # type: ignore[call-arg]

        error_str = str(exc_info.value)
        assert "first_error_code" in error_str

    def test_failed_event_first_error_code_min_length(self) -> None:
        """Test that first_error_code has min_length=1."""
        with pytest.raises(ValidationError) as exc_info:
            ModelContractValidationFailedEvent(
                contract_name="test-contract",
                run_id=uuid4(),
                error_count=1,
                first_error_code="",  # Empty string
                duration_ms=100,
            )

        error_str = str(exc_info.value)
        assert "first_error_code" in error_str or "min_length" in error_str.lower()

    def test_failed_event_duration_ms_required(self) -> None:
        """Test that duration_ms is required."""
        with pytest.raises(ValidationError) as exc_info:
            ModelContractValidationFailedEvent(
                contract_name="test-contract",
                run_id=uuid4(),
                error_count=1,
                first_error_code="ERROR",
            )  # type: ignore[call-arg]

        error_str = str(exc_info.value)
        assert "duration_ms" in error_str

    def test_failed_event_duration_ms_ge_zero(self) -> None:
        """Test that duration_ms must be >= 0."""
        with pytest.raises(ValidationError) as exc_info:
            ModelContractValidationFailedEvent(
                contract_name="test-contract",
                run_id=uuid4(),
                error_count=1,
                first_error_code="ERROR",
                duration_ms=-1,
            )

        error_str = str(exc_info.value)
        assert "duration_ms" in error_str or "greater" in error_str.lower()

    def test_failed_event_violations_max_length(self) -> None:
        """Test that violations is bounded to 100 entries."""
        violations = [f"Violation {i}" for i in range(101)]

        with pytest.raises(ValidationError) as exc_info:
            ModelContractValidationFailedEvent(
                contract_name="test-contract",
                run_id=uuid4(),
                error_count=101,
                first_error_code="ERROR",
                duration_ms=100,
                violations=violations,
            )

        error_str = str(exc_info.value)
        assert (
            "violations" in error_str
            or "100" in error_str
            or "max" in error_str.lower()
        )

    def test_failed_event_with_violations(self) -> None:
        """Test failed event with violations."""
        run_id = uuid4()
        event = ModelContractValidationFailedEvent(
            contract_name="test-contract",
            run_id=run_id,
            error_count=3,
            first_error_code="MISSING_FIELD",
            duration_ms=200,
            violations=[
                "Missing required field: name",
                "Invalid type for field: version",
                "Unknown field: deprecated_field",
            ],
            result_ref="result://validation/123",
        )

        assert event.error_count == 3
        assert len(event.violations) == 3
        assert event.result_ref == "result://validation/123"

    def test_failed_event_create_factory_method(self) -> None:
        """Test the create() factory method."""
        run_id = uuid4()
        actor = uuid4()

        event = ModelContractValidationFailedEvent.create(
            contract_name="factory-contract",
            run_id=run_id,
            error_count=2,
            first_error_code="VALIDATION_ERROR",
            duration_ms=300,
            validator_set_name="strict-v1",
            violations=["Error 1", "Error 2"],
            result_ref="result://ref/456",
            actor=actor,
        )

        assert event.contract_name == "factory-contract"
        assert event.run_id == run_id
        assert event.error_count == 2
        assert event.first_error_code == "VALIDATION_ERROR"
        assert event.duration_ms == 300
        assert len(event.violations) == 2
        assert event.result_ref == "result://ref/456"
        assert event.actor == actor


@pytest.mark.unit
class TestModelContractValidationFailedEventSerialization:
    """Tests for failed event serialization."""

    def test_failed_event_round_trip(self) -> None:
        """Test serialization round-trip."""
        run_id = uuid4()
        original = ModelContractValidationFailedEvent(
            contract_name="test-contract",
            run_id=run_id,
            error_count=2,
            first_error_code="ERROR_CODE",
            duration_ms=150,
            violations=["Error 1", "Error 2"],
        )

        json_str = original.model_dump_json()
        restored = ModelContractValidationFailedEvent.model_validate_json(json_str)

        assert restored.contract_name == original.contract_name
        assert restored.run_id == original.run_id
        assert restored.error_count == original.error_count
        assert restored.first_error_code == original.first_error_code
        assert restored.violations == original.violations


# =============================================================================
# Merge Started Event Tests
# =============================================================================


@pytest.mark.unit
class TestModelContractMergeStartedEvent:
    """Tests for ModelContractMergeStartedEvent."""

    def test_merge_started_event_creation_with_required_fields(self) -> None:
        """Test merge started event with required fields."""
        run_id = uuid4()

        event = ModelContractMergeStartedEvent(
            contract_name="test-contract",
            run_id=run_id,
        )

        assert event.contract_name == "test-contract"
        assert event.run_id == run_id
        assert event.event_type == CONTRACT_MERGE_STARTED_EVENT
        assert event.merge_plan_name is None
        assert event.profile_names == []
        assert event.overlay_refs == []
        assert event.resolver_config_hash is None

    def test_merge_started_event_event_type_constant(self) -> None:
        """Test that event_type has correct constant value."""
        event = ModelContractMergeStartedEvent(
            contract_name="test-contract",
            run_id=uuid4(),
        )

        assert event.event_type == "onex.contract.merge.started"
        assert event.event_type == CONTRACT_MERGE_STARTED_EVENT

    def test_merge_started_event_with_all_fields(self) -> None:
        """Test merge started event with all fields."""
        run_id = uuid4()
        event = ModelContractMergeStartedEvent(
            contract_name="test-contract",
            run_id=run_id,
            merge_plan_name="plan-001",
            profile_names=["production", "high-availability"],
            overlay_refs=["overlay://custom/timeout", "overlay://custom/retry"],
            resolver_config_hash="sha256:config123",
        )

        assert event.merge_plan_name == "plan-001"
        assert event.profile_names == ["production", "high-availability"]
        assert len(event.overlay_refs) == 2
        assert event.resolver_config_hash == "sha256:config123"

    def test_merge_started_event_create_factory_method(self) -> None:
        """Test the create() factory method."""
        run_id = uuid4()
        actor = uuid4()

        event = ModelContractMergeStartedEvent.create(
            contract_name="factory-contract",
            run_id=run_id,
            merge_plan_name="plan-002",
            profile_names=["dev", "debug"],
            overlay_refs=["overlay://test"],
            resolver_config_hash="sha256:abc",
            actor=actor,
        )

        assert event.contract_name == "factory-contract"
        assert event.merge_plan_name == "plan-002"
        assert event.profile_names == ["dev", "debug"]
        assert event.overlay_refs == ["overlay://test"]
        assert event.actor == actor


@pytest.mark.unit
class TestModelContractMergeStartedEventSerialization:
    """Tests for merge started event serialization."""

    def test_merge_started_event_round_trip(self) -> None:
        """Test serialization round-trip."""
        run_id = uuid4()
        original = ModelContractMergeStartedEvent(
            contract_name="test-contract",
            run_id=run_id,
            merge_plan_name="plan-test",
            profile_names=["profile1"],
        )

        json_str = original.model_dump_json()
        restored = ModelContractMergeStartedEvent.model_validate_json(json_str)

        assert restored.contract_name == original.contract_name
        assert restored.merge_plan_name == original.merge_plan_name
        assert restored.profile_names == original.profile_names


# =============================================================================
# Merge Completed Event Tests
# =============================================================================


@pytest.mark.unit
class TestModelContractMergeCompletedEvent:
    """Tests for ModelContractMergeCompletedEvent."""

    def test_merge_completed_event_creation_with_required_fields(self) -> None:
        """Test merge completed event with required fields."""
        run_id = uuid4()

        event = ModelContractMergeCompletedEvent(
            contract_name="test-contract",
            run_id=run_id,
            effective_contract_name="test-contract-effective-001",
            duration_ms=50,
        )

        assert event.contract_name == "test-contract"
        assert event.run_id == run_id
        assert event.effective_contract_name == "test-contract-effective-001"
        assert event.duration_ms == 50
        assert event.event_type == CONTRACT_MERGE_COMPLETED_EVENT
        assert event.effective_contract_hash is None
        assert event.overlays_applied_count == 0
        assert event.defaults_applied is False
        assert event.warnings_count == 0
        assert event.diff_ref is None

    def test_merge_completed_event_event_type_constant(self) -> None:
        """Test that event_type has correct constant value."""
        event = ModelContractMergeCompletedEvent(
            contract_name="test-contract",
            run_id=uuid4(),
            effective_contract_name="effective-001",
            duration_ms=100,
        )

        assert event.event_type == "onex.contract.merge.completed"
        assert event.event_type == CONTRACT_MERGE_COMPLETED_EVENT

    def test_merge_completed_event_effective_contract_name_required(self) -> None:
        """Test that effective_contract_name is required."""
        with pytest.raises(ValidationError) as exc_info:
            ModelContractMergeCompletedEvent(
                contract_name="test-contract",
                run_id=uuid4(),
                duration_ms=100,
            )  # type: ignore[call-arg]

        error_str = str(exc_info.value)
        assert "effective_contract_name" in error_str

    def test_merge_completed_event_effective_contract_name_min_length(self) -> None:
        """Test that effective_contract_name has min_length=1."""
        with pytest.raises(ValidationError) as exc_info:
            ModelContractMergeCompletedEvent(
                contract_name="test-contract",
                run_id=uuid4(),
                effective_contract_name="",  # Empty string
                duration_ms=100,
            )

        error_str = str(exc_info.value)
        assert (
            "effective_contract_name" in error_str or "min_length" in error_str.lower()
        )

    def test_merge_completed_event_duration_ms_required(self) -> None:
        """Test that duration_ms is required."""
        with pytest.raises(ValidationError) as exc_info:
            ModelContractMergeCompletedEvent(
                contract_name="test-contract",
                run_id=uuid4(),
                effective_contract_name="effective-001",
            )  # type: ignore[call-arg]

        error_str = str(exc_info.value)
        assert "duration_ms" in error_str

    def test_merge_completed_event_duration_ms_ge_zero(self) -> None:
        """Test that duration_ms must be >= 0."""
        with pytest.raises(ValidationError) as exc_info:
            ModelContractMergeCompletedEvent(
                contract_name="test-contract",
                run_id=uuid4(),
                effective_contract_name="effective-001",
                duration_ms=-1,
            )

        error_str = str(exc_info.value)
        assert "duration_ms" in error_str or "greater" in error_str.lower()

    def test_merge_completed_event_overlays_applied_count_ge_zero(self) -> None:
        """Test that overlays_applied_count must be >= 0."""
        with pytest.raises(ValidationError) as exc_info:
            ModelContractMergeCompletedEvent(
                contract_name="test-contract",
                run_id=uuid4(),
                effective_contract_name="effective-001",
                duration_ms=100,
                overlays_applied_count=-1,
            )

        error_str = str(exc_info.value)
        assert "overlays_applied_count" in error_str or "greater" in error_str.lower()

    def test_merge_completed_event_warnings_count_ge_zero(self) -> None:
        """Test that warnings_count must be >= 0."""
        with pytest.raises(ValidationError) as exc_info:
            ModelContractMergeCompletedEvent(
                contract_name="test-contract",
                run_id=uuid4(),
                effective_contract_name="effective-001",
                duration_ms=100,
                warnings_count=-1,
            )

        error_str = str(exc_info.value)
        assert "warnings_count" in error_str or "greater" in error_str.lower()

    def test_merge_completed_event_with_all_fields(self) -> None:
        """Test merge completed event with all fields."""
        run_id = uuid4()
        event = ModelContractMergeCompletedEvent(
            contract_name="test-contract",
            run_id=run_id,
            effective_contract_name="effective-full-001",
            effective_contract_hash="sha256:effective123",
            overlays_applied_count=3,
            defaults_applied=True,
            duration_ms=75,
            warnings_count=2,
            diff_ref="diff://merge/001",
        )

        assert event.effective_contract_name == "effective-full-001"
        assert event.effective_contract_hash == "sha256:effective123"
        assert event.overlays_applied_count == 3
        assert event.defaults_applied is True
        assert event.duration_ms == 75
        assert event.warnings_count == 2
        assert event.diff_ref == "diff://merge/001"

    def test_merge_completed_event_create_factory_method(self) -> None:
        """Test the create() factory method."""
        run_id = uuid4()
        actor = uuid4()

        event = ModelContractMergeCompletedEvent.create(
            contract_name="factory-contract",
            run_id=run_id,
            effective_contract_name="effective-factory-001",
            duration_ms=60,
            effective_contract_hash="sha256:factory",
            overlays_applied_count=2,
            defaults_applied=True,
            warnings_count=1,
            diff_ref="diff://factory/001",
            actor=actor,
        )

        assert event.contract_name == "factory-contract"
        assert event.effective_contract_name == "effective-factory-001"
        assert event.duration_ms == 60
        assert event.effective_contract_hash == "sha256:factory"
        assert event.overlays_applied_count == 2
        assert event.defaults_applied is True
        assert event.warnings_count == 1
        assert event.diff_ref == "diff://factory/001"
        assert event.actor == actor


@pytest.mark.unit
class TestModelContractMergeCompletedEventSerialization:
    """Tests for merge completed event serialization."""

    def test_merge_completed_event_round_trip(self) -> None:
        """Test serialization round-trip."""
        run_id = uuid4()
        original = ModelContractMergeCompletedEvent(
            contract_name="test-contract",
            run_id=run_id,
            effective_contract_name="effective-001",
            duration_ms=100,
            defaults_applied=True,
            overlays_applied_count=2,
        )

        json_str = original.model_dump_json()
        restored = ModelContractMergeCompletedEvent.model_validate_json(json_str)

        assert restored.contract_name == original.contract_name
        assert restored.effective_contract_name == original.effective_contract_name
        assert restored.duration_ms == original.duration_ms
        assert restored.defaults_applied == original.defaults_applied
        assert restored.overlays_applied_count == original.overlays_applied_count


# =============================================================================
# Cross-Event Tests
# =============================================================================


@pytest.mark.unit
class TestEventTypeConstants:
    """Tests for event type constants."""

    def test_all_event_type_constants_are_defined(self) -> None:
        """Test that all event type constants are defined."""
        assert CONTRACT_VALIDATION_STARTED_EVENT == "onex.contract.validation.started"
        assert CONTRACT_VALIDATION_PASSED_EVENT == "onex.contract.validation.passed"
        assert CONTRACT_VALIDATION_FAILED_EVENT == "onex.contract.validation.failed"
        assert CONTRACT_MERGE_STARTED_EVENT == "onex.contract.merge.started"
        assert CONTRACT_MERGE_COMPLETED_EVENT == "onex.contract.merge.completed"

    def test_event_types_are_unique(self) -> None:
        """Test that all event type constants are unique."""
        event_types = [
            CONTRACT_VALIDATION_STARTED_EVENT,
            CONTRACT_VALIDATION_PASSED_EVENT,
            CONTRACT_VALIDATION_FAILED_EVENT,
            CONTRACT_MERGE_STARTED_EVENT,
            CONTRACT_MERGE_COMPLETED_EVENT,
        ]
        assert len(event_types) == len(set(event_types))


@pytest.mark.unit
class TestEventLifecycleCorrelation:
    """Tests for event lifecycle correlation via run_id."""

    def test_validation_lifecycle_correlation(self) -> None:
        """Test that validation events can be correlated via run_id."""
        run_id = uuid4()
        contract_name = "lifecycle-contract"

        started = ModelContractValidationStartedEvent(
            contract_name=contract_name,
            run_id=run_id,
            context=ModelContractValidationContext(),
        )

        passed = ModelContractValidationPassedEvent(
            contract_name=contract_name,
            run_id=run_id,
            duration_ms=200,
        )

        # Same run_id enables correlation
        assert started.run_id == passed.run_id
        assert started.contract_name == passed.contract_name

    def test_merge_lifecycle_correlation(self) -> None:
        """Test that merge events can be correlated via run_id."""
        run_id = uuid4()
        contract_name = "merge-contract"

        started = ModelContractMergeStartedEvent(
            contract_name=contract_name,
            run_id=run_id,
        )

        completed = ModelContractMergeCompletedEvent(
            contract_name=contract_name,
            run_id=run_id,
            effective_contract_name="effective-001",
            duration_ms=50,
        )

        # Same run_id enables correlation
        assert started.run_id == completed.run_id
        assert started.contract_name == completed.contract_name


@pytest.mark.unit
class TestEventImmutability:
    """Tests for immutability across all event types."""

    def test_all_events_are_frozen(self) -> None:
        """Test that all event types are frozen."""
        run_id = uuid4()

        events = [
            ModelContractValidationEventBase(contract_name="test", run_id=run_id),
            ModelContractValidationStartedEvent(
<<<<<<< HEAD
                contract_name="test", run_id=run_id, context=ModelValidationContext()
=======
                contract_id="test",
                run_id=run_id,
                context=ModelContractValidationContext(),
>>>>>>> 54b5f6ac
            ),
            ModelContractValidationPassedEvent(
                contract_name="test", run_id=run_id, duration_ms=100
            ),
            ModelContractValidationFailedEvent(
                contract_name="test",
                run_id=run_id,
                error_count=1,
                first_error_code="ERR",
                duration_ms=100,
            ),
            ModelContractMergeStartedEvent(contract_name="test", run_id=run_id),
            ModelContractMergeCompletedEvent(
                contract_name="test",
                run_id=run_id,
                effective_contract_name="eff",
                duration_ms=50,
            ),
        ]

        for event in events:
            assert event.model_config.get("frozen") is True

    def test_all_events_forbid_extra_fields(self) -> None:
        """Test that all event types forbid extra fields."""
        run_id = uuid4()

        events = [
            ModelContractValidationEventBase(contract_name="test", run_id=run_id),
            ModelContractValidationStartedEvent(
<<<<<<< HEAD
                contract_name="test", run_id=run_id, context=ModelValidationContext()
=======
                contract_id="test",
                run_id=run_id,
                context=ModelContractValidationContext(),
>>>>>>> 54b5f6ac
            ),
            ModelContractValidationPassedEvent(
                contract_name="test", run_id=run_id, duration_ms=100
            ),
            ModelContractValidationFailedEvent(
                contract_name="test",
                run_id=run_id,
                error_count=1,
                first_error_code="ERR",
                duration_ms=100,
            ),
            ModelContractMergeStartedEvent(contract_name="test", run_id=run_id),
            ModelContractMergeCompletedEvent(
                contract_name="test",
                run_id=run_id,
                effective_contract_name="eff",
                duration_ms=50,
            ),
        ]

        for event in events:
            assert event.model_config.get("extra") == "forbid"<|MERGE_RESOLUTION|>--- conflicted
+++ resolved
@@ -172,13 +172,8 @@
         event = ModelContractValidationStartedEvent(
             contract_name="test-contract",
             run_id=run_id,
-<<<<<<< HEAD
-            context=ModelValidationContext(),
-            validator_set_name="standard-v1",
-=======
             context=ModelContractValidationContext(),
             validator_set_id="standard-v1",
->>>>>>> 54b5f6ac
         )
 
         assert event.validator_set_name == "standard-v1"
@@ -228,13 +223,8 @@
         original = ModelContractValidationStartedEvent(
             contract_name="test-contract",
             run_id=run_id,
-<<<<<<< HEAD
-            context=ModelValidationContext(mode=EnumValidationMode.PERMISSIVE),
-            validator_set_name="test-set",
-=======
             context=ModelContractValidationContext(mode=EnumValidationMode.PERMISSIVE),
             validator_set_id="test-set",
->>>>>>> 54b5f6ac
         )
 
         json_str = original.model_dump_json()
@@ -1031,13 +1021,9 @@
         events = [
             ModelContractValidationEventBase(contract_name="test", run_id=run_id),
             ModelContractValidationStartedEvent(
-<<<<<<< HEAD
-                contract_name="test", run_id=run_id, context=ModelValidationContext()
-=======
-                contract_id="test",
+                contract_name="test",
                 run_id=run_id,
                 context=ModelContractValidationContext(),
->>>>>>> 54b5f6ac
             ),
             ModelContractValidationPassedEvent(
                 contract_name="test", run_id=run_id, duration_ms=100
@@ -1068,13 +1054,9 @@
         events = [
             ModelContractValidationEventBase(contract_name="test", run_id=run_id),
             ModelContractValidationStartedEvent(
-<<<<<<< HEAD
-                contract_name="test", run_id=run_id, context=ModelValidationContext()
-=======
-                contract_id="test",
+                contract_name="test",
                 run_id=run_id,
                 context=ModelContractValidationContext(),
->>>>>>> 54b5f6ac
             ),
             ModelContractValidationPassedEvent(
                 contract_name="test", run_id=run_id, duration_ms=100
