--- conflicted
+++ resolved
@@ -35,12 +35,8 @@
         assert hop.processing_duration_ms is None
         assert hop.routing_decision is None
         assert hop.error_info is None
-<<<<<<< HEAD
         assert isinstance(hop.metadata, ModelRouteHopMetadata)
         assert hop.metadata.model_dump(exclude_defaults=True) == {}
-=======
-        assert hop.metadata == ModelRouteHopMetadata()
->>>>>>> 2452d072
         assert isinstance(hop.timestamp, datetime)
 
     def test_model_route_hop_creation_complete(self):
@@ -49,14 +45,9 @@
         node_id = uuid4()
         timestamp = datetime(2024, 1, 15, 10, 30, 45)
         metadata = ModelRouteHopMetadata(
-<<<<<<< HEAD
             route_version="1.0",
             routing_table_id="table-123",
             custom_fields={"key1": "value1"},
-=======
-            route_version="1.0.0",
-            queue_wait_time_ms=123,
->>>>>>> 2452d072
         )
 
         hop = ModelRouteHop(
@@ -210,20 +201,12 @@
 
         metadata = ModelRouteHopMetadata(
             route_version="1.0.0",
-<<<<<<< HEAD
             routing_table_id="table-abc",
-=======
-            routing_table_id="table-123",
->>>>>>> 2452d072
             queue_wait_time_ms=100,
             serialization_time_ms=50,
             message_size_bytes=1024,
             compression_ratio=0.75,
-<<<<<<< HEAD
             debug_trace="trace info",
-=======
-            debug_trace="test trace",
->>>>>>> 2452d072
             tags=["tag1", "tag2", "tag3"],
             custom_fields={"custom_key": "custom_value"},
         )
@@ -237,24 +220,14 @@
         )
 
         assert hop.metadata.route_version == "1.0.0"
-<<<<<<< HEAD
         assert hop.metadata.routing_table_id == "table-abc"
-=======
-        assert hop.metadata.routing_table_id == "table-123"
->>>>>>> 2452d072
         assert hop.metadata.queue_wait_time_ms == 100
         assert hop.metadata.serialization_time_ms == 50
         assert hop.metadata.message_size_bytes == 1024
         assert hop.metadata.compression_ratio == 0.75
-<<<<<<< HEAD
         assert hop.metadata.debug_trace == "trace info"
         assert hop.metadata.tags == ["tag1", "tag2", "tag3"]
         assert hop.metadata.custom_fields["custom_key"] == "custom_value"
-=======
-        assert hop.metadata.debug_trace == "test trace"
-        assert hop.metadata.tags == ["tag1", "tag2", "tag3"]
-        assert hop.metadata.custom_fields == {"custom_key": "custom_value"}
->>>>>>> 2452d072
 
     def test_model_route_hop_empty_metadata(self):
         """Test ModelRouteHop with default (empty) metadata."""
@@ -269,7 +242,6 @@
             metadata=ModelRouteHopMetadata(),
         )
 
-<<<<<<< HEAD
         assert isinstance(hop.metadata, ModelRouteHopMetadata)
         # Check that metadata has no non-default values set
         assert hop.metadata.model_dump(exclude_defaults=True) == {}
@@ -283,40 +255,15 @@
 
         # ModelRouteHopMetadata has structured fields, not arbitrary nesting
         # Use tags for list data and custom_fields for string key-value pairs
+        custom_fields = {
+            "deep_value": "found",
+            "simple": "value",
+            "top_level": "value",
+        }
+
         metadata = ModelRouteHopMetadata(
             route_version="2.0.0",
             tags=["level1", "level2", "level3"],
-            custom_fields={
-                "deep_value": "found",
-                "simple": "value",
-                "top_level": "value",
-            },
-        )
-=======
-        assert hop.metadata == ModelRouteHopMetadata()
-        assert isinstance(hop.metadata, ModelRouteHopMetadata)
-        # Verify all fields are at default values
-        assert hop.metadata.route_version is None
-        assert hop.metadata.routing_table_id is None
-        assert hop.metadata.tags == []
-        assert hop.metadata.custom_fields == {}
-
-    def test_model_route_hop_metadata_with_custom_fields(self):
-        """Test ModelRouteHop with custom fields in metadata."""
-        hop_id = uuid4()
-        node_id = uuid4()
-
-        # ModelRouteHopMetadata supports custom_fields for extensibility
-        custom_fields = {
-            "custom_key1": "value1",
-            "custom_key2": "value2",
-            "nested_json": '{"level": "deep"}',
-        }
->>>>>>> 2452d072
-
-        metadata = ModelRouteHopMetadata(
-            route_version="2.0.0",
-            tags=["production", "high-priority"],
             custom_fields=custom_fields,
         )
 
@@ -328,19 +275,11 @@
             metadata=metadata,
         )
 
-<<<<<<< HEAD
         assert hop.metadata.route_version == "2.0.0"
         assert hop.metadata.tags == ["level1", "level2", "level3"]
         assert hop.metadata.custom_fields["deep_value"] == "found"
         assert hop.metadata.custom_fields["simple"] == "value"
         assert hop.metadata.custom_fields["top_level"] == "value"
-=======
-        assert hop.metadata.custom_fields["custom_key1"] == "value1"
-        assert hop.metadata.custom_fields["custom_key2"] == "value2"
-        assert hop.metadata.custom_fields["nested_json"] == '{"level": "deep"}'
-        assert hop.metadata.tags == ["production", "high-priority"]
-        assert hop.metadata.route_version == "2.0.0"
->>>>>>> 2452d072
 
     def test_model_route_hop_timestamp_formats(self):
         """Test ModelRouteHop with different timestamp formats."""
@@ -384,13 +323,8 @@
         node_id = uuid4()
         timestamp = datetime(2024, 1, 15, 10, 30, 45)
         metadata = ModelRouteHopMetadata(
-<<<<<<< HEAD
             route_version="1.0",
             custom_fields={"test": "data"},
-=======
-            debug_trace="test data",
-            queue_wait_time_ms=42,
->>>>>>> 2452d072
         )
 
         hop = ModelRouteHop(
@@ -422,15 +356,10 @@
         assert data["processing_duration_ms"] == 150
         assert data["hop_type"] == "router"
         assert data["routing_decision"] == "route_to_queue_a"
-<<<<<<< HEAD
         # Metadata should serialize to a dict with ModelRouteHopMetadata fields
         assert isinstance(data["metadata"], dict)
         assert data["metadata"]["route_version"] == "1.0"
         assert data["metadata"]["custom_fields"]["test"] == "data"
-=======
-        assert data["metadata"]["debug_trace"] == "test data"
-        assert data["metadata"]["queue_wait_time_ms"] == 42
->>>>>>> 2452d072
 
         # Test model_dump_json
         json_data = hop.model_dump_json()
@@ -443,17 +372,10 @@
         hop_id = uuid4()
         node_id = uuid4()
         timestamp = datetime(2024, 1, 15, 10, 30, 45)
-<<<<<<< HEAD
         metadata_dict = {
             "route_version": "1.0",
             "custom_fields": {"test": "data"},
         }
-=======
-        metadata = ModelRouteHopMetadata(
-            debug_trace="test data",
-            queue_wait_time_ms=42,
-        )
->>>>>>> 2452d072
 
         # Test from dict
         data = {
@@ -464,11 +386,7 @@
             "processing_duration_ms": 150,
             "hop_type": "router",
             "routing_decision": "route_to_queue_a",
-<<<<<<< HEAD
             "metadata": metadata_dict,
-=======
-            "metadata": metadata.model_dump(),
->>>>>>> 2452d072
         }
         hop = ModelRouteHop.model_validate(data)
 
@@ -479,15 +397,10 @@
         assert hop.processing_duration_ms == 150
         assert hop.hop_type == "router"
         assert hop.routing_decision == "route_to_queue_a"
-<<<<<<< HEAD
         # Metadata should be deserialized to ModelRouteHopMetadata
         assert isinstance(hop.metadata, ModelRouteHopMetadata)
         assert hop.metadata.route_version == "1.0"
         assert hop.metadata.custom_fields["test"] == "data"
-=======
-        assert hop.metadata.debug_trace == "test data"
-        assert hop.metadata.queue_wait_time_ms == 42
->>>>>>> 2452d072
 
         # Test from JSON
         json_data = (
@@ -534,7 +447,6 @@
             hop_type="source",
         )
 
-<<<<<<< HEAD
         # Should be able to modify metadata custom_fields (it's a dict inside the model)
         hop.metadata.custom_fields["new_key"] = "new_value"
         assert hop.metadata.custom_fields["new_key"] == "new_value"
@@ -542,11 +454,6 @@
         # Should be able to modify metadata attributes
         hop.metadata.route_version = "2.0.0"
         assert hop.metadata.route_version == "2.0.0"
-=======
-        # Should be able to modify metadata custom_fields (it's a dict within the model)
-        hop.metadata.custom_fields["new_key"] = "new_value"
-        assert hop.metadata.custom_fields["new_key"] == "new_value"
->>>>>>> 2452d072
 
         # Should be able to modify other fields
         hop.service_name = "updated_service"
@@ -679,7 +586,6 @@
             hop_type="source",
         )
 
-<<<<<<< HEAD
         # Both should have default metadata (ModelRouteHopMetadata with empty custom_fields)
         assert isinstance(hop1.metadata, ModelRouteHopMetadata)
         assert isinstance(hop2.metadata, ModelRouteHopMetadata)
@@ -687,13 +593,6 @@
         assert hop2.metadata.model_dump(exclude_defaults=True) == {}
 
         # But they should be different instances (modifying one doesn't affect the other)
-=======
-        # Both should have empty metadata (equivalent to default ModelRouteHopMetadata)
-        assert hop1.metadata == ModelRouteHopMetadata()
-        assert hop2.metadata == ModelRouteHopMetadata()
-
-        # But they should be different instances (test via custom_fields)
->>>>>>> 2452d072
         hop1.metadata.custom_fields["test"] = "value1"
         hop2.metadata.custom_fields["test"] = "value2"
 
@@ -721,62 +620,39 @@
         hop_id = uuid4()
         node_id = uuid4()
 
-<<<<<<< HEAD
         # Test with large custom_fields in metadata
         large_custom_fields = {f"key_{i}": f"value_{i}" for i in range(1000)}
         metadata = ModelRouteHopMetadata(custom_fields=large_custom_fields)
-=======
-        # Test with very large custom_fields in metadata
-        large_custom_fields = {f"key_{i}": f"value_{i}" for i in range(1000)}
->>>>>>> 2452d072
-        hop = ModelRouteHop(
-            version=DEFAULT_VERSION,
-            hop_id=hop_id,
-            node_id=node_id,
-            hop_type="router",
-<<<<<<< HEAD
+        hop = ModelRouteHop(
+            version=DEFAULT_VERSION,
+            hop_id=hop_id,
+            node_id=node_id,
+            hop_type="router",
             metadata=metadata,
-=======
-            metadata=ModelRouteHopMetadata(custom_fields=large_custom_fields),
->>>>>>> 2452d072
         )
 
         assert len(hop.metadata.custom_fields) == 1000
         assert hop.metadata.custom_fields["key_0"] == "value_0"
         assert hop.metadata.custom_fields["key_999"] == "value_999"
 
-<<<<<<< HEAD
         # Test with unicode custom_fields
-        unicode_custom_fields = {"中文": "测试", "emoji": "🚀", "special": "!@#$%^&*()"}
-        metadata = ModelRouteHopMetadata(custom_fields=unicode_custom_fields)
-=======
-        # Test with unicode custom_fields in metadata
         unicode_custom_fields = {
             "chinese": "测试",
             "emoji": "rocket_symbol",
             "special": "exclamation_at_hash",
         }
->>>>>>> 2452d072
+        metadata = ModelRouteHopMetadata(custom_fields=unicode_custom_fields)
         hop = ModelRouteHop(
             version=DEFAULT_VERSION,
             hop_id=hop_id,
             node_id=node_id,
             hop_type="destination",
-<<<<<<< HEAD
             metadata=metadata,
-        )
-
-        assert hop.metadata.custom_fields["中文"] == "测试"
-        assert hop.metadata.custom_fields["emoji"] == "🚀"
-        assert hop.metadata.custom_fields["special"] == "!@#$%^&*()"
-=======
-            metadata=ModelRouteHopMetadata(custom_fields=unicode_custom_fields),
         )
 
         assert hop.metadata.custom_fields["chinese"] == "测试"
         assert hop.metadata.custom_fields["emoji"] == "rocket_symbol"
         assert hop.metadata.custom_fields["special"] == "exclamation_at_hash"
->>>>>>> 2452d072
 
         # Test with very large processing duration
         hop = ModelRouteHop(
