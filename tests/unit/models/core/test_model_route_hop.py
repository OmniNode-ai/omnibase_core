"""
Test suite for ModelRouteHop.
"""

from datetime import datetime
from uuid import uuid4

from omnibase_core.models.core.model_route_hop import ModelRouteHop
from omnibase_core.models.core.model_route_hop_metadata import ModelRouteHopMetadata
from omnibase_core.models.primitives.model_semver import ModelSemVer

# Default version for test instances - required field after removing default_factory
DEFAULT_VERSION = ModelSemVer(major=1, minor=0, patch=0)


class TestModelRouteHop:
    """Test ModelRouteHop functionality."""

    def test_model_route_hop_creation_minimal(self):
        """Test creating ModelRouteHop with minimal required fields."""
        hop_id = uuid4()
        node_id = uuid4()

        hop = ModelRouteHop(
            version=DEFAULT_VERSION,
            hop_id=hop_id,
            node_id=node_id,
            hop_type="source",
        )

        assert hop.hop_id == hop_id
        assert hop.node_id == node_id
        assert hop.hop_type == "source"
        assert hop.service_name is None
        assert hop.processing_duration_ms is None
        assert hop.routing_decision is None
        assert hop.error_info is None
<<<<<<< HEAD
        # metadata is now a ModelRouteHopMetadata, not dict
        assert isinstance(hop.metadata, ModelRouteHopMetadata)
        assert hop.metadata.custom_fields == {}
=======
        assert hop.metadata == ModelRouteHopMetadata()
>>>>>>> 2452d072
        assert isinstance(hop.timestamp, datetime)

    def test_model_route_hop_creation_complete(self):
        """Test creating ModelRouteHop with all fields."""
        hop_id = uuid4()
        node_id = uuid4()
        timestamp = datetime(2024, 1, 15, 10, 30, 45)
        metadata = ModelRouteHopMetadata(
<<<<<<< HEAD
            custom_fields={"key1": "value1", "key2": "123"}
=======
            route_version="1.0.0",
            queue_wait_time_ms=123,
>>>>>>> 2452d072
        )

        hop = ModelRouteHop(
            version=DEFAULT_VERSION,
            hop_id=hop_id,
            node_id=node_id,
            service_name="test_service",
            timestamp=timestamp,
            processing_duration_ms=150,
            hop_type="router",
            routing_decision="route_to_queue_a",
            error_info=None,
            metadata=metadata,
        )

        assert hop.hop_id == hop_id
        assert hop.node_id == node_id
        assert hop.service_name == "test_service"
        assert hop.timestamp == timestamp
        assert hop.processing_duration_ms == 150
        assert hop.hop_type == "router"
        assert hop.routing_decision == "route_to_queue_a"
        assert hop.error_info is None
        assert hop.metadata.custom_fields == {"key1": "value1", "key2": "123"}

    def test_model_route_hop_creation_with_error(self):
        """Test creating ModelRouteHop with error message."""
        hop_id = uuid4()
        node_id = uuid4()

        hop = ModelRouteHop(
            version=DEFAULT_VERSION,
            hop_id=hop_id,
            node_id=node_id,
            hop_type="destination",
            error_info="Connection timeout",
        )

        assert hop.hop_id == hop_id
        assert hop.node_id == node_id
        assert hop.hop_type == "destination"
        assert hop.error_info == "Connection timeout"

    def test_model_route_hop_hop_types(self):
        """Test ModelRouteHop with different hop types."""
        hop_id = uuid4()
        node_id = uuid4()

        hop_types = ["source", "router", "destination"]

        for hop_type in hop_types:
            hop = ModelRouteHop(
                version=DEFAULT_VERSION,
                hop_id=hop_id,
                node_id=node_id,
                hop_type=hop_type,
            )
            assert hop.hop_type == hop_type

    def test_model_route_hop_service_names(self):
        """Test ModelRouteHop with different service names."""
        hop_id = uuid4()
        node_id = uuid4()

        service_names = [
            "auth_service",
            "payment_service",
            "notification_service",
            None,
        ]

        for service_name in service_names:
            hop = ModelRouteHop(
                version=DEFAULT_VERSION,
                hop_id=hop_id,
                node_id=node_id,
                hop_type="router",
                service_name=service_name,
            )
            assert hop.service_name == service_name

    def test_model_route_hop_processing_duration(self):
        """Test ModelRouteHop with different processing durations."""
        hop_id = uuid4()
        node_id = uuid4()

        durations = [0, 1, 100, 1000, 9999, None]

        for duration in durations:
            hop = ModelRouteHop(
                version=DEFAULT_VERSION,
                hop_id=hop_id,
                node_id=node_id,
                hop_type="router",
                processing_duration_ms=duration,
            )
            assert hop.processing_duration_ms == duration

    def test_model_route_hop_routing_decisions(self):
        """Test ModelRouteHop with different routing decisions."""
        hop_id = uuid4()
        node_id = uuid4()

        decisions = [
            "route_to_queue_a",
            "route_to_queue_b",
            "route_to_dead_letter",
            "retry_after_delay",
            None,
        ]

        for decision in decisions:
            hop = ModelRouteHop(
                version=DEFAULT_VERSION,
                hop_id=hop_id,
                node_id=node_id,
                hop_type="router",
                routing_decision=decision,
            )
            assert hop.routing_decision == decision

    def test_model_route_hop_error_messages(self):
        """Test ModelRouteHop with different error messages."""
        hop_id = uuid4()
        node_id = uuid4()

        error_messages = [
            "Connection timeout",
            "Authentication failed",
            "Rate limit exceeded",
            "Service unavailable",
            None,
        ]

        for error_message in error_messages:
            hop = ModelRouteHop(
                version=DEFAULT_VERSION,
                hop_id=hop_id,
                node_id=node_id,
                hop_type="destination",
                error_info=error_message,
            )
            assert hop.error_info == error_message

    def test_model_route_hop_metadata_typed_fields(self):
        """Test ModelRouteHop with typed metadata fields."""
        hop_id = uuid4()
        node_id = uuid4()

        metadata = ModelRouteHopMetadata(
<<<<<<< HEAD
            route_version="v1.2.3",
            routing_table_id="table-123",
            queue_wait_time_ms=50,
            serialization_time_ms=10,
            message_size_bytes=1024,
            compression_ratio=0.75,
            debug_trace="trace-abc",
            tags=["production", "high-priority"],
=======
            route_version="1.0.0",
            routing_table_id="table-123",
            queue_wait_time_ms=100,
            serialization_time_ms=50,
            message_size_bytes=1024,
            compression_ratio=0.75,
            debug_trace="test trace",
            tags=["tag1", "tag2", "tag3"],
>>>>>>> 2452d072
            custom_fields={"custom_key": "custom_value"},
        )

        hop = ModelRouteHop(
            version=DEFAULT_VERSION,
            hop_id=hop_id,
            node_id=node_id,
            hop_type="router",
            metadata=metadata,
        )

<<<<<<< HEAD
        assert hop.metadata.route_version == "v1.2.3"
        assert hop.metadata.routing_table_id == "table-123"
        assert hop.metadata.queue_wait_time_ms == 50
        assert hop.metadata.serialization_time_ms == 10
        assert hop.metadata.message_size_bytes == 1024
        assert hop.metadata.compression_ratio == 0.75
        assert hop.metadata.debug_trace == "trace-abc"
        assert hop.metadata.tags == ["production", "high-priority"]
=======
        assert hop.metadata.route_version == "1.0.0"
        assert hop.metadata.routing_table_id == "table-123"
        assert hop.metadata.queue_wait_time_ms == 100
        assert hop.metadata.serialization_time_ms == 50
        assert hop.metadata.message_size_bytes == 1024
        assert hop.metadata.compression_ratio == 0.75
        assert hop.metadata.debug_trace == "test trace"
        assert hop.metadata.tags == ["tag1", "tag2", "tag3"]
>>>>>>> 2452d072
        assert hop.metadata.custom_fields == {"custom_key": "custom_value"}

    def test_model_route_hop_empty_metadata(self):
        """Test ModelRouteHop with empty metadata."""
        hop_id = uuid4()
        node_id = uuid4()

        hop = ModelRouteHop(
            version=DEFAULT_VERSION,
            hop_id=hop_id,
            node_id=node_id,
            hop_type="source",
            metadata=ModelRouteHopMetadata(),
        )

<<<<<<< HEAD
        assert isinstance(hop.metadata, ModelRouteHopMetadata)
        assert hop.metadata.custom_fields == {}
        assert hop.metadata.tags == []

    def test_model_route_hop_nested_custom_fields(self):
        """Test ModelRouteHop with nested custom fields structure."""
        hop_id = uuid4()
        node_id = uuid4()

        # custom_fields only supports string values, so we use JSON strings for nested data
        metadata = ModelRouteHopMetadata(
            custom_fields={
                "simple": "value",
                "nested_json": '{"level2": {"level3": "deep_value"}}',
            }
        )
=======
        assert hop.metadata == ModelRouteHopMetadata()
        assert isinstance(hop.metadata, ModelRouteHopMetadata)
        # Verify all fields are at default values
        assert hop.metadata.route_version is None
        assert hop.metadata.routing_table_id is None
        assert hop.metadata.tags == []
        assert hop.metadata.custom_fields == {}

    def test_model_route_hop_metadata_with_custom_fields(self):
        """Test ModelRouteHop with custom fields in metadata."""
        hop_id = uuid4()
        node_id = uuid4()

        # ModelRouteHopMetadata supports custom_fields for extensibility
        custom_fields = {
            "custom_key1": "value1",
            "custom_key2": "value2",
            "nested_json": '{"level": "deep"}',
        }
>>>>>>> 2452d072

        metadata = ModelRouteHopMetadata(
            route_version="2.0.0",
            tags=["production", "high-priority"],
            custom_fields=custom_fields,
        )

        hop = ModelRouteHop(
            version=DEFAULT_VERSION,
            hop_id=hop_id,
            node_id=node_id,
            hop_type="router",
            metadata=metadata,
        )

<<<<<<< HEAD
        assert hop.metadata.custom_fields["simple"] == "value"
        assert "level2" in hop.metadata.custom_fields["nested_json"]
=======
        assert hop.metadata.custom_fields["custom_key1"] == "value1"
        assert hop.metadata.custom_fields["custom_key2"] == "value2"
        assert hop.metadata.custom_fields["nested_json"] == '{"level": "deep"}'
        assert hop.metadata.tags == ["production", "high-priority"]
        assert hop.metadata.route_version == "2.0.0"
>>>>>>> 2452d072

    def test_model_route_hop_timestamp_formats(self):
        """Test ModelRouteHop with different timestamp formats."""
        hop_id = uuid4()
        node_id = uuid4()

        # Test with specific datetime
        specific_time = datetime(2024, 12, 25, 15, 30, 45)
        hop = ModelRouteHop(
            version=DEFAULT_VERSION,
            hop_id=hop_id,
            node_id=node_id,
            hop_type="source",
            timestamp=specific_time,
        )
        assert hop.timestamp == specific_time

        # Test with current time (default)
        hop = ModelRouteHop(
            version=DEFAULT_VERSION,
            hop_id=hop_id,
            node_id=node_id,
            hop_type="source",
        )
        assert isinstance(hop.timestamp, datetime)

        # Test with minimum datetime
        min_time = datetime.min
        hop = ModelRouteHop(
            version=DEFAULT_VERSION,
            hop_id=hop_id,
            node_id=node_id,
            hop_type="source",
            timestamp=min_time,
        )
        assert hop.timestamp == min_time

    def test_model_route_hop_serialization(self):
        """Test ModelRouteHop serialization."""
        hop_id = uuid4()
        node_id = uuid4()
        timestamp = datetime(2024, 1, 15, 10, 30, 45)
        metadata = ModelRouteHopMetadata(
<<<<<<< HEAD
            route_version="v1.0",
            custom_fields={"test": "data"},
=======
            debug_trace="test data",
            queue_wait_time_ms=42,
>>>>>>> 2452d072
        )

        hop = ModelRouteHop(
            version=DEFAULT_VERSION,
            hop_id=hop_id,
            node_id=node_id,
            service_name="test_service",
            timestamp=timestamp,
            processing_duration_ms=150,
            hop_type="router",
            routing_decision="route_to_queue_a",
            metadata=metadata,
        )

        # Test model_dump
        data = hop.model_dump()
        assert "hop_id" in data
        assert "node_id" in data
        assert "service_name" in data
        assert "timestamp" in data
        assert "processing_duration_ms" in data
        assert "hop_type" in data
        assert "routing_decision" in data
        assert "metadata" in data
        assert data["hop_id"] == hop_id
        assert data["node_id"] == node_id
        assert data["service_name"] == "test_service"
        assert data["timestamp"] == timestamp.isoformat()
        assert data["processing_duration_ms"] == 150
        assert data["hop_type"] == "router"
        assert data["routing_decision"] == "route_to_queue_a"
<<<<<<< HEAD
        # metadata is now a dict of ModelRouteHopMetadata fields
        assert data["metadata"]["route_version"] == "v1.0"
        assert data["metadata"]["custom_fields"] == {"test": "data"}
=======
        assert data["metadata"]["debug_trace"] == "test data"
        assert data["metadata"]["queue_wait_time_ms"] == 42
>>>>>>> 2452d072

        # Test model_dump_json
        json_data = hop.model_dump_json()
        assert isinstance(json_data, str)
        assert "test_service" in json_data
        assert "router" in json_data

    def test_model_route_hop_deserialization(self):
        """Test ModelRouteHop deserialization."""
        hop_id = uuid4()
        node_id = uuid4()
        timestamp = datetime(2024, 1, 15, 10, 30, 45)
<<<<<<< HEAD
=======
        metadata = ModelRouteHopMetadata(
            debug_trace="test data",
            queue_wait_time_ms=42,
        )
>>>>>>> 2452d072

        # Test from dict with typed metadata
        data = {
            "hop_id": hop_id,
            "node_id": node_id,
            "service_name": "test_service",
            "timestamp": timestamp,
            "processing_duration_ms": 150,
            "hop_type": "router",
            "routing_decision": "route_to_queue_a",
<<<<<<< HEAD
            "metadata": {
                "route_version": "v1.0",
                "custom_fields": {"test": "data"},
            },
=======
            "metadata": metadata.model_dump(),
>>>>>>> 2452d072
        }
        hop = ModelRouteHop.model_validate(data)

        assert hop.hop_id == hop_id
        assert hop.node_id == node_id
        assert hop.service_name == "test_service"
        assert hop.timestamp == timestamp
        assert hop.processing_duration_ms == 150
        assert hop.hop_type == "router"
        assert hop.routing_decision == "route_to_queue_a"
<<<<<<< HEAD
        assert hop.metadata.route_version == "v1.0"
        assert hop.metadata.custom_fields == {"test": "data"}
=======
        assert hop.metadata.debug_trace == "test data"
        assert hop.metadata.queue_wait_time_ms == 42
>>>>>>> 2452d072

        # Test from JSON
        json_data = (
            '{"hop_id": "'
            + str(hop_id)
            + '", "node_id": "'
            + str(node_id)
            + '", "hop_type": "source", "timestamp": "2024-01-15T10:30:45"}'
        )
        hop = ModelRouteHop.model_validate_json(json_data)

        assert hop.hop_id == hop_id
        assert hop.node_id == node_id
        assert hop.hop_type == "source"
        assert hop.timestamp.year == 2024
        assert hop.timestamp.month == 1
        assert hop.timestamp.day == 15

    def test_model_route_hop_validation(self):
        """Test ModelRouteHop validation."""
        hop_id = uuid4()
        node_id = uuid4()

        # Test valid data
        hop = ModelRouteHop(
            version=DEFAULT_VERSION,
            hop_id=hop_id,
            node_id=node_id,
            hop_type="source",
        )
        assert hop.hop_id == hop_id
        assert hop.node_id == node_id
        assert hop.hop_type == "source"

    def test_model_route_hop_mutability(self):
        """Test ModelRouteHop mutability (fields can be modified)."""
        hop_id = uuid4()
        node_id = uuid4()

        hop = ModelRouteHop(
            version=DEFAULT_VERSION,
            hop_id=hop_id,
            node_id=node_id,
            hop_type="source",
        )

<<<<<<< HEAD
        # Should be able to modify metadata custom_fields
=======
        # Should be able to modify metadata custom_fields (it's a dict within the model)
>>>>>>> 2452d072
        hop.metadata.custom_fields["new_key"] = "new_value"
        assert hop.metadata.custom_fields["new_key"] == "new_value"

        # Should be able to modify other fields
        hop.service_name = "updated_service"
        assert hop.service_name == "updated_service"

    def test_model_route_hop_equality(self):
        """Test ModelRouteHop equality."""
        hop_id = uuid4()
        node_id = uuid4()
        timestamp = datetime(2024, 1, 15, 10, 30, 45)

        hop1 = ModelRouteHop(
            version=DEFAULT_VERSION,
            hop_id=hop_id,
            node_id=node_id,
            hop_type="source",
            timestamp=timestamp,
        )
        hop2 = ModelRouteHop(
            version=DEFAULT_VERSION,
            hop_id=hop_id,
            node_id=node_id,
            hop_type="source",
            timestamp=timestamp,
        )

        assert hop1 == hop2

        # Test with different hop_id
        hop3 = ModelRouteHop(
            version=DEFAULT_VERSION,
            hop_id=uuid4(),
            node_id=node_id,
            hop_type="source",
            timestamp=timestamp,
        )
        assert hop1 != hop3

        # Test with different hop_type
        hop4 = ModelRouteHop(
            version=DEFAULT_VERSION,
            hop_id=hop_id,
            node_id=node_id,
            hop_type="router",
            timestamp=timestamp,
        )
        assert hop1 != hop4

    def test_model_route_hop_str_representation(self):
        """Test ModelRouteHop string representation."""
        hop_id = uuid4()
        node_id = uuid4()

        hop = ModelRouteHop(
            version=DEFAULT_VERSION,
            hop_id=hop_id,
            node_id=node_id,
            hop_type="source",
        )
        str_repr = str(hop)

        assert "source" in str_repr

    def test_model_route_hop_repr_representation(self):
        """Test ModelRouteHop repr representation."""
        hop_id = uuid4()
        node_id = uuid4()

        hop = ModelRouteHop(
            version=DEFAULT_VERSION,
            hop_id=hop_id,
            node_id=node_id,
            hop_type="source",
        )
        repr_str = repr(hop)

        assert "ModelRouteHop" in repr_str
        assert "hop_id" in repr_str
        assert "node_id" in repr_str
        assert "hop_type" in repr_str

    def test_model_route_hop_field_descriptions(self):
        """Test ModelRouteHop field descriptions."""
        # Check that fields have proper descriptions
        fields = ModelRouteHop.model_fields

        assert "hop_id" in fields
        assert "node_id" in fields
        assert "service_name" in fields
        assert "timestamp" in fields
        assert "processing_duration_ms" in fields
        assert "hop_type" in fields
        assert "routing_decision" in fields
        assert "error_info" in fields
        assert "metadata" in fields

        # Check field descriptions
        assert "Unique identifier for this hop" in fields["hop_id"].description
        assert "ID of the node that processed this hop" in fields["node_id"].description
        assert "Service name if applicable" in fields["service_name"].description
        assert "When this hop was processed" in fields["timestamp"].description
        assert (
            "Time spent processing at this hop in milliseconds"
            in fields["processing_duration_ms"].description
        )
        assert "Type of hop" in fields["hop_type"].description
        assert (
            "Routing decision made at this hop"
            in fields["routing_decision"].description
        )
        assert "Error information if hop failed" in fields["error_info"].description
        assert "Additional hop-specific metadata" in fields["metadata"].description

    def test_model_route_hop_default_factory(self):
        """Test ModelRouteHop default factory behavior."""
        hop_id = uuid4()
        node_id = uuid4()

        # Test that metadata defaults to empty ModelRouteHopMetadata
        hop1 = ModelRouteHop(
            version=DEFAULT_VERSION,
            hop_id=hop_id,
            node_id=node_id,
            hop_type="source",
        )
        hop2 = ModelRouteHop(
            version=DEFAULT_VERSION,
            hop_id=hop_id,
            node_id=node_id,
            hop_type="source",
        )

<<<<<<< HEAD
        # Both should have empty metadata custom_fields
        assert hop1.metadata.custom_fields == {}
        assert hop2.metadata.custom_fields == {}

        # But they should be different instances
=======
        # Both should have empty metadata (equivalent to default ModelRouteHopMetadata)
        assert hop1.metadata == ModelRouteHopMetadata()
        assert hop2.metadata == ModelRouteHopMetadata()

        # But they should be different instances (test via custom_fields)
>>>>>>> 2452d072
        hop1.metadata.custom_fields["test"] = "value1"
        hop2.metadata.custom_fields["test"] = "value2"

        assert hop1.metadata.custom_fields["test"] == "value1"
        assert hop2.metadata.custom_fields["test"] == "value2"

    def test_model_route_hop_timestamp_default_factory(self):
        """Test ModelRouteHop timestamp default factory behavior."""
        hop_id = uuid4()
        node_id = uuid4()

        # Test that timestamp defaults to current time (using utcnow)
        hop = ModelRouteHop(
            version=DEFAULT_VERSION,
            hop_id=hop_id,
            node_id=node_id,
            hop_type="source",
        )

        # The timestamp should be a datetime object
        assert isinstance(hop.timestamp, datetime)

    def test_model_route_hop_edge_cases(self):
        """Test ModelRouteHop edge cases."""
        hop_id = uuid4()
        node_id = uuid4()

<<<<<<< HEAD
        # Test with many custom fields
        large_custom_fields = {f"key_{i}": f"value_{i}" for i in range(100)}
=======
        # Test with very large custom_fields in metadata
        large_custom_fields = {f"key_{i}": f"value_{i}" for i in range(1000)}
>>>>>>> 2452d072
        hop = ModelRouteHop(
            version=DEFAULT_VERSION,
            hop_id=hop_id,
            node_id=node_id,
            hop_type="router",
            metadata=ModelRouteHopMetadata(custom_fields=large_custom_fields),
        )

<<<<<<< HEAD
        assert len(hop.metadata.custom_fields) == 100
        assert hop.metadata.custom_fields["key_0"] == "value_0"
        assert hop.metadata.custom_fields["key_99"] == "value_99"

        # Test with unicode custom fields
        unicode_custom_fields = {"中文": "测试", "emoji": "🚀", "special": "!@#$%^&*()"}
=======
        assert len(hop.metadata.custom_fields) == 1000
        assert hop.metadata.custom_fields["key_0"] == "value_0"
        assert hop.metadata.custom_fields["key_999"] == "value_999"

        # Test with unicode custom_fields in metadata
        unicode_custom_fields = {
            "chinese": "测试",
            "emoji": "rocket_symbol",
            "special": "exclamation_at_hash",
        }
>>>>>>> 2452d072
        hop = ModelRouteHop(
            version=DEFAULT_VERSION,
            hop_id=hop_id,
            node_id=node_id,
            hop_type="destination",
            metadata=ModelRouteHopMetadata(custom_fields=unicode_custom_fields),
        )

<<<<<<< HEAD
        assert hop.metadata.custom_fields["中文"] == "测试"
        assert hop.metadata.custom_fields["emoji"] == "🚀"
        assert hop.metadata.custom_fields["special"] == "!@#$%^&*()"
=======
        assert hop.metadata.custom_fields["chinese"] == "测试"
        assert hop.metadata.custom_fields["emoji"] == "rocket_symbol"
        assert hop.metadata.custom_fields["special"] == "exclamation_at_hash"
>>>>>>> 2452d072

        # Test with very large processing duration
        hop = ModelRouteHop(
            version=DEFAULT_VERSION,
            hop_id=hop_id,
            node_id=node_id,
            hop_type="router",
            processing_duration_ms=999999999,
        )
        assert hop.processing_duration_ms == 999999999

        # Test with negative processing duration
        hop = ModelRouteHop(
            version=DEFAULT_VERSION,
            hop_id=hop_id,
            node_id=node_id,
            hop_type="router",
            processing_duration_ms=-100,
        )
        assert hop.processing_duration_ms == -100

    def test_model_route_hop_tags(self):
        """Test ModelRouteHop metadata tags."""
        hop_id = uuid4()
        node_id = uuid4()

        metadata = ModelRouteHopMetadata(
            tags=["tag1", "tag2", "tag3"],
        )

        hop = ModelRouteHop(
            version=DEFAULT_VERSION,
            hop_id=hop_id,
            node_id=node_id,
            hop_type="router",
            metadata=metadata,
        )

        assert hop.metadata.tags == ["tag1", "tag2", "tag3"]
        assert len(hop.metadata.tags) == 3<|MERGE_RESOLUTION|>--- conflicted
+++ resolved
@@ -35,13 +35,7 @@
         assert hop.processing_duration_ms is None
         assert hop.routing_decision is None
         assert hop.error_info is None
-<<<<<<< HEAD
-        # metadata is now a ModelRouteHopMetadata, not dict
-        assert isinstance(hop.metadata, ModelRouteHopMetadata)
-        assert hop.metadata.custom_fields == {}
-=======
         assert hop.metadata == ModelRouteHopMetadata()
->>>>>>> 2452d072
         assert isinstance(hop.timestamp, datetime)
 
     def test_model_route_hop_creation_complete(self):
@@ -50,12 +44,8 @@
         node_id = uuid4()
         timestamp = datetime(2024, 1, 15, 10, 30, 45)
         metadata = ModelRouteHopMetadata(
-<<<<<<< HEAD
-            custom_fields={"key1": "value1", "key2": "123"}
-=======
             route_version="1.0.0",
             queue_wait_time_ms=123,
->>>>>>> 2452d072
         )
 
         hop = ModelRouteHop(
@@ -79,7 +69,7 @@
         assert hop.hop_type == "router"
         assert hop.routing_decision == "route_to_queue_a"
         assert hop.error_info is None
-        assert hop.metadata.custom_fields == {"key1": "value1", "key2": "123"}
+        assert hop.metadata == metadata
 
     def test_model_route_hop_creation_with_error(self):
         """Test creating ModelRouteHop with error message."""
@@ -200,22 +190,12 @@
             )
             assert hop.error_info == error_message
 
-    def test_model_route_hop_metadata_typed_fields(self):
-        """Test ModelRouteHop with typed metadata fields."""
+    def test_model_route_hop_metadata_types(self):
+        """Test ModelRouteHop with different metadata value types."""
         hop_id = uuid4()
         node_id = uuid4()
 
         metadata = ModelRouteHopMetadata(
-<<<<<<< HEAD
-            route_version="v1.2.3",
-            routing_table_id="table-123",
-            queue_wait_time_ms=50,
-            serialization_time_ms=10,
-            message_size_bytes=1024,
-            compression_ratio=0.75,
-            debug_trace="trace-abc",
-            tags=["production", "high-priority"],
-=======
             route_version="1.0.0",
             routing_table_id="table-123",
             queue_wait_time_ms=100,
@@ -224,7 +204,6 @@
             compression_ratio=0.75,
             debug_trace="test trace",
             tags=["tag1", "tag2", "tag3"],
->>>>>>> 2452d072
             custom_fields={"custom_key": "custom_value"},
         )
 
@@ -236,16 +215,6 @@
             metadata=metadata,
         )
 
-<<<<<<< HEAD
-        assert hop.metadata.route_version == "v1.2.3"
-        assert hop.metadata.routing_table_id == "table-123"
-        assert hop.metadata.queue_wait_time_ms == 50
-        assert hop.metadata.serialization_time_ms == 10
-        assert hop.metadata.message_size_bytes == 1024
-        assert hop.metadata.compression_ratio == 0.75
-        assert hop.metadata.debug_trace == "trace-abc"
-        assert hop.metadata.tags == ["production", "high-priority"]
-=======
         assert hop.metadata.route_version == "1.0.0"
         assert hop.metadata.routing_table_id == "table-123"
         assert hop.metadata.queue_wait_time_ms == 100
@@ -254,7 +223,6 @@
         assert hop.metadata.compression_ratio == 0.75
         assert hop.metadata.debug_trace == "test trace"
         assert hop.metadata.tags == ["tag1", "tag2", "tag3"]
->>>>>>> 2452d072
         assert hop.metadata.custom_fields == {"custom_key": "custom_value"}
 
     def test_model_route_hop_empty_metadata(self):
@@ -270,24 +238,6 @@
             metadata=ModelRouteHopMetadata(),
         )
 
-<<<<<<< HEAD
-        assert isinstance(hop.metadata, ModelRouteHopMetadata)
-        assert hop.metadata.custom_fields == {}
-        assert hop.metadata.tags == []
-
-    def test_model_route_hop_nested_custom_fields(self):
-        """Test ModelRouteHop with nested custom fields structure."""
-        hop_id = uuid4()
-        node_id = uuid4()
-
-        # custom_fields only supports string values, so we use JSON strings for nested data
-        metadata = ModelRouteHopMetadata(
-            custom_fields={
-                "simple": "value",
-                "nested_json": '{"level2": {"level3": "deep_value"}}',
-            }
-        )
-=======
         assert hop.metadata == ModelRouteHopMetadata()
         assert isinstance(hop.metadata, ModelRouteHopMetadata)
         # Verify all fields are at default values
@@ -307,7 +257,6 @@
             "custom_key2": "value2",
             "nested_json": '{"level": "deep"}',
         }
->>>>>>> 2452d072
 
         metadata = ModelRouteHopMetadata(
             route_version="2.0.0",
@@ -323,16 +272,11 @@
             metadata=metadata,
         )
 
-<<<<<<< HEAD
-        assert hop.metadata.custom_fields["simple"] == "value"
-        assert "level2" in hop.metadata.custom_fields["nested_json"]
-=======
         assert hop.metadata.custom_fields["custom_key1"] == "value1"
         assert hop.metadata.custom_fields["custom_key2"] == "value2"
         assert hop.metadata.custom_fields["nested_json"] == '{"level": "deep"}'
         assert hop.metadata.tags == ["production", "high-priority"]
         assert hop.metadata.route_version == "2.0.0"
->>>>>>> 2452d072
 
     def test_model_route_hop_timestamp_formats(self):
         """Test ModelRouteHop with different timestamp formats."""
@@ -376,13 +320,8 @@
         node_id = uuid4()
         timestamp = datetime(2024, 1, 15, 10, 30, 45)
         metadata = ModelRouteHopMetadata(
-<<<<<<< HEAD
-            route_version="v1.0",
-            custom_fields={"test": "data"},
-=======
             debug_trace="test data",
             queue_wait_time_ms=42,
->>>>>>> 2452d072
         )
 
         hop = ModelRouteHop(
@@ -414,14 +353,8 @@
         assert data["processing_duration_ms"] == 150
         assert data["hop_type"] == "router"
         assert data["routing_decision"] == "route_to_queue_a"
-<<<<<<< HEAD
-        # metadata is now a dict of ModelRouteHopMetadata fields
-        assert data["metadata"]["route_version"] == "v1.0"
-        assert data["metadata"]["custom_fields"] == {"test": "data"}
-=======
         assert data["metadata"]["debug_trace"] == "test data"
         assert data["metadata"]["queue_wait_time_ms"] == 42
->>>>>>> 2452d072
 
         # Test model_dump_json
         json_data = hop.model_dump_json()
@@ -434,15 +367,12 @@
         hop_id = uuid4()
         node_id = uuid4()
         timestamp = datetime(2024, 1, 15, 10, 30, 45)
-<<<<<<< HEAD
-=======
         metadata = ModelRouteHopMetadata(
             debug_trace="test data",
             queue_wait_time_ms=42,
         )
->>>>>>> 2452d072
-
-        # Test from dict with typed metadata
+
+        # Test from dict
         data = {
             "hop_id": hop_id,
             "node_id": node_id,
@@ -451,14 +381,7 @@
             "processing_duration_ms": 150,
             "hop_type": "router",
             "routing_decision": "route_to_queue_a",
-<<<<<<< HEAD
-            "metadata": {
-                "route_version": "v1.0",
-                "custom_fields": {"test": "data"},
-            },
-=======
             "metadata": metadata.model_dump(),
->>>>>>> 2452d072
         }
         hop = ModelRouteHop.model_validate(data)
 
@@ -469,13 +392,8 @@
         assert hop.processing_duration_ms == 150
         assert hop.hop_type == "router"
         assert hop.routing_decision == "route_to_queue_a"
-<<<<<<< HEAD
-        assert hop.metadata.route_version == "v1.0"
-        assert hop.metadata.custom_fields == {"test": "data"}
-=======
         assert hop.metadata.debug_trace == "test data"
         assert hop.metadata.queue_wait_time_ms == 42
->>>>>>> 2452d072
 
         # Test from JSON
         json_data = (
@@ -510,23 +428,19 @@
         assert hop.node_id == node_id
         assert hop.hop_type == "source"
 
-    def test_model_route_hop_mutability(self):
-        """Test ModelRouteHop mutability (fields can be modified)."""
-        hop_id = uuid4()
-        node_id = uuid4()
-
-        hop = ModelRouteHop(
-            version=DEFAULT_VERSION,
-            hop_id=hop_id,
-            node_id=node_id,
-            hop_type="source",
-        )
-
-<<<<<<< HEAD
-        # Should be able to modify metadata custom_fields
-=======
+    def test_model_route_hop_immutability(self):
+        """Test ModelRouteHop immutability."""
+        hop_id = uuid4()
+        node_id = uuid4()
+
+        hop = ModelRouteHop(
+            version=DEFAULT_VERSION,
+            hop_id=hop_id,
+            node_id=node_id,
+            hop_type="source",
+        )
+
         # Should be able to modify metadata custom_fields (it's a dict within the model)
->>>>>>> 2452d072
         hop.metadata.custom_fields["new_key"] = "new_value"
         assert hop.metadata.custom_fields["new_key"] == "new_value"
 
@@ -661,19 +575,11 @@
             hop_type="source",
         )
 
-<<<<<<< HEAD
-        # Both should have empty metadata custom_fields
-        assert hop1.metadata.custom_fields == {}
-        assert hop2.metadata.custom_fields == {}
-
-        # But they should be different instances
-=======
         # Both should have empty metadata (equivalent to default ModelRouteHopMetadata)
         assert hop1.metadata == ModelRouteHopMetadata()
         assert hop2.metadata == ModelRouteHopMetadata()
 
         # But they should be different instances (test via custom_fields)
->>>>>>> 2452d072
         hop1.metadata.custom_fields["test"] = "value1"
         hop2.metadata.custom_fields["test"] = "value2"
 
@@ -701,13 +607,8 @@
         hop_id = uuid4()
         node_id = uuid4()
 
-<<<<<<< HEAD
-        # Test with many custom fields
-        large_custom_fields = {f"key_{i}": f"value_{i}" for i in range(100)}
-=======
         # Test with very large custom_fields in metadata
         large_custom_fields = {f"key_{i}": f"value_{i}" for i in range(1000)}
->>>>>>> 2452d072
         hop = ModelRouteHop(
             version=DEFAULT_VERSION,
             hop_id=hop_id,
@@ -716,14 +617,6 @@
             metadata=ModelRouteHopMetadata(custom_fields=large_custom_fields),
         )
 
-<<<<<<< HEAD
-        assert len(hop.metadata.custom_fields) == 100
-        assert hop.metadata.custom_fields["key_0"] == "value_0"
-        assert hop.metadata.custom_fields["key_99"] == "value_99"
-
-        # Test with unicode custom fields
-        unicode_custom_fields = {"中文": "测试", "emoji": "🚀", "special": "!@#$%^&*()"}
-=======
         assert len(hop.metadata.custom_fields) == 1000
         assert hop.metadata.custom_fields["key_0"] == "value_0"
         assert hop.metadata.custom_fields["key_999"] == "value_999"
@@ -734,7 +627,6 @@
             "emoji": "rocket_symbol",
             "special": "exclamation_at_hash",
         }
->>>>>>> 2452d072
         hop = ModelRouteHop(
             version=DEFAULT_VERSION,
             hop_id=hop_id,
@@ -743,15 +635,9 @@
             metadata=ModelRouteHopMetadata(custom_fields=unicode_custom_fields),
         )
 
-<<<<<<< HEAD
-        assert hop.metadata.custom_fields["中文"] == "测试"
-        assert hop.metadata.custom_fields["emoji"] == "🚀"
-        assert hop.metadata.custom_fields["special"] == "!@#$%^&*()"
-=======
         assert hop.metadata.custom_fields["chinese"] == "测试"
         assert hop.metadata.custom_fields["emoji"] == "rocket_symbol"
         assert hop.metadata.custom_fields["special"] == "exclamation_at_hash"
->>>>>>> 2452d072
 
         # Test with very large processing duration
         hop = ModelRouteHop(
@@ -771,24 +657,4 @@
             hop_type="router",
             processing_duration_ms=-100,
         )
-        assert hop.processing_duration_ms == -100
-
-    def test_model_route_hop_tags(self):
-        """Test ModelRouteHop metadata tags."""
-        hop_id = uuid4()
-        node_id = uuid4()
-
-        metadata = ModelRouteHopMetadata(
-            tags=["tag1", "tag2", "tag3"],
-        )
-
-        hop = ModelRouteHop(
-            version=DEFAULT_VERSION,
-            hop_id=hop_id,
-            node_id=node_id,
-            hop_type="router",
-            metadata=metadata,
-        )
-
-        assert hop.metadata.tags == ["tag1", "tag2", "tag3"]
-        assert len(hop.metadata.tags) == 3+        assert hop.processing_duration_ms == -100