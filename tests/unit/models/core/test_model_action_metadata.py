"""
Tests for ModelActionMetadata.

Comprehensive tests for action metadata model including timing,
trust scores, performance metrics, and service discovery.
"""

from datetime import UTC, datetime, timedelta
from uuid import UUID, uuid4

import pytest

from omnibase_core.enums.enum_core_error_code import EnumCoreErrorCode
<<<<<<< HEAD

# Resolve forward references before importing ModelActionMetadata
from omnibase_core.models.configuration.model_resource_limits import ModelResourceLimits
from omnibase_core.models.core.model_environment import ModelEnvironment
from omnibase_core.models.security.model_security_level import ModelSecurityLevel

ModelEnvironment.model_rebuild()

=======
from omnibase_core.models.configuration.model_resource_limits import ModelResourceLimits
>>>>>>> 2452d072
from omnibase_core.models.core.model_action_category import ModelActionCategory
from omnibase_core.models.core.model_action_metadata import ModelActionMetadata
from omnibase_core.models.core.model_core_performance_metrics import (
    ModelPerformanceMetrics,
)
from omnibase_core.models.core.model_environment import ModelEnvironment
from omnibase_core.models.core.model_execution_context import ModelExecutionContext
from omnibase_core.models.core.model_node_action_type import ModelNodeActionType
from omnibase_core.models.errors.model_onex_error import ModelOnexError
from omnibase_core.models.security.model_security_context import ModelSecurityContext
from omnibase_core.models.security.model_security_level import ModelSecurityLevel

# Rebuild models with forward references to resolve ModelSecurityLevel and ModelResourceLimits
ModelEnvironment.model_rebuild(
    _types_namespace={
        "ModelSecurityLevel": ModelSecurityLevel,
        "ModelResourceLimits": ModelResourceLimits,
    }
)
ModelExecutionContext.model_rebuild()
ModelActionMetadata.model_rebuild()


def create_test_action_type() -> ModelNodeActionType:
    """Helper to create test action type with proper structure."""
    category = ModelActionCategory(
        name="compute", display_name="Compute", description="Computation actions"
    )
    return ModelNodeActionType(
        name="test_action",
        category=category,
        display_name="Test Action",
        description="Test action for unit tests",
    )


class TestModelActionMetadata:
    """Test suite for ModelActionMetadata."""

    def test_initialization_with_defaults(self):
        """Test initialization with default values."""
        action_type = create_test_action_type()
        metadata = ModelActionMetadata(
            action_type=action_type, action_name="Test Action"
        )

        assert isinstance(metadata.action_id, UUID)
        assert isinstance(metadata.correlation_id, UUID)
        assert metadata.action_type == action_type
        assert metadata.action_name == "Test Action"
        assert metadata.trust_score == 1.0
        assert metadata.status == "created"
        assert isinstance(metadata.security_context, ModelSecurityContext)
        assert isinstance(metadata.performance_metrics, ModelPerformanceMetrics)
        assert metadata.parameters == {}
<<<<<<< HEAD
        assert metadata.execution_context is None  # Default is None, not {}
=======
        assert metadata.execution_context is None
>>>>>>> 2452d072

    def test_initialization_with_custom_values(self):
        """Test initialization with custom values."""
        action_type = create_test_action_type()
        correlation_id = uuid4()
        parent_correlation_id = uuid4()
        session_id = uuid4()

        metadata = ModelActionMetadata(
            action_type=action_type,
            action_name="Custom Action",
            correlation_id=correlation_id,
            parent_correlation_id=parent_correlation_id,
            session_id=session_id,
            trust_score=0.5,
            timeout_seconds=60,
            parameters={"key": "value"},
            tool_discovery_tags=["tag1", "tag2"],
        )

        assert metadata.correlation_id == correlation_id
        assert metadata.parent_correlation_id == parent_correlation_id
        assert metadata.session_id == session_id
        assert metadata.trust_score == 0.5
        assert metadata.timeout_seconds == 60
        assert metadata.parameters == {"key": "value"}
        assert metadata.tool_discovery_tags == ["tag1", "tag2"]

    def test_mark_started(self):
        """Test marking action as started."""
        action_type = create_test_action_type()
        metadata = ModelActionMetadata(
            action_type=action_type, action_name="Test Action"
        )

        assert metadata.status == "created"
        assert metadata.started_at is None

        metadata.mark_started()

        assert metadata.status == "running"
        assert metadata.started_at is not None
        assert isinstance(metadata.started_at, datetime)

    def test_mark_completed_without_result(self):
        """Test marking action as completed without result data."""
        action_type = create_test_action_type()
        metadata = ModelActionMetadata(
            action_type=action_type, action_name="Test Action"
        )
        metadata.mark_started()

        assert metadata.status == "running"
        assert metadata.completed_at is None

        metadata.mark_completed()

        assert metadata.status == "completed"
        assert metadata.completed_at is not None
        assert isinstance(metadata.completed_at, datetime)
        assert metadata.result_data is None

    def test_mark_completed_with_result(self):
        """Test marking action as completed with result data."""
        action_type = create_test_action_type()
        metadata = ModelActionMetadata(
            action_type=action_type, action_name="Test Action"
        )
        metadata.mark_started()

        result_data = {"result": "success", "value": 42}
        metadata.mark_completed(result_data=result_data)

        assert metadata.status == "completed"
        assert metadata.result_data == result_data

    def test_mark_failed(self):
        """Test marking action as failed."""
        action_type = create_test_action_type()
        metadata = ModelActionMetadata(
            action_type=action_type, action_name="Test Action"
        )
        metadata.mark_started()

        error_details = {"error": "Something went wrong", "code": 500}
        metadata.mark_failed(error_details=error_details)

        assert metadata.status == "failed"
        assert metadata.completed_at is not None
        assert metadata.error_details == error_details

    def test_get_execution_duration(self):
        """Test getting execution duration."""
        action_type = create_test_action_type()
        metadata = ModelActionMetadata(
            action_type=action_type, action_name="Test Action"
        )

        # No duration before started
        assert metadata.get_execution_duration() is None

        # Mark started
        metadata.mark_started()
        assert metadata.get_execution_duration() is None

        # Mark completed
        metadata.mark_completed()
        duration = metadata.get_execution_duration()
        assert duration is not None
        assert duration >= 0
        assert isinstance(duration, float)

    def test_add_performance_metric_valid(self):
        """Test adding valid performance metric."""
        action_type = create_test_action_type()
        metadata = ModelActionMetadata(
            action_type=action_type, action_name="Test Action"
        )

        # This will fail if ModelPerformanceMetrics doesn't have these fields
        # But based on ONEX patterns, it should have duration_ms
        # For now, let's test the error case which we know works

    def test_add_performance_metric_invalid(self):
        """Test adding invalid performance metric raises error."""
        action_type = create_test_action_type()
        metadata = ModelActionMetadata(
            action_type=action_type, action_name="Test Action"
        )

        with pytest.raises(ModelOnexError) as exc_info:
            metadata.add_performance_metric("invalid_metric", 100)

        assert exc_info.value.error_code == EnumCoreErrorCode.VALIDATION_ERROR
        assert "invalid_metric" in str(exc_info.value)

    def test_add_resource_usage(self):
        """Test adding resource usage information."""
        action_type = create_test_action_type()
        metadata = ModelActionMetadata(
            action_type=action_type, action_name="Test Action"
        )

        assert metadata.resource_usage == {}

        metadata.add_resource_usage("cpu", 50.5)
        metadata.add_resource_usage("memory", 1024)

        assert metadata.resource_usage["cpu"] == 50.5
        assert metadata.resource_usage["memory"] == 1024

    def test_to_service_discovery_metadata(self):
        """Test generating service discovery metadata."""
        action_type = create_test_action_type()
        correlation_id = uuid4()
        metadata = ModelActionMetadata(
            action_type=action_type,
            action_name="Test Action",
            correlation_id=correlation_id,
            trust_score=0.8,
            mcp_endpoint="http://localhost:8000/mcp",
            graphql_endpoint="http://localhost:8000/graphql",
            tool_discovery_tags=["tag1", "tag2"],
            service_metadata={"version": "1.0"},
        )
        metadata.mark_started()
        metadata.mark_completed()

        discovery_metadata = metadata.to_service_discovery_metadata()

        assert discovery_metadata["action_name"] == "Test Action"
        assert discovery_metadata["action_type"] == "test_action"
        assert discovery_metadata["correlation_id"] == str(correlation_id)
        assert discovery_metadata["trust_score"] == 0.8
        assert discovery_metadata["status"] == "completed"
        assert discovery_metadata["mcp_endpoint"] == "http://localhost:8000/mcp"
        assert discovery_metadata["graphql_endpoint"] == "http://localhost:8000/graphql"
        assert discovery_metadata["tool_discovery_tags"] == ["tag1", "tag2"]
        assert discovery_metadata["service_metadata"] == {"version": "1.0"}
        assert discovery_metadata["execution_duration"] is not None

    def test_validate_trust_score_valid(self):
        """Test trust score validation with valid values."""
        action_type = create_test_action_type()

        metadata1 = ModelActionMetadata(
            action_type=action_type, action_name="Test Action", trust_score=0.0
        )
        assert metadata1.validate_trust_score() is True

        metadata2 = ModelActionMetadata(
            action_type=action_type, action_name="Test Action", trust_score=0.5
        )
        assert metadata2.validate_trust_score() is True

        metadata3 = ModelActionMetadata(
            action_type=action_type, action_name="Test Action", trust_score=1.0
        )
        assert metadata3.validate_trust_score() is True

    def test_is_expired_no_timeout(self):
        """Test expiration check with no timeout."""
        action_type = create_test_action_type()
        metadata = ModelActionMetadata(
            action_type=action_type, action_name="Test Action"
        )

        assert metadata.is_expired() is False

    def test_is_expired_not_expired(self):
        """Test expiration check when not expired."""
        action_type = create_test_action_type()
        metadata = ModelActionMetadata(
            action_type=action_type, action_name="Test Action", timeout_seconds=60
        )

        assert metadata.is_expired() is False

    def test_is_expired_expired(self):
        """Test expiration check when expired."""
        action_type = create_test_action_type()
        past_time = datetime.now(UTC) - timedelta(seconds=120)
        metadata = ModelActionMetadata(
            action_type=action_type,
            action_name="Test Action",
            timeout_seconds=60,
            created_at=past_time,
        )

        assert metadata.is_expired() is True

    def test_can_execute_success(self):
        """Test can_execute with valid conditions."""
        action_type = create_test_action_type()
        metadata = ModelActionMetadata(
            action_type=action_type,
            action_name="Test Action",
            trust_score=0.8,
            status="created",
        )

        assert metadata.can_execute(minimum_trust_score=0.5) is True

    def test_can_execute_low_trust_score(self):
        """Test can_execute with low trust score."""
        action_type = create_test_action_type()
        metadata = ModelActionMetadata(
            action_type=action_type,
            action_name="Test Action",
            trust_score=0.3,
            status="created",
        )

        assert metadata.can_execute(minimum_trust_score=0.5) is False

    def test_can_execute_expired(self):
        """Test can_execute with expired action."""
        action_type = create_test_action_type()
        past_time = datetime.now(UTC) - timedelta(seconds=120)
        metadata = ModelActionMetadata(
            action_type=action_type,
            action_name="Test Action",
            trust_score=0.8,
            timeout_seconds=60,
            created_at=past_time,
            status="created",
        )

        assert metadata.can_execute(minimum_trust_score=0.5) is False

    def test_can_execute_wrong_status(self):
        """Test can_execute with wrong status."""
        action_type = create_test_action_type()
        metadata = ModelActionMetadata(
            action_type=action_type,
            action_name="Test Action",
            trust_score=0.8,
            status="running",
        )

        assert metadata.can_execute(minimum_trust_score=0.5) is False

    def test_trust_score_bounds(self):
        """Test trust score validation bounds."""
        action_type = create_test_action_type()

        # Test within bounds
        metadata = ModelActionMetadata(
            action_type=action_type, action_name="Test Action", trust_score=0.5
        )
        assert 0.0 <= metadata.trust_score <= 1.0

        # Pydantic should validate bounds automatically
        with pytest.raises(Exception):  # Pydantic validation error
            ModelActionMetadata(
                action_type=action_type,
                action_name="Test Action",
                trust_score=1.5,  # Out of bounds
            )

        with pytest.raises(Exception):  # Pydantic validation error
            ModelActionMetadata(
                action_type=action_type,
                action_name="Test Action",
                trust_score=-0.1,  # Out of bounds
            )<|MERGE_RESOLUTION|>--- conflicted
+++ resolved
@@ -11,18 +11,7 @@
 import pytest
 
 from omnibase_core.enums.enum_core_error_code import EnumCoreErrorCode
-<<<<<<< HEAD
-
-# Resolve forward references before importing ModelActionMetadata
 from omnibase_core.models.configuration.model_resource_limits import ModelResourceLimits
-from omnibase_core.models.core.model_environment import ModelEnvironment
-from omnibase_core.models.security.model_security_level import ModelSecurityLevel
-
-ModelEnvironment.model_rebuild()
-
-=======
-from omnibase_core.models.configuration.model_resource_limits import ModelResourceLimits
->>>>>>> 2452d072
 from omnibase_core.models.core.model_action_category import ModelActionCategory
 from omnibase_core.models.core.model_action_metadata import ModelActionMetadata
 from omnibase_core.models.core.model_core_performance_metrics import (
@@ -78,11 +67,7 @@
         assert isinstance(metadata.security_context, ModelSecurityContext)
         assert isinstance(metadata.performance_metrics, ModelPerformanceMetrics)
         assert metadata.parameters == {}
-<<<<<<< HEAD
-        assert metadata.execution_context is None  # Default is None, not {}
-=======
         assert metadata.execution_context is None
->>>>>>> 2452d072
 
     def test_initialization_with_custom_values(self):
         """Test initialization with custom values."""
