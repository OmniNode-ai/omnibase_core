# SPDX-FileCopyrightText: 2025 OmniNode Team <info@omninode.ai>
#
# SPDX-License-Identifier: Apache-2.0
"""Performance benchmarks for RegistryHook with large hook counts.

This module tests hook registry and pipeline runner scalability,
measuring registration throughput, lookup latency, phase execution
performance, and memory usage patterns.

Performance Requirements (PR #291):
- Registry with 100+ hooks: <10ms registration
- Registry with 1000+ hooks: <100ms registration
- Hook lookup: <0.1ms average
- Phase execution: scales linearly with hook count
"""

import time
from collections.abc import Callable

import pytest

from omnibase_core.models.pipeline import (
    ModelPhaseExecutionPlan,
<<<<<<< HEAD
    ModelPipelineExecutionPlan,
=======
    ModelPipelineContext,
>>>>>>> f1c05ff7
    ModelPipelineHook,
    PipelinePhase,
)
from omnibase_core.pipeline.registry_hook import RegistryHook
from omnibase_core.pipeline.runner_pipeline import (
    HookCallable,
    RunnerPipeline,
)

# ===== Test Fixture Factories =====


def create_test_hook(
    hook_name: str,
    phase: PipelinePhase = "execute",
    priority: int = 100,
    dependencies: list[str] | None = None,
) -> ModelPipelineHook:
    """Create a test hook with minimal boilerplate.

    Args:
        hook_name: Unique identifier for the hook
        phase: Pipeline phase for the hook
        priority: Execution priority (lower = earlier)
        dependencies: List of hook names that must run first

    Returns:
        ModelPipelineHook instance
    """
    return ModelPipelineHook(
        hook_name=hook_name,
        phase=phase,
        callable_ref=f"test.{hook_name}",
        priority=priority,
        dependencies=dependencies or [],
    )


def create_noop_callable() -> HookCallable:
    """Create a minimal no-op callable for performance testing.

    Returns:
        A callable that does nothing (minimal overhead)
    """

    def noop(ctx: ModelPipelineContext) -> None:
        pass

    return noop


def make_plan_with_hooks(
    *phase_hooks: tuple[PipelinePhase, list[ModelPipelineHook]],
) -> ModelPipelineExecutionPlan:
    """Helper to create an execution plan with hooks.

    Args:
        *phase_hooks: Tuples of (phase, hooks_list)

    Returns:
        ModelPipelineExecutionPlan with the specified hooks
    """
    phases: dict[PipelinePhase, ModelPhaseExecutionPlan] = {}
    for phase, hooks in phase_hooks:
        fail_fast = phase in ("preflight", "before", "execute")
        phases[phase] = ModelPhaseExecutionPlan(
            phase=phase,
            hooks=hooks,
            fail_fast=fail_fast,
        )
    return ModelPipelineExecutionPlan(phases=phases)


# ===== Hook Registration Performance Tests =====


@pytest.mark.performance
@pytest.mark.slow
@pytest.mark.timeout(60)
@pytest.mark.unit
class TestRegistryHookRegistrationPerformance:
    """Performance tests for hook registration scalability.

    Tests registration throughput and latency at various scales
    to ensure the registry can handle production workloads.
    """

    def test_register_100_hooks(self) -> None:
        """Test registering 100 hooks.

        Performance Threshold:
        - Total registration time < 10ms
        - Average registration time < 0.1ms per hook

        Threshold Rationale:
            - Dict insertion is O(1), ~1us per operation
            - Hook validation adds ~10-50us overhead
            - 10ms threshold provides 100x margin for CI variance
        """
        num_hooks = 100
        registry = RegistryHook()

        start_time = time.perf_counter()

        for i in range(num_hooks):
            hook = create_test_hook(f"hook-{i:04d}", phase="execute")
            registry.register(hook)

        end_time = time.perf_counter()
        total_time_ms = (end_time - start_time) * 1000
        avg_time_us = (total_time_ms / num_hooks) * 1000

        # Verify all hooks registered
        assert len(registry.get_all_hooks()) == num_hooks

        # Verify performance threshold
        assert total_time_ms < 10.0, (
            f"Total registration time {total_time_ms:.3f}ms exceeds 10ms threshold"
        )

        print(
            f"\n[OK] Registered {num_hooks} hooks in {total_time_ms:.3f}ms "
            f"(avg: {avg_time_us:.1f}us per hook)"
        )

    def test_register_1000_hooks(self) -> None:
        """Test registering 1000 hooks.

        Performance Threshold:
        - Total registration time < 100ms
        - Average registration time < 0.1ms per hook

        This is the primary scalability test for the hook registry.
        """
        num_hooks = 1000
        registry = RegistryHook()

        start_time = time.perf_counter()

        for i in range(num_hooks):
            hook = create_test_hook(f"hook-{i:04d}", phase="execute")
            registry.register(hook)

        end_time = time.perf_counter()
        total_time_ms = (end_time - start_time) * 1000
        avg_time_us = (total_time_ms / num_hooks) * 1000

        # Verify all hooks registered
        assert len(registry.get_all_hooks()) == num_hooks

        # Verify performance threshold
        assert total_time_ms < 100.0, (
            f"Total registration time {total_time_ms:.3f}ms exceeds 100ms threshold"
        )
        assert avg_time_us < 100.0, (
            f"Average registration time {avg_time_us:.1f}us exceeds 100us threshold"
        )

        print(
            f"\n[OK] Registered {num_hooks} hooks in {total_time_ms:.3f}ms "
            f"(avg: {avg_time_us:.1f}us per hook)"
        )

    def test_register_hooks_across_all_phases(self) -> None:
        """Test registering hooks across all 6 phases.

        Validates that phase partitioning doesn't impact performance.

        Performance Threshold:
        - 1000 hooks (166+ per phase) in < 100ms
        """
        num_hooks_per_phase = 166
        phases: list[PipelinePhase] = [
            "preflight",
            "before",
            "execute",
            "after",
            "emit",
            "finalize",
        ]
        registry = RegistryHook()

        start_time = time.perf_counter()

        for phase in phases:
            for i in range(num_hooks_per_phase):
                hook = create_test_hook(f"{phase}-hook-{i:04d}", phase=phase)
                registry.register(hook)

        end_time = time.perf_counter()
        total_time_ms = (end_time - start_time) * 1000
        total_hooks = num_hooks_per_phase * len(phases)

        # Verify all hooks registered
        assert len(registry.get_all_hooks()) == total_hooks

        # Verify hooks per phase
        for phase in phases:
            phase_hooks = registry.get_hooks_by_phase(phase)
            assert len(phase_hooks) == num_hooks_per_phase

        # Verify performance threshold
        assert total_time_ms < 100.0, (
            f"Total registration time {total_time_ms:.3f}ms exceeds 100ms threshold"
        )

        print(
            f"\n[OK] Registered {total_hooks} hooks across {len(phases)} phases "
            f"in {total_time_ms:.3f}ms"
        )

    def test_registration_throughput(self) -> None:
        """Test registration throughput (operations per second).

        Performance Threshold:
        - Throughput > 5,000 registrations/second

        Note: Threshold lowered from 10,000 to 5,000 to accommodate
        containerized CI environments with variable performance.
        """
        num_hooks = 1000
        registry = RegistryHook()

        start_time = time.perf_counter()

        for i in range(num_hooks):
            hook = create_test_hook(f"throughput-hook-{i:04d}")
            registry.register(hook)

        end_time = time.perf_counter()
        total_time = end_time - start_time
        throughput = num_hooks / total_time

        # Verify throughput threshold (5,000 ops/s is CI-friendly)
        assert throughput > 5000.0, (
            f"Throughput {throughput:.1f} ops/s below 5,000 ops/s threshold"
        )

        print(
            f"\n[OK] Registration throughput: {throughput:.1f} hooks/second "
            f"({num_hooks} hooks in {total_time:.4f}s)"
        )


# ===== Hook Lookup Performance Tests =====


@pytest.mark.performance
@pytest.mark.slow
@pytest.mark.timeout(60)
@pytest.mark.unit
class TestRegistryHookLookupPerformance:
    """Performance tests for hook lookup operations.

    Tests retrieval latency for various lookup patterns to ensure
    fast hook resolution at runtime.
    """

    def test_get_hook_by_name_with_1000_hooks(self) -> None:
        """Test get_hook_by_name performance with 1000 hooks.

        Performance Threshold:
        - Average lookup time < 0.01ms (10us)
        - 1000 lookups complete in < 10ms

        Threshold Rationale:
            - Dict lookup is O(1), typically ~0.5-1us
            - 10us threshold provides margin for CI environments
        """
        num_hooks = 1000
        registry = RegistryHook()

        # Register hooks
        for i in range(num_hooks):
            hook = create_test_hook(f"lookup-hook-{i:04d}")
            registry.register(hook)

        registry.freeze()

        # Measure lookup performance
        num_lookups = 1000
        lookup_times: list[float] = []

        for i in range(num_lookups):
            hook_name = f"lookup-hook-{i % num_hooks:04d}"

            start_time = time.perf_counter()
            result = registry.get_hook_by_name(hook_name)
            end_time = time.perf_counter()

            lookup_time_us = (end_time - start_time) * 1_000_000
            lookup_times.append(lookup_time_us)

            assert result is not None

        avg_lookup_us = sum(lookup_times) / len(lookup_times)
        max_lookup_us = max(lookup_times)
        total_time_ms = sum(lookup_times) / 1000

        # Verify performance thresholds
        assert avg_lookup_us < 10.0, (
            f"Average lookup time {avg_lookup_us:.2f}us exceeds 10us threshold"
        )
        assert total_time_ms < 10.0, (
            f"Total lookup time {total_time_ms:.3f}ms exceeds 10ms threshold"
        )

        print(
            f"\n[OK] Hook lookup with {num_hooks} hooks: "
            f"avg={avg_lookup_us:.2f}us, max={max_lookup_us:.2f}us"
        )

    def test_get_hooks_by_phase_with_large_registry(self) -> None:
        """Test get_hooks_by_phase performance with 1000 hooks.

        Performance Threshold:
        - Phase lookup + copy < 1ms per call
        """
        num_hooks_per_phase = 166
        phases: list[PipelinePhase] = [
            "preflight",
            "before",
            "execute",
            "after",
            "emit",
            "finalize",
        ]
        registry = RegistryHook()

        # Register hooks across phases
        for phase in phases:
            for i in range(num_hooks_per_phase):
                hook = create_test_hook(f"{phase}-lookup-{i:04d}", phase=phase)
                registry.register(hook)

        registry.freeze()

        # Measure phase lookup performance
        num_lookups_per_phase = 100
        lookup_times: dict[str, list[float]] = {phase: [] for phase in phases}

        for phase in phases:
            for _ in range(num_lookups_per_phase):
                start_time = time.perf_counter()
                hooks = registry.get_hooks_by_phase(phase)
                end_time = time.perf_counter()

                lookup_time_ms = (end_time - start_time) * 1000
                lookup_times[phase].append(lookup_time_ms)

                assert len(hooks) == num_hooks_per_phase

        # Calculate statistics per phase
        for phase in phases:
            avg_time = sum(lookup_times[phase]) / len(lookup_times[phase])
            max_time = max(lookup_times[phase])

            assert avg_time < 1.0, (
                f"Phase {phase} avg lookup time {avg_time:.3f}ms exceeds 1ms threshold"
            )

            print(f"  {phase}: avg={avg_time:.3f}ms, max={max_time:.3f}ms")

        print(f"\n[OK] Phase lookups verified for {len(phases)} phases")

    def test_get_all_hooks_with_1000_hooks(self) -> None:
        """Test get_all_hooks performance with 1000 hooks.

        Performance Threshold:
        - get_all_hooks completes in < 5ms
        """
        num_hooks = 1000
        registry = RegistryHook()

        # Register hooks
        for i in range(num_hooks):
            hook = create_test_hook(f"all-hooks-{i:04d}")
            registry.register(hook)

        registry.freeze()

        # Measure get_all_hooks performance
        num_calls = 100
        call_times: list[float] = []

        for _ in range(num_calls):
            start_time = time.perf_counter()
            all_hooks = registry.get_all_hooks()
            end_time = time.perf_counter()

            call_time_ms = (end_time - start_time) * 1000
            call_times.append(call_time_ms)

            assert len(all_hooks) == num_hooks

        avg_time_ms = sum(call_times) / len(call_times)
        max_time_ms = max(call_times)

        # Verify performance threshold
        assert avg_time_ms < 5.0, (
            f"Average get_all_hooks time {avg_time_ms:.3f}ms exceeds 5ms threshold"
        )

        print(
            f"\n[OK] get_all_hooks with {num_hooks} hooks: "
            f"avg={avg_time_ms:.3f}ms, max={max_time_ms:.3f}ms"
        )


# ===== Pipeline Execution Performance Tests =====


@pytest.mark.performance
@pytest.mark.slow
@pytest.mark.timeout(120)
@pytest.mark.unit
class TestRunnerPipelineExecutionPerformance:
    """Performance tests for pipeline execution with many hooks.

    Tests phase execution latency to ensure the pipeline runner
    scales efficiently with hook count.
    """

    @pytest.mark.asyncio
    async def test_execute_100_hooks_single_phase(self) -> None:
        """Test executing 100 hooks in a single phase.

        Performance Threshold:
        - Total execution time < 50ms (0.5ms per hook)

        Note: This tests pure execution overhead, not hook logic.
        """
        num_hooks = 100
        execution_count = 0

        def counting_callable(ctx: ModelPipelineContext) -> None:
            nonlocal execution_count
            execution_count += 1

        hooks = [
            create_test_hook(f"exec-hook-{i:04d}", phase="execute")
            for i in range(num_hooks)
        ]
        plan = make_plan_with_hooks(("execute", hooks))

        callable_registry: dict[str, HookCallable] = {
            f"test.exec-hook-{i:04d}": counting_callable for i in range(num_hooks)
        }

        runner = RunnerPipeline(plan=plan, callable_registry=callable_registry)

        start_time = time.perf_counter()
        result = await runner.run()
        end_time = time.perf_counter()

        total_time_ms = (end_time - start_time) * 1000

        # Verify execution
        assert result.success
        assert execution_count == num_hooks

        # Verify performance threshold
        assert total_time_ms < 50.0, (
            f"Execution time {total_time_ms:.3f}ms exceeds 50ms threshold"
        )

        print(
            f"\n[OK] Executed {num_hooks} hooks in {total_time_ms:.3f}ms "
            f"(avg: {total_time_ms / num_hooks:.3f}ms per hook)"
        )

    @pytest.mark.asyncio
    async def test_execute_1000_hooks_single_phase(self) -> None:
        """Test executing 1000 hooks in a single phase.

        Performance Threshold:
        - Total execution time < 500ms
        - Execution scales linearly with hook count

        This is the primary scalability test for the pipeline runner.
        """
        num_hooks = 1000
        execution_count = 0

        def counting_callable(ctx: ModelPipelineContext) -> None:
            nonlocal execution_count
            execution_count += 1

        hooks = [
            create_test_hook(f"exec-hook-{i:04d}", phase="execute")
            for i in range(num_hooks)
        ]
        plan = make_plan_with_hooks(("execute", hooks))

        callable_registry: dict[str, HookCallable] = {
            f"test.exec-hook-{i:04d}": counting_callable for i in range(num_hooks)
        }

        runner = RunnerPipeline(plan=plan, callable_registry=callable_registry)

        start_time = time.perf_counter()
        result = await runner.run()
        end_time = time.perf_counter()

        total_time_ms = (end_time - start_time) * 1000

        # Verify execution
        assert result.success
        assert execution_count == num_hooks

        # Verify performance threshold
        assert total_time_ms < 500.0, (
            f"Execution time {total_time_ms:.3f}ms exceeds 500ms threshold"
        )

        print(
            f"\n[OK] Executed {num_hooks} hooks in {total_time_ms:.3f}ms "
            f"(avg: {total_time_ms / num_hooks:.3f}ms per hook)"
        )

    @pytest.mark.asyncio
    async def test_execute_hooks_across_all_phases(self) -> None:
        """Test executing hooks across all 6 phases.

        Performance Threshold:
        - 1000 total hooks across 6 phases in < 500ms
        """
        num_hooks_per_phase = 166
        phases: list[PipelinePhase] = [
            "preflight",
            "before",
            "execute",
            "after",
            "emit",
            "finalize",
        ]
        execution_order: list[str] = []

        def make_tracking_callable(phase: str) -> HookCallable:
            def callable_fn(ctx: ModelPipelineContext) -> None:
                execution_order.append(phase)

            return callable_fn

        hooks_by_phase: list[tuple[PipelinePhase, list[ModelPipelineHook]]] = []
        callable_registry: dict[str, HookCallable] = {}

        for phase in phases:
            hooks = [
                create_test_hook(f"{phase}-exec-{i:04d}", phase=phase)
                for i in range(num_hooks_per_phase)
            ]
            hooks_by_phase.append((phase, hooks))

            for i in range(num_hooks_per_phase):
                callable_registry[f"test.{phase}-exec-{i:04d}"] = (
                    make_tracking_callable(phase)
                )

        plan = make_plan_with_hooks(*hooks_by_phase)
        runner = RunnerPipeline(plan=plan, callable_registry=callable_registry)

        start_time = time.perf_counter()
        result = await runner.run()
        end_time = time.perf_counter()

        total_time_ms = (end_time - start_time) * 1000
        total_hooks = num_hooks_per_phase * len(phases)

        # Verify execution
        assert result.success
        assert len(execution_order) == total_hooks

        # Verify phase ordering
        expected_order = []
        for phase in phases:
            expected_order.extend([phase] * num_hooks_per_phase)
        assert execution_order == expected_order

        # Verify performance threshold
        assert total_time_ms < 500.0, (
            f"Execution time {total_time_ms:.3f}ms exceeds 500ms threshold"
        )

        print(
            f"\n[OK] Executed {total_hooks} hooks across {len(phases)} phases "
            f"in {total_time_ms:.3f}ms"
        )

    @pytest.mark.asyncio
    async def test_async_hooks_execution_performance(self) -> None:
        """Test execution performance with async hooks.

        Performance Threshold:
        - 100 async hooks complete in < 100ms
        """
        num_hooks = 100
        execution_count = 0

        async def async_counting_callable(ctx: ModelPipelineContext) -> None:
            nonlocal execution_count
            execution_count += 1

        hooks = [
            create_test_hook(f"async-hook-{i:04d}", phase="execute")
            for i in range(num_hooks)
        ]
        plan = make_plan_with_hooks(("execute", hooks))

        callable_registry: dict[str, Callable[..., object]] = {
            f"test.async-hook-{i:04d}": async_counting_callable
            for i in range(num_hooks)
        }

        runner = RunnerPipeline(plan=plan, callable_registry=callable_registry)

        start_time = time.perf_counter()
        result = await runner.run()
        end_time = time.perf_counter()

        total_time_ms = (end_time - start_time) * 1000

        # Verify execution
        assert result.success
        assert execution_count == num_hooks

        # Verify performance threshold
        assert total_time_ms < 100.0, (
            f"Async execution time {total_time_ms:.3f}ms exceeds 100ms threshold"
        )

        print(f"\n[OK] Executed {num_hooks} async hooks in {total_time_ms:.3f}ms")


# ===== Memory Usage Tests =====


@pytest.mark.performance
@pytest.mark.slow
@pytest.mark.timeout(60)
@pytest.mark.unit
class TestRegistryHookMemoryUsage:
    """Memory usage tests for hook registry with large hook counts.

    Note: These are basic validation tests. Full memory profiling
    would require additional tooling (e.g., memory_profiler, tracemalloc).
    """

    def test_memory_pattern_with_1000_hooks(self) -> None:
        """Test memory usage patterns with 1000 hooks.

        Validates:
        - Registry maintains reasonable memory footprint
        - Data structures scale efficiently
        - Returned lists are copies (thread safety)
        """
        num_hooks = 1000
        registry = RegistryHook()

        # Register hooks
        for i in range(num_hooks):
            hook = create_test_hook(f"memory-hook-{i:04d}")
            registry.register(hook)

        registry.freeze()

        # Verify all hooks registered
        all_hooks = registry.get_all_hooks()
        assert len(all_hooks) == num_hooks

        # Verify copies are returned (thread safety)
        hooks_copy1 = registry.get_all_hooks()
        hooks_copy2 = registry.get_all_hooks()

        # Same content but different list instances
        assert hooks_copy1 == hooks_copy2
        assert hooks_copy1 is not hooks_copy2

        # Modifying copy doesn't affect registry
        hooks_copy1.clear()
        assert len(registry.get_all_hooks()) == num_hooks

        print(f"\n[OK] Memory pattern test: {num_hooks} hooks, copies verified")

    def test_phase_partition_memory_efficiency(self) -> None:
        """Test memory efficiency of phase partitioning.

        Validates that hooks stored by phase don't create duplicate references.
        """
        num_hooks_per_phase = 166
        phases: list[PipelinePhase] = [
            "preflight",
            "before",
            "execute",
            "after",
            "emit",
            "finalize",
        ]
        registry = RegistryHook()

        # Register hooks
        for phase in phases:
            for i in range(num_hooks_per_phase):
                hook = create_test_hook(f"{phase}-mem-{i:04d}", phase=phase)
                registry.register(hook)

        registry.freeze()

        total_hooks = num_hooks_per_phase * len(phases)

        # Verify total count
        assert len(registry.get_all_hooks()) == total_hooks

        # Verify per-phase counts
        phase_total = sum(len(registry.get_hooks_by_phase(phase)) for phase in phases)
        assert phase_total == total_hooks

        # Verify no hooks are duplicated between phases
        all_hook_names = {h.hook_name for h in registry.get_all_hooks()}
        assert len(all_hook_names) == total_hooks

        print(
            f"\n[OK] Phase partitioning verified: {total_hooks} hooks, "
            f"{len(phases)} phases, no duplicates"
        )


# ===== Topological Sort Performance Tests =====


@pytest.mark.performance
@pytest.mark.slow
@pytest.mark.timeout(60)
@pytest.mark.unit
class TestTopologicalSortPerformance:
    """Performance tests for topological sort in BuilderExecutionPlan.

    Tests the scalability of the topological sort algorithm (Kahn's algorithm)
    with large numbers of hooks and complex dependency graphs.

    Performance Requirements (PR review feedback):
    - 100 hooks with chain dependencies: < 50ms
    - 1000 hooks with chain dependencies: < 500ms
    - 100+ diamond patterns: < 100ms
    - Linear scaling with hook count
    """

    def test_topological_sort_100_hooks_with_dependencies(self) -> None:
        """Test topological sort with 100 hooks in a dependency chain.

        Performance Threshold:
        - Build time < 50ms

        Dependency Pattern: Linear chain (hook-0001 -> hook-0002 -> ... -> hook-0100)
        This is a worst-case scenario for topological sort as each hook
        must wait for the previous one.
        """
        from omnibase_core.pipeline.builder_execution_plan import BuilderExecutionPlan

        num_hooks = 100
        registry = RegistryHook()

        # Create chain dependencies: hook-0001 -> hook-0002 -> ... -> hook-0100
        for i in range(num_hooks):
            dependencies = [f"hook-{i - 1:04d}"] if i > 0 else []
            hook = create_test_hook(
                f"hook-{i:04d}",
                phase="execute",
                priority=100,
                dependencies=dependencies,
            )
            registry.register(hook)

        registry.freeze()

        builder = BuilderExecutionPlan(registry=registry)

        start_time = time.perf_counter()
        plan, _warnings = builder.build()
        end_time = time.perf_counter()

        build_time_ms = (end_time - start_time) * 1000

        # Verify plan was built correctly
        execute_phase = plan.phases.get("execute")
        assert execute_phase is not None
        assert len(execute_phase.hooks) == num_hooks

        # Verify ordering respects dependencies (hook-0000 should come first)
        hook_order = [h.hook_name for h in execute_phase.hooks]
        for i in range(num_hooks):
            assert hook_order[i] == f"hook-{i:04d}", (
                f"Hook at position {i} should be hook-{i:04d}, got {hook_order[i]}"
            )

        # Verify performance threshold
        assert build_time_ms < 50.0, (
            f"Build time {build_time_ms:.3f}ms exceeds 50ms threshold"
        )

        print(
            f"\n[OK] Topological sort with {num_hooks} chained hooks: "
            f"{build_time_ms:.3f}ms"
        )

    def test_topological_sort_1000_hooks_with_dependencies(self) -> None:
        """Test topological sort with 1000 hooks in a dependency chain.

        Performance Threshold:
        - Build time < 500ms

        This tests scalability of Kahn's algorithm with a large chain.
        """
        from omnibase_core.pipeline.builder_execution_plan import BuilderExecutionPlan

        num_hooks = 1000
        registry = RegistryHook()

        # Create chain dependencies
        for i in range(num_hooks):
            dependencies = [f"hook-{i - 1:04d}"] if i > 0 else []
            hook = create_test_hook(
                f"hook-{i:04d}",
                phase="execute",
                priority=100,
                dependencies=dependencies,
            )
            registry.register(hook)

        registry.freeze()

        builder = BuilderExecutionPlan(registry=registry)

        start_time = time.perf_counter()
        plan, _warnings = builder.build()
        end_time = time.perf_counter()

        build_time_ms = (end_time - start_time) * 1000

        # Verify plan was built correctly
        execute_phase = plan.phases.get("execute")
        assert execute_phase is not None
        assert len(execute_phase.hooks) == num_hooks

        # Verify first and last hooks are in correct order
        hook_order = [h.hook_name for h in execute_phase.hooks]
        assert hook_order[0] == "hook-0000"
        assert hook_order[-1] == f"hook-{num_hooks - 1:04d}"

        # Verify performance threshold
        assert build_time_ms < 500.0, (
            f"Build time {build_time_ms:.3f}ms exceeds 500ms threshold"
        )

        print(
            f"\n[OK] Topological sort with {num_hooks} chained hooks: "
            f"{build_time_ms:.3f}ms"
        )

    def test_topological_sort_diamond_patterns_at_scale(self) -> None:
        """Test topological sort with 100+ diamond dependency patterns.

        Performance Threshold:
        - Build time < 100ms

        Diamond Pattern:
            A
           / \\
          B   C
           \\ /
            D

        This creates 100 diamond patterns (400 hooks total) to test
        handling of convergent/divergent dependencies.
        """
        from omnibase_core.pipeline.builder_execution_plan import BuilderExecutionPlan

        num_diamonds = 100
        registry = RegistryHook()

        # Create 100 independent diamond patterns
        for d in range(num_diamonds):
            prefix = f"diamond-{d:03d}"

            # A (root) - no dependencies
            hook_a = create_test_hook(
                f"{prefix}-a",
                phase="execute",
                priority=1,
                dependencies=[],
            )
            registry.register(hook_a)

            # B depends on A
            hook_b = create_test_hook(
                f"{prefix}-b",
                phase="execute",
                priority=2,
                dependencies=[f"{prefix}-a"],
            )
            registry.register(hook_b)

            # C depends on A
            hook_c = create_test_hook(
                f"{prefix}-c",
                phase="execute",
                priority=2,
                dependencies=[f"{prefix}-a"],
            )
            registry.register(hook_c)

            # D depends on both B and C
            hook_d = create_test_hook(
                f"{prefix}-d",
                phase="execute",
                priority=3,
                dependencies=[f"{prefix}-b", f"{prefix}-c"],
            )
            registry.register(hook_d)

        registry.freeze()

        total_hooks = num_diamonds * 4
        builder = BuilderExecutionPlan(registry=registry)

        start_time = time.perf_counter()
        plan, _warnings = builder.build()
        end_time = time.perf_counter()

        build_time_ms = (end_time - start_time) * 1000

        # Verify plan was built correctly
        execute_phase = plan.phases.get("execute")
        assert execute_phase is not None
        assert len(execute_phase.hooks) == total_hooks

        # Verify diamond ordering constraints for first diamond
        hook_order = [h.hook_name for h in execute_phase.hooks]
        idx_a = hook_order.index("diamond-000-a")
        idx_b = hook_order.index("diamond-000-b")
        idx_c = hook_order.index("diamond-000-c")
        idx_d = hook_order.index("diamond-000-d")

        # A must come before B and C
        assert idx_a < idx_b, "A must come before B"
        assert idx_a < idx_c, "A must come before C"
        # B and C must come before D
        assert idx_b < idx_d, "B must come before D"
        assert idx_c < idx_d, "C must come before D"

        # Verify performance threshold
        assert build_time_ms < 100.0, (
            f"Build time {build_time_ms:.3f}ms exceeds 100ms threshold"
        )

        print(
            f"\n[OK] Topological sort with {num_diamonds} diamond patterns "
            f"({total_hooks} hooks): {build_time_ms:.3f}ms"
        )

    def test_topological_sort_scales_linearly(self) -> None:
        """Validate topological sort time scales linearly with hook count.

        Tests at 100, 500, 1000 hooks with chain dependencies and validates
        that time increases proportionally.

        Kahn's algorithm is O(V + E), so we expect linear scaling.
        Uses multiple iterations to reduce variance in micro-benchmarks.
        """
        from omnibase_core.pipeline.builder_execution_plan import BuilderExecutionPlan

        scales = [100, 500, 1000]
        num_iterations = 5  # Average multiple iterations to reduce variance
        times: dict[int, float] = {}

        for num_hooks in scales:
            iteration_times: list[float] = []

            for _ in range(num_iterations):
                registry = RegistryHook()

                # Create chain dependencies
                for i in range(num_hooks):
                    dependencies = [f"scale-hook-{i - 1:04d}"] if i > 0 else []
                    hook = create_test_hook(
                        f"scale-hook-{i:04d}",
                        phase="execute",
                        priority=100,
                        dependencies=dependencies,
                    )
                    registry.register(hook)

                registry.freeze()

                builder = BuilderExecutionPlan(registry=registry)

                start_time = time.perf_counter()
                plan, _warnings = builder.build()
                end_time = time.perf_counter()

                iteration_times.append((end_time - start_time) * 1000)

                # Verify plan was built
                execute_phase = plan.phases.get("execute")
                assert execute_phase is not None
                assert len(execute_phase.hooks) == num_hooks

            # Use median to reduce impact of outliers
            iteration_times.sort()
            times[num_hooks] = iteration_times[num_iterations // 2]

        # Validate linear scaling using per-hook time
        # This is more robust than raw ratios for micro-benchmarks
        time_per_hook_100 = times[100] / 100
        time_per_hook_1000 = times[1000] / 1000

        # Per-hook time should be relatively stable (within 5x for micro-benchmarks)
        # Small hook counts have higher overhead per hook, so we check
        # that larger counts don't have significantly HIGHER per-hook time
        assert time_per_hook_1000 < time_per_hook_100 * 5.0, (
            f"Per-hook time increased too much: "
            f"100 hooks: {time_per_hook_100:.4f}ms/hook, "
            f"1000 hooks: {time_per_hook_1000:.4f}ms/hook"
        )

        # Also verify absolute performance is reasonable
        assert times[1000] < 500.0, (
            f"1000 hooks took {times[1000]:.3f}ms, exceeds 500ms threshold"
        )

        print("\n[OK] Topological sort scaling (chain dependencies):")
        for num_hooks, time_ms in times.items():
            per_hook = time_ms / num_hooks
            print(f"  {num_hooks} hooks: {time_ms:.3f}ms ({per_hook:.4f}ms/hook)")
        print(
            f"  Per-hook time ratio 1000/100: {time_per_hook_1000 / time_per_hook_100:.2f}x"
        )

    def test_topological_sort_mixed_dependencies(self) -> None:
        """Test topological sort with mixed dependency patterns.

        Performance Threshold:
        - Build time < 100ms for 500 hooks

        Creates a complex graph with:
        - Some hooks with no dependencies
        - Some hooks with single dependencies
        - Some hooks with multiple dependencies
        - Multiple independent subgraphs
        """
        from omnibase_core.pipeline.builder_execution_plan import BuilderExecutionPlan

        registry = RegistryHook()

        # Create 5 independent subgraphs of 100 hooks each
        num_subgraphs = 5
        hooks_per_subgraph = 100

        for sg in range(num_subgraphs):
            prefix = f"sg-{sg:02d}"

            # First 20 hooks: no dependencies (roots)
            for i in range(20):
                hook = create_test_hook(
                    f"{prefix}-root-{i:02d}",
                    phase="execute",
                    priority=1,
                    dependencies=[],
                )
                registry.register(hook)

            # Next 40 hooks: single dependencies on roots
            for i in range(40):
                root_idx = i % 20
                hook = create_test_hook(
                    f"{prefix}-mid-{i:02d}",
                    phase="execute",
                    priority=2,
                    dependencies=[f"{prefix}-root-{root_idx:02d}"],
                )
                registry.register(hook)

            # Next 40 hooks: multiple dependencies on mid-level
            for i in range(40):
                dep1 = f"{prefix}-mid-{i % 40:02d}"
                dep2 = f"{prefix}-mid-{(i + 1) % 40:02d}"
                hook = create_test_hook(
                    f"{prefix}-leaf-{i:02d}",
                    phase="execute",
                    priority=3,
                    dependencies=[dep1, dep2],
                )
                registry.register(hook)

        registry.freeze()

        total_hooks = num_subgraphs * hooks_per_subgraph
        builder = BuilderExecutionPlan(registry=registry)

        start_time = time.perf_counter()
        plan, _warnings = builder.build()
        end_time = time.perf_counter()

        build_time_ms = (end_time - start_time) * 1000

        # Verify plan was built correctly
        execute_phase = plan.phases.get("execute")
        assert execute_phase is not None
        assert len(execute_phase.hooks) == total_hooks

        # Verify dependency ordering for first subgraph
        hook_order = [h.hook_name for h in execute_phase.hooks]
        root_idx = hook_order.index("sg-00-root-00")
        mid_idx = hook_order.index("sg-00-mid-00")
        leaf_idx = hook_order.index("sg-00-leaf-00")

        assert root_idx < mid_idx, "Root must come before mid"
        assert mid_idx < leaf_idx, "Mid must come before leaf"

        # Verify performance threshold
        assert build_time_ms < 100.0, (
            f"Build time {build_time_ms:.3f}ms exceeds 100ms threshold"
        )

        print(
            f"\n[OK] Topological sort with mixed dependencies "
            f"({total_hooks} hooks, {num_subgraphs} subgraphs): {build_time_ms:.3f}ms"
        )


# ===== Linear Scaling Validation Tests =====


@pytest.mark.performance
@pytest.mark.slow
@pytest.mark.timeout(120)
@pytest.mark.unit
class TestRegistryHookLinearScaling:
    """Tests to validate linear (O(n)) scaling behavior.

    These tests measure performance at multiple scales to ensure
    operations scale linearly, not quadratically.
    """

    def test_registration_scales_linearly(self) -> None:
        """Validate registration time scales linearly with hook count.

        Tests at 100, 500, 1000 hooks and validates that time
        increases proportionally (within 3x margin for variance).
        """
        scales = [100, 500, 1000]
        times: dict[int, float] = {}

        for num_hooks in scales:
            registry = RegistryHook()

            start_time = time.perf_counter()
            for i in range(num_hooks):
                hook = create_test_hook(f"scale-hook-{i:04d}")
                registry.register(hook)
            end_time = time.perf_counter()

            times[num_hooks] = (end_time - start_time) * 1000

        # Validate linear scaling (time should scale proportionally)
        # Time for 1000 hooks should be roughly 10x time for 100 hooks
        # Allow 3x margin for CI variance
        ratio_500_to_100 = times[500] / times[100]
        ratio_1000_to_100 = times[1000] / times[100]

        # Expected ratios: 5x and 10x, allow up to 3x variance
        assert ratio_500_to_100 < 15.0, (
            f"500/100 ratio {ratio_500_to_100:.1f} suggests non-linear scaling"
        )
        assert ratio_1000_to_100 < 30.0, (
            f"1000/100 ratio {ratio_1000_to_100:.1f} suggests non-linear scaling"
        )

        print("\n[OK] Registration scaling:")
        for num_hooks, time_ms in times.items():
            print(f"  {num_hooks} hooks: {time_ms:.3f}ms")
        print(f"  Ratio 500/100: {ratio_500_to_100:.1f}x")
        print(f"  Ratio 1000/100: {ratio_1000_to_100:.1f}x")

    @pytest.mark.asyncio
    async def test_execution_scales_linearly(self) -> None:
        """Validate execution time scales linearly with hook count.

        Tests at 100, 500, 1000 hooks and validates that execution
        time increases proportionally.
        """
        scales = [100, 500, 1000]
        times: dict[int, float] = {}

        for num_hooks in scales:
            execution_count = 0

            def counting_callable(ctx: ModelPipelineContext) -> None:
                nonlocal execution_count
                execution_count += 1

            hooks = [
                create_test_hook(f"scale-exec-{i:04d}", phase="execute")
                for i in range(num_hooks)
            ]
            plan = make_plan_with_hooks(("execute", hooks))

            callable_registry: dict[str, HookCallable] = {
                f"test.scale-exec-{i:04d}": counting_callable for i in range(num_hooks)
            }

            runner = RunnerPipeline(plan=plan, callable_registry=callable_registry)

            start_time = time.perf_counter()
            await runner.run()
            end_time = time.perf_counter()

            times[num_hooks] = (end_time - start_time) * 1000

        # Validate linear scaling
        ratio_500_to_100 = times[500] / times[100]
        ratio_1000_to_100 = times[1000] / times[100]

        # Expected ratios: 5x and 10x, allow up to 3x variance
        assert ratio_500_to_100 < 15.0, (
            f"500/100 ratio {ratio_500_to_100:.1f} suggests non-linear scaling"
        )
        assert ratio_1000_to_100 < 30.0, (
            f"1000/100 ratio {ratio_1000_to_100:.1f} suggests non-linear scaling"
        )

        print("\n[OK] Execution scaling:")
        for num_hooks, time_ms in times.items():
            print(f"  {num_hooks} hooks: {time_ms:.3f}ms")
        print(f"  Ratio 500/100: {ratio_500_to_100:.1f}x")
        print(f"  Ratio 1000/100: {ratio_1000_to_100:.1f}x")<|MERGE_RESOLUTION|>--- conflicted
+++ resolved
@@ -21,11 +21,8 @@
 
 from omnibase_core.models.pipeline import (
     ModelPhaseExecutionPlan,
-<<<<<<< HEAD
+    ModelPipelineContext,
     ModelPipelineExecutionPlan,
-=======
-    ModelPipelineContext,
->>>>>>> f1c05ff7
     ModelPipelineHook,
     PipelinePhase,
 )
