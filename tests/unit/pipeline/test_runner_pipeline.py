# SPDX-FileCopyrightText: 2025 OmniNode Team <info@omninode.ai>
#
# SPDX-License-Identifier: Apache-2.0
"""Tests for RunnerPipeline."""

import pytest

from omnibase_core.models.pipeline import (
    ModelExecutionPlan,
    ModelPhaseExecutionPlan,
    ModelPipelineContext,
    ModelPipelineHook,
    PipelinePhase,
)
from omnibase_core.pipeline.exceptions import CallableNotFoundError
from omnibase_core.pipeline.runner_pipeline import (
    HookCallable,
<<<<<<< HEAD
=======
    ModelPipelineContext,
>>>>>>> 0e17cd40
    RunnerPipeline,
)


def make_plan_with_hooks(
    *phase_hooks: tuple[PipelinePhase, list[ModelPipelineHook]],
) -> ModelExecutionPlan:
    """Helper to create an execution plan with hooks."""
    phases: dict[PipelinePhase, ModelPhaseExecutionPlan] = {}
    for phase, hooks in phase_hooks:
        fail_fast = phase in ("preflight", "before", "execute")
        phases[phase] = ModelPhaseExecutionPlan(
            phase=phase,
            hooks=hooks,
            fail_fast=fail_fast,
        )
    return ModelExecutionPlan(phases=phases)


@pytest.mark.unit
class TestRunnerPipelinePhaseExecutionOrder:
    """Test hooks execute in canonical phase order."""

    @pytest.mark.unit
    @pytest.mark.asyncio
    async def test_phases_execute_in_order(self) -> None:
        """Phases execute in canonical order."""
        execution_order: list[str] = []

        def make_hook_callable(phase_name: str) -> HookCallable:
            def hook(ctx: ModelPipelineContext) -> None:
                execution_order.append(phase_name)

            return hook

        hooks_by_phase: dict[PipelinePhase, list[ModelPipelineHook]] = {}
        for phase in ["preflight", "before", "execute", "after", "emit", "finalize"]:
            hooks_by_phase[phase] = [  # type: ignore[index]
                ModelPipelineHook(
                    hook_id=f"{phase}-hook",
                    phase=phase,  # type: ignore[arg-type]
                    callable_ref=f"test.{phase}",
                )
            ]

        plan = make_plan_with_hooks(*hooks_by_phase.items())  # type: ignore[arg-type]

        # Create callable registry
        callables = {
            f"test.{phase}": make_hook_callable(phase)
            for phase in ["preflight", "before", "execute", "after", "emit", "finalize"]
        }

        runner = RunnerPipeline(plan=plan, callable_registry=callables)
        await runner.run()

        assert execution_order == [
            "preflight",
            "before",
            "execute",
            "after",
            "emit",
            "finalize",
        ]

    @pytest.mark.unit
    @pytest.mark.asyncio
    async def test_hooks_within_phase_execute_in_plan_order(self) -> None:
        """Hooks within a phase execute in the order from the plan."""
        execution_order: list[str] = []

        def make_hook(name: str) -> HookCallable:
            def hook(ctx: ModelPipelineContext) -> None:
                execution_order.append(name)

            return hook

        hooks = [
            ModelPipelineHook(
                hook_id="first", phase="execute", callable_ref="test.first"
            ),
            ModelPipelineHook(
                hook_id="second", phase="execute", callable_ref="test.second"
            ),
            ModelPipelineHook(
                hook_id="third", phase="execute", callable_ref="test.third"
            ),
        ]
        plan = make_plan_with_hooks(("execute", hooks))

        callables = {
            "test.first": make_hook("first"),
            "test.second": make_hook("second"),
            "test.third": make_hook("third"),
        }

        runner = RunnerPipeline(plan=plan, callable_registry=callables)
        await runner.run()

        assert execution_order == ["first", "second", "third"]


@pytest.mark.unit
class TestRunnerPipelineFinalizeAlwaysRuns:
    """Test finalize phase ALWAYS runs."""

    @pytest.mark.unit
    @pytest.mark.asyncio
    async def test_finalize_runs_on_success(self) -> None:
        """Finalize runs after successful execution."""
        finalize_ran: list[bool] = []

        def finalize_hook(ctx: ModelPipelineContext) -> None:
            finalize_ran.append(True)

        hooks = [
            ModelPipelineHook(
                hook_id="finalize",
                phase="finalize",
                callable_ref="test.finalize",
            )
        ]
        plan = make_plan_with_hooks(("finalize", hooks))

        runner = RunnerPipeline(
            plan=plan, callable_registry={"test.finalize": finalize_hook}
        )
        await runner.run()

        assert finalize_ran == [True]

    @pytest.mark.unit
    @pytest.mark.asyncio
    async def test_finalize_runs_on_exception(self) -> None:
        """Finalize runs even when earlier phase raises exception."""
        finalize_ran: list[bool] = []

        def failing_hook(ctx: ModelPipelineContext) -> None:
            raise ValueError("Intentional failure")

        def finalize_hook_fn(ctx: ModelPipelineContext) -> None:
            finalize_ran.append(True)

        execute_hook = ModelPipelineHook(
            hook_id="failing",
            phase="execute",
            callable_ref="test.failing",
        )
        finalize_hook_model = ModelPipelineHook(
            hook_id="finalize",
            phase="finalize",
            callable_ref="test.finalize",
        )
        plan = make_plan_with_hooks(
            ("execute", [execute_hook]),
            ("finalize", [finalize_hook_model]),
        )

        runner = RunnerPipeline(
            plan=plan,
            callable_registry={
                "test.failing": failing_hook,
                "test.finalize": finalize_hook_fn,
            },
        )

        with pytest.raises(ValueError, match="Intentional failure"):
            await runner.run()

        # Finalize MUST have run despite the exception
        assert finalize_ran == [True]


@pytest.mark.unit
class TestRunnerPipelineErrorHandlingPerPhase:
    """Test error handling behavior per phase."""

    @pytest.mark.unit
    @pytest.mark.asyncio
    async def test_preflight_fails_fast(self) -> None:
        """Preflight phase aborts on first error."""
        execution_order: list[str] = []

        def first(ctx: ModelPipelineContext) -> None:
            execution_order.append("first")
            raise ValueError("Preflight failed")

        def second(ctx: ModelPipelineContext) -> None:
            execution_order.append("second")

        hooks = [
            ModelPipelineHook(
                hook_id="first", phase="preflight", callable_ref="test.first"
            ),
            ModelPipelineHook(
                hook_id="second", phase="preflight", callable_ref="test.second"
            ),
        ]
        plan = make_plan_with_hooks(("preflight", hooks))

        runner = RunnerPipeline(
            plan=plan,
            callable_registry={"test.first": first, "test.second": second},
        )

        with pytest.raises(ValueError):
            await runner.run()

        assert execution_order == ["first"]  # Second never ran

    @pytest.mark.unit
    @pytest.mark.asyncio
    async def test_before_fails_fast(self) -> None:
        """Before phase aborts on first error."""
        execution_order: list[str] = []

        def first(ctx: ModelPipelineContext) -> None:
            execution_order.append("first")
            raise ValueError("Before failed")

        def second(ctx: ModelPipelineContext) -> None:
            execution_order.append("second")

        hooks = [
            ModelPipelineHook(
                hook_id="first", phase="before", callable_ref="test.first"
            ),
            ModelPipelineHook(
                hook_id="second", phase="before", callable_ref="test.second"
            ),
        ]
        plan = make_plan_with_hooks(("before", hooks))

        runner = RunnerPipeline(
            plan=plan,
            callable_registry={"test.first": first, "test.second": second},
        )

        with pytest.raises(ValueError):
            await runner.run()

        assert execution_order == ["first"]  # Second never ran

    @pytest.mark.unit
    @pytest.mark.asyncio
    async def test_execute_fails_fast(self) -> None:
        """Execute phase aborts on first error."""
        execution_order: list[str] = []

        def first(ctx: ModelPipelineContext) -> None:
            execution_order.append("first")
            raise ValueError("Execute failed")

        def second(ctx: ModelPipelineContext) -> None:
            execution_order.append("second")

        hooks = [
            ModelPipelineHook(
                hook_id="first", phase="execute", callable_ref="test.first"
            ),
            ModelPipelineHook(
                hook_id="second", phase="execute", callable_ref="test.second"
            ),
        ]
        plan = make_plan_with_hooks(("execute", hooks))

        runner = RunnerPipeline(
            plan=plan,
            callable_registry={"test.first": first, "test.second": second},
        )

        with pytest.raises(ValueError):
            await runner.run()

        assert execution_order == ["first"]  # Second never ran

    @pytest.mark.unit
    @pytest.mark.asyncio
    async def test_after_phase_continues_on_error(self) -> None:
        """After phase continues despite errors."""
        execution_order: list[str] = []

        def first(ctx: ModelPipelineContext) -> None:
            execution_order.append("first")
            raise ValueError("After hook failed")

        def second(ctx: ModelPipelineContext) -> None:
            execution_order.append("second")

        hooks = [
            ModelPipelineHook(
                hook_id="first", phase="after", callable_ref="test.first"
            ),
            ModelPipelineHook(
                hook_id="second", phase="after", callable_ref="test.second"
            ),
        ]
        plan = make_plan_with_hooks(("after", hooks))

        runner = RunnerPipeline(
            plan=plan,
            callable_registry={"test.first": first, "test.second": second},
        )

        # Should not raise, continues on error
        result = await runner.run()

        assert execution_order == ["first", "second"]  # Both ran
        assert len(result.errors) > 0  # Error was captured

    @pytest.mark.unit
    @pytest.mark.asyncio
    async def test_emit_phase_continues_on_error(self) -> None:
        """Emit phase continues despite errors."""
        execution_order: list[str] = []

        def first(ctx: ModelPipelineContext) -> None:
            execution_order.append("first")
            raise ValueError("Emit hook failed")

        def second(ctx: ModelPipelineContext) -> None:
            execution_order.append("second")

        hooks = [
            ModelPipelineHook(hook_id="first", phase="emit", callable_ref="test.first"),
            ModelPipelineHook(
                hook_id="second", phase="emit", callable_ref="test.second"
            ),
        ]
        plan = make_plan_with_hooks(("emit", hooks))

        runner = RunnerPipeline(
            plan=plan,
            callable_registry={"test.first": first, "test.second": second},
        )

        # Should not raise, continues on error
        result = await runner.run()

        assert execution_order == ["first", "second"]  # Both ran
        assert len(result.errors) > 0  # Error was captured

    @pytest.mark.unit
    @pytest.mark.asyncio
    async def test_finalize_phase_continues_on_error(self) -> None:
        """Finalize phase continues despite errors."""
        execution_order: list[str] = []

        def first(ctx: ModelPipelineContext) -> None:
            execution_order.append("first")
            raise ValueError("Finalize hook failed")

        def second(ctx: ModelPipelineContext) -> None:
            execution_order.append("second")

        hooks = [
            ModelPipelineHook(
                hook_id="first", phase="finalize", callable_ref="test.first"
            ),
            ModelPipelineHook(
                hook_id="second", phase="finalize", callable_ref="test.second"
            ),
        ]
        plan = make_plan_with_hooks(("finalize", hooks))

        runner = RunnerPipeline(
            plan=plan,
            callable_registry={"test.first": first, "test.second": second},
        )

        # Should not raise, finalize always continues
        result = await runner.run()

        assert execution_order == ["first", "second"]  # Both ran
        assert len(result.errors) > 0  # Error was captured


@pytest.mark.unit
class TestRunnerPipelineAsyncHookSupport:
    """Test async hook support."""

    @pytest.mark.unit
    @pytest.mark.asyncio
    async def test_async_hook_awaited(self) -> None:
        """Async hooks are properly awaited."""
        execution_order: list[str] = []

        async def async_hook(ctx: ModelPipelineContext) -> None:
            execution_order.append("async")

        def sync_hook(ctx: ModelPipelineContext) -> None:
            execution_order.append("sync")

        hooks = [
            ModelPipelineHook(
                hook_id="async", phase="execute", callable_ref="test.async"
            ),
            ModelPipelineHook(
                hook_id="sync", phase="execute", callable_ref="test.sync"
            ),
        ]
        plan = make_plan_with_hooks(("execute", hooks))

        runner = RunnerPipeline(
            plan=plan,
            callable_registry={"test.async": async_hook, "test.sync": sync_hook},
        )
        await runner.run()

        assert execution_order == ["async", "sync"]

    @pytest.mark.unit
    @pytest.mark.asyncio
    async def test_mixed_sync_async_hooks(self) -> None:
        """Mixed sync and async hooks execute correctly."""
        execution_order: list[str] = []

        def sync_first(ctx: ModelPipelineContext) -> None:
            execution_order.append("sync_first")

        async def async_middle(ctx: ModelPipelineContext) -> None:
            execution_order.append("async_middle")

        def sync_last(ctx: ModelPipelineContext) -> None:
            execution_order.append("sync_last")

        hooks = [
            ModelPipelineHook(
                hook_id="sync_first", phase="execute", callable_ref="test.sync_first"
            ),
            ModelPipelineHook(
                hook_id="async_middle",
                phase="execute",
                callable_ref="test.async_middle",
            ),
            ModelPipelineHook(
                hook_id="sync_last", phase="execute", callable_ref="test.sync_last"
            ),
        ]
        plan = make_plan_with_hooks(("execute", hooks))

        runner = RunnerPipeline(
            plan=plan,
            callable_registry={
                "test.sync_first": sync_first,
                "test.async_middle": async_middle,
                "test.sync_last": sync_last,
            },
        )
        await runner.run()

        assert execution_order == ["sync_first", "async_middle", "sync_last"]


@pytest.mark.unit
class TestRunnerPipelineEmptyPipeline:
    """Test behavior with no hooks."""

    @pytest.mark.unit
    @pytest.mark.asyncio
    async def test_no_hooks_succeeds(self) -> None:
        """Pipeline with no hooks completes successfully."""
        plan = ModelExecutionPlan.empty()
        runner = RunnerPipeline(plan=plan, callable_registry={})
        result = await runner.run()
        assert result.success

    @pytest.mark.unit
    @pytest.mark.asyncio
    async def test_empty_phases_succeed(self) -> None:
        """Pipeline with empty phases completes successfully."""
        plan = make_plan_with_hooks()
        runner = RunnerPipeline(plan=plan, callable_registry={})
        result = await runner.run()
        assert result.success


@pytest.mark.unit
class TestRunnerPipelineModelPipelineContext:
    """Test ModelPipelineContext behavior."""

    @pytest.mark.unit
    @pytest.mark.asyncio
    async def test_context_shared_across_hooks(self) -> None:
        """Context is shared and mutable across hooks."""

        def first(ctx: ModelPipelineContext) -> None:
            ctx.data["from_first"] = "value1"

        def second(ctx: ModelPipelineContext) -> None:
            ctx.data["from_second"] = ctx.data.get("from_first", "") + "_modified"

        hooks = [
            ModelPipelineHook(
                hook_id="first", phase="execute", callable_ref="test.first"
            ),
            ModelPipelineHook(
                hook_id="second", phase="execute", callable_ref="test.second"
            ),
        ]
        plan = make_plan_with_hooks(("execute", hooks))

        runner = RunnerPipeline(
            plan=plan,
            callable_registry={"test.first": first, "test.second": second},
        )
        result = await runner.run()

        assert result.context is not None
        assert result.context.data["from_first"] == "value1"
        assert result.context.data["from_second"] == "value1_modified"

    @pytest.mark.unit
    @pytest.mark.asyncio
    async def test_context_preserved_across_phases(self) -> None:
        """Context data persists across phases."""

        def preflight_hook(ctx: ModelPipelineContext) -> None:
            ctx.data["phase"] = ["preflight"]

        def execute_hook(ctx: ModelPipelineContext) -> None:
            ctx.data["phase"].append("execute")

        def finalize_hook(ctx: ModelPipelineContext) -> None:
            ctx.data["phase"].append("finalize")

        hooks_by_phase = [
            (
                "preflight",
                [
                    ModelPipelineHook(
                        hook_id="preflight",
                        phase="preflight",
                        callable_ref="test.preflight",
                    )
                ],
            ),
            (
                "execute",
                [
                    ModelPipelineHook(
                        hook_id="execute", phase="execute", callable_ref="test.execute"
                    )
                ],
            ),
            (
                "finalize",
                [
                    ModelPipelineHook(
                        hook_id="finalize",
                        phase="finalize",
                        callable_ref="test.finalize",
                    )
                ],
            ),
        ]
        plan = make_plan_with_hooks(*hooks_by_phase)  # type: ignore[arg-type]

        runner = RunnerPipeline(
            plan=plan,
            callable_registry={
                "test.preflight": preflight_hook,
                "test.execute": execute_hook,
                "test.finalize": finalize_hook,
            },
        )
        result = await runner.run()

        assert result.context is not None
        assert result.context.data["phase"] == ["preflight", "execute", "finalize"]


@pytest.mark.unit
class TestRunnerPipelineModelPipelineResult:
    """Test ModelPipelineResult behavior."""

    @pytest.mark.unit
    @pytest.mark.asyncio
    async def test_result_success_when_no_errors(self) -> None:
        """Result is successful when no errors occurred."""

        def ok_hook(ctx: ModelPipelineContext) -> None:
            pass

        hooks = [
            ModelPipelineHook(hook_id="ok", phase="execute", callable_ref="test.ok")
        ]
        plan = make_plan_with_hooks(("execute", hooks))

        runner = RunnerPipeline(plan=plan, callable_registry={"test.ok": ok_hook})
        result = await runner.run()

        assert result.success is True
        assert len(result.errors) == 0

    @pytest.mark.unit
    @pytest.mark.asyncio
    async def test_result_contains_errors_from_continue_phases(self) -> None:
        """Result contains captured errors from continue phases."""

        def failing_hook(ctx: ModelPipelineContext) -> None:
            raise RuntimeError("Expected error")

        hooks = [
            ModelPipelineHook(
                hook_id="failing", phase="after", callable_ref="test.failing"
            )
        ]
        plan = make_plan_with_hooks(("after", hooks))

        runner = RunnerPipeline(
            plan=plan, callable_registry={"test.failing": failing_hook}
        )
        result = await runner.run()

        assert result.success is False
        assert len(result.errors) == 1
        assert result.errors[0].hook_id == "failing"
        assert result.errors[0].phase == "after"
        assert "RuntimeError" in result.errors[0].error_type


@pytest.mark.unit
class TestRunnerPipelineCallableResolution:
    """Test callable registry resolution."""

    @pytest.mark.unit
    def test_missing_callable_raises_error_at_init(self) -> None:
        """Missing callable in registry raises error at __init__ time (fail-fast)."""
        hooks = [
            ModelPipelineHook(
                hook_id="missing",
                phase="execute",
                callable_ref="test.nonexistent",
            )
        ]
        plan = make_plan_with_hooks(("execute", hooks))

        # Error should be raised at initialization, not at run()
        with pytest.raises(CallableNotFoundError, match=r"test\.nonexistent"):
            RunnerPipeline(plan=plan, callable_registry={})

    @pytest.mark.unit
    def test_multiple_missing_callables_lists_all_in_error(self) -> None:
        """Multiple missing callables are all listed in the error message."""
        hooks = [
            ModelPipelineHook(
                hook_id="first",
                phase="execute",
                callable_ref="test.missing_one",
            ),
            ModelPipelineHook(
                hook_id="second",
                phase="execute",
                callable_ref="test.missing_two",
            ),
        ]
        plan = make_plan_with_hooks(("execute", hooks))

        with pytest.raises(CallableNotFoundError) as exc_info:
            RunnerPipeline(plan=plan, callable_registry={})

        error_message = str(exc_info.value)
        assert "test.missing_one" in error_message
        assert "test.missing_two" in error_message
        assert "Multiple missing callable_refs" in error_message

    @pytest.mark.unit
    def test_missing_callable_across_phases_detected_at_init(self) -> None:
        """Missing callables across multiple phases are detected at init."""
        hooks_by_phase = [
            (
                "preflight",
                [
                    ModelPipelineHook(
                        hook_id="preflight_hook",
                        phase="preflight",
                        callable_ref="test.preflight_missing",
                    )
                ],
            ),
            (
                "execute",
                [
                    ModelPipelineHook(
                        hook_id="execute_hook",
                        phase="execute",
                        callable_ref="test.execute_missing",
                    )
                ],
            ),
        ]
        plan = make_plan_with_hooks(*hooks_by_phase)  # type: ignore[arg-type]

        with pytest.raises(CallableNotFoundError) as exc_info:
            RunnerPipeline(plan=plan, callable_registry={})

        error_message = str(exc_info.value)
        assert "test.preflight_missing" in error_message
        assert "test.execute_missing" in error_message

    @pytest.mark.unit
    def test_partial_registry_detects_only_missing(self) -> None:
        """Only missing callables are reported, not ones that exist."""

        def existing_hook(ctx: ModelPipelineContext) -> None:
            pass

        hooks = [
            ModelPipelineHook(
                hook_id="exists",
                phase="execute",
                callable_ref="test.exists",
            ),
            ModelPipelineHook(
                hook_id="missing",
                phase="execute",
                callable_ref="test.missing",
            ),
        ]
        plan = make_plan_with_hooks(("execute", hooks))

        # Partial registry - one callable exists, one doesn't
        with pytest.raises(CallableNotFoundError) as exc_info:
            RunnerPipeline(plan=plan, callable_registry={"test.exists": existing_hook})

        error_message = str(exc_info.value)
        assert "test.missing" in error_message
        assert "test.exists" not in error_message

    @pytest.mark.unit
    def test_empty_plan_no_validation_error(self) -> None:
        """Empty plan with empty registry succeeds initialization."""
        plan = ModelExecutionPlan.empty()
        # Should not raise
        runner = RunnerPipeline(plan=plan, callable_registry={})
        assert runner is not None

    @pytest.mark.unit
    def test_callable_registry_is_immutable(self) -> None:
        """
        Callable registry is immutable after initialization.

        The registry uses MappingProxyType to prevent accidental modification.
        This is better than defense-in-depth runtime checks because mutation
        is impossible, not just detected.
        """

        def hook_fn(ctx: ModelPipelineContext) -> None:
            pass

        hooks = [
            ModelPipelineHook(
                hook_id="test",
                phase="execute",
                callable_ref="test.hook",
            )
        ]
        plan = make_plan_with_hooks(("execute", hooks))

        runner = RunnerPipeline(plan=plan, callable_registry={"test.hook": hook_fn})

        # MappingProxyType prevents mutation
        with pytest.raises(TypeError):
            runner._callable_registry["new_key"] = hook_fn  # type: ignore[index]

        # Verify original callable is still accessible
        assert runner._callable_registry["test.hook"] is hook_fn


@pytest.mark.unit
class TestRunnerPipelineComplexPipeline:
    """Test complex pipeline scenarios."""

    @pytest.mark.unit
    @pytest.mark.asyncio
    async def test_full_pipeline_with_all_phases(self) -> None:
        """Full pipeline executes all phases correctly."""
        execution_order: list[str] = []

        def make_hook(name: str) -> HookCallable:
            def hook(ctx: ModelPipelineContext) -> None:
                execution_order.append(name)

            return hook

        all_phases: list[PipelinePhase] = [
            "preflight",
            "before",
            "execute",
            "after",
            "emit",
            "finalize",
        ]
        hooks_by_phase = []
        callables: dict[str, HookCallable] = {}

        for phase in all_phases:
            hook = ModelPipelineHook(
                hook_id=f"{phase}-hook",
                phase=phase,
                callable_ref=f"test.{phase}",
            )
            hooks_by_phase.append((phase, [hook]))
            callables[f"test.{phase}"] = make_hook(phase)

        plan = make_plan_with_hooks(*hooks_by_phase)  # type: ignore[arg-type]
        runner = RunnerPipeline(plan=plan, callable_registry=callables)
        result = await runner.run()

        assert result.success
        assert execution_order == list(all_phases)

    @pytest.mark.unit
    @pytest.mark.asyncio
    async def test_fail_fast_phase_stops_pipeline_but_finalize_runs(self) -> None:
        """Fail-fast phase stops pipeline, but finalize still runs."""
        execution_order: list[str] = []

        def preflight_hook(ctx: ModelPipelineContext) -> None:
            execution_order.append("preflight")

        def failing_before(ctx: ModelPipelineContext) -> None:
            execution_order.append("before")
            raise ValueError("Before failed")

        def execute_hook(ctx: ModelPipelineContext) -> None:
            execution_order.append("execute")  # Should never run

        def finalize_hook(ctx: ModelPipelineContext) -> None:
            execution_order.append("finalize")  # Must still run

        hooks_by_phase = [
            (
                "preflight",
                [
                    ModelPipelineHook(
                        hook_id="preflight",
                        phase="preflight",
                        callable_ref="test.preflight",
                    )
                ],
            ),
            (
                "before",
                [
                    ModelPipelineHook(
                        hook_id="before", phase="before", callable_ref="test.before"
                    )
                ],
            ),
            (
                "execute",
                [
                    ModelPipelineHook(
                        hook_id="execute", phase="execute", callable_ref="test.execute"
                    )
                ],
            ),
            (
                "finalize",
                [
                    ModelPipelineHook(
                        hook_id="finalize",
                        phase="finalize",
                        callable_ref="test.finalize",
                    )
                ],
            ),
        ]
        plan = make_plan_with_hooks(*hooks_by_phase)  # type: ignore[arg-type]

        runner = RunnerPipeline(
            plan=plan,
            callable_registry={
                "test.preflight": preflight_hook,
                "test.before": failing_before,
                "test.execute": execute_hook,
                "test.finalize": finalize_hook,
            },
        )

        with pytest.raises(ValueError, match="Before failed"):
            await runner.run()

        # Preflight ran, before ran and failed, execute skipped, finalize ran
        assert execution_order == ["preflight", "before", "finalize"]


@pytest.mark.unit
class TestRunnerPipelineTimeoutEnforcement:
    """Test timeout enforcement for hooks."""

    @pytest.mark.unit
    @pytest.mark.asyncio
    async def test_async_hook_timeout_raises_hook_timeout_error(self) -> None:
        """Async hook that exceeds timeout raises HookTimeoutError."""
        import asyncio

        from omnibase_core.pipeline.exceptions import HookTimeoutError

        async def slow_hook(ctx: ModelPipelineContext) -> None:
            await asyncio.sleep(1.0)  # Sleep longer than timeout

        hook = ModelPipelineHook(
            hook_id="slow",
            phase="execute",
            callable_ref="test.slow",
            timeout_seconds=0.1,  # 100ms timeout
        )
        plan = make_plan_with_hooks(("execute", [hook]))

        runner = RunnerPipeline(plan=plan, callable_registry={"test.slow": slow_hook})

        with pytest.raises(HookTimeoutError) as exc_info:
            await runner.run()

        # Verify error message contains expected info
        assert "slow" in str(exc_info.value)
        assert "0.1" in str(exc_info.value)

    @pytest.mark.unit
    @pytest.mark.asyncio
    async def test_sync_hook_timeout_raises_hook_timeout_error(self) -> None:
        """Sync hook that exceeds timeout raises HookTimeoutError."""
        import time

        from omnibase_core.pipeline.exceptions import HookTimeoutError

        def slow_sync_hook(ctx: ModelPipelineContext) -> None:
            time.sleep(1.0)  # Sleep longer than timeout

        hook = ModelPipelineHook(
            hook_id="slow_sync",
            phase="execute",
            callable_ref="test.slow_sync",
            timeout_seconds=0.1,  # 100ms timeout
        )
        plan = make_plan_with_hooks(("execute", [hook]))

        runner = RunnerPipeline(
            plan=plan, callable_registry={"test.slow_sync": slow_sync_hook}
        )

        with pytest.raises(HookTimeoutError) as exc_info:
            await runner.run()

        # Verify error message contains expected info
        assert "slow_sync" in str(exc_info.value)
        assert "0.1" in str(exc_info.value)

    @pytest.mark.unit
    @pytest.mark.asyncio
    async def test_async_hook_completes_within_timeout(self) -> None:
        """Async hook that completes within timeout succeeds."""
        import asyncio

        executed: list[bool] = []

        async def fast_hook(ctx: ModelPipelineContext) -> None:
            await asyncio.sleep(0.01)  # Sleep less than timeout
            executed.append(True)

        hook = ModelPipelineHook(
            hook_id="fast",
            phase="execute",
            callable_ref="test.fast",
            timeout_seconds=1.0,  # 1 second timeout
        )
        plan = make_plan_with_hooks(("execute", [hook]))

        runner = RunnerPipeline(plan=plan, callable_registry={"test.fast": fast_hook})
        result = await runner.run()

        assert result.success is True
        assert executed == [True]

    @pytest.mark.unit
    @pytest.mark.asyncio
    async def test_sync_hook_completes_within_timeout(self) -> None:
        """Sync hook that completes within timeout succeeds."""
        import time

        executed: list[bool] = []

        def fast_sync_hook(ctx: ModelPipelineContext) -> None:
            time.sleep(0.01)  # Sleep less than timeout
            executed.append(True)

        hook = ModelPipelineHook(
            hook_id="fast_sync",
            phase="execute",
            callable_ref="test.fast_sync",
            timeout_seconds=1.0,  # 1 second timeout
        )
        plan = make_plan_with_hooks(("execute", [hook]))

        runner = RunnerPipeline(
            plan=plan, callable_registry={"test.fast_sync": fast_sync_hook}
        )
        result = await runner.run()

        assert result.success is True
        assert executed == [True]

    @pytest.mark.unit
    @pytest.mark.asyncio
    async def test_hook_without_timeout_no_enforcement(self) -> None:
        """Hook without timeout_seconds runs without timeout enforcement."""
        import asyncio

        executed: list[bool] = []

        async def hook_no_timeout(ctx: ModelPipelineContext) -> None:
            await asyncio.sleep(0.05)  # Would timeout if enforced at 0.01s
            executed.append(True)

        hook = ModelPipelineHook(
            hook_id="no_timeout",
            phase="execute",
            callable_ref="test.no_timeout",
            # No timeout_seconds specified - defaults to None
        )
        plan = make_plan_with_hooks(("execute", [hook]))

        runner = RunnerPipeline(
            plan=plan, callable_registry={"test.no_timeout": hook_no_timeout}
        )
        result = await runner.run()

        assert result.success is True
        assert executed == [True]

    @pytest.mark.unit
    @pytest.mark.asyncio
    async def test_timeout_in_continue_phase_captured_as_error(self) -> None:
        """Timeout in continue phase (after) is captured, not raised."""
        import asyncio

        async def slow_after_hook(ctx: ModelPipelineContext) -> None:
            await asyncio.sleep(1.0)

        hook = ModelPipelineHook(
            hook_id="slow_after",
            phase="after",
            callable_ref="test.slow_after",
            timeout_seconds=0.1,
        )
        plan = make_plan_with_hooks(("after", [hook]))

        runner = RunnerPipeline(
            plan=plan, callable_registry={"test.slow_after": slow_after_hook}
        )
        result = await runner.run()

        # Continue phase captures errors
        assert result.success is False
        assert len(result.errors) == 1
        assert result.errors[0].hook_id == "slow_after"
        assert "HookTimeoutError" in result.errors[0].error_type

    @pytest.mark.unit
    @pytest.mark.asyncio
    async def test_timeout_in_fail_fast_phase_raises_immediately(self) -> None:
        """Timeout in fail-fast phase (execute) raises immediately."""
        import asyncio

        from omnibase_core.pipeline.exceptions import HookTimeoutError

        execution_order: list[str] = []

        async def slow_execute_hook(ctx: ModelPipelineContext) -> None:
            execution_order.append("slow_start")
            await asyncio.sleep(1.0)
            execution_order.append("slow_end")  # Should never reach

        def second_hook(ctx: ModelPipelineContext) -> None:
            execution_order.append("second")  # Should never run

        hooks = [
            ModelPipelineHook(
                hook_id="slow",
                phase="execute",
                callable_ref="test.slow",
                timeout_seconds=0.1,
            ),
            ModelPipelineHook(
                hook_id="second",
                phase="execute",
                callable_ref="test.second",
            ),
        ]
        plan = make_plan_with_hooks(("execute", hooks))

        runner = RunnerPipeline(
            plan=plan,
            callable_registry={
                "test.slow": slow_execute_hook,
                "test.second": second_hook,
            },
        )

        with pytest.raises(HookTimeoutError):
            await runner.run()

        # Only slow_start executed before timeout
        assert execution_order == ["slow_start"]


@pytest.mark.unit
class TestRunnerPipelineExceptionModels:
    """Test exception classes follow project patterns."""

    @pytest.mark.unit
    def test_callable_not_found_error_has_correct_error_code(self) -> None:
        """CallableNotFoundError uses NOT_FOUND error code."""
        from omnibase_core.enums.enum_core_error_code import EnumCoreErrorCode
        from omnibase_core.pipeline.exceptions import CallableNotFoundError

        error = CallableNotFoundError("missing.callable")

        assert error.error_code == EnumCoreErrorCode.NOT_FOUND
        assert "missing.callable" in str(error)
        # Context is stored in additional_context -> context for custom keys
        additional = error.context.get("additional_context", {})
        context_dict = additional.get("context", {})
        assert context_dict.get("callable_ref") == "missing.callable"

    @pytest.mark.unit
    def test_hook_timeout_error_has_correct_error_code(self) -> None:
        """HookTimeoutError uses TIMEOUT error code."""
        from omnibase_core.enums.enum_core_error_code import EnumCoreErrorCode
        from omnibase_core.pipeline.exceptions import HookTimeoutError

        error = HookTimeoutError("my_hook", 5.0)

        assert error.error_code == EnumCoreErrorCode.TIMEOUT
        assert "my_hook" in str(error)
        assert "5.0" in str(error)
        # Context is stored in additional_context -> context for custom keys
        additional = error.context.get("additional_context", {})
        context_dict = additional.get("context", {})
        assert context_dict.get("hook_id") == "my_hook"
        assert context_dict.get("timeout_seconds") == 5.0

    @pytest.mark.unit
    def test_exceptions_inherit_from_pipeline_error(self) -> None:
        """Pipeline exceptions inherit from PipelineError."""
        from omnibase_core.pipeline.exceptions import (
            CallableNotFoundError,
            HookTimeoutError,
            PipelineError,
        )

        callable_err = CallableNotFoundError("test")
        timeout_err = HookTimeoutError("hook", 1.0)

        assert isinstance(callable_err, PipelineError)
        assert isinstance(timeout_err, PipelineError)

    @pytest.mark.unit
    def test_exceptions_inherit_from_model_onex_error(self) -> None:
        """Pipeline exceptions ultimately inherit from ModelOnexError."""
        from omnibase_core.models.errors.model_onex_error import ModelOnexError
        from omnibase_core.pipeline.exceptions import (
            CallableNotFoundError,
            HookTimeoutError,
        )

        callable_err = CallableNotFoundError("test")
        timeout_err = HookTimeoutError("hook", 1.0)

        assert isinstance(callable_err, ModelOnexError)
        assert isinstance(timeout_err, ModelOnexError)<|MERGE_RESOLUTION|>--- conflicted
+++ resolved
@@ -15,10 +15,6 @@
 from omnibase_core.pipeline.exceptions import CallableNotFoundError
 from omnibase_core.pipeline.runner_pipeline import (
     HookCallable,
-<<<<<<< HEAD
-=======
-    ModelPipelineContext,
->>>>>>> 0e17cd40
     RunnerPipeline,
 )
 
