# Documentation Index - omnibase_core

**Welcome to the omnibase_core documentation!** This is your central hub for all documentation.

## 🚀 Quick Start Paths

### New to omnibase_core?
1. Read [Installation](getting-started/INSTALLATION.md) (5 min)
2. Follow [Quick Start](getting-started/QUICK_START.md) (10 min)
3. Build [Your First Node](getting-started/FIRST_NODE.md) (20 min)

### Building Nodes?
→ **Start here**: [Node Building Guide](guides/node-building/README.md) ← **RECOMMENDED**

### Need Reference?
→ **Templates**: [Node Templates](guides/templates/COMPUTE_NODE_TEMPLATE.md)
→ **Architecture**: [ONEX Four-Node Architecture](architecture/ONEX_FOUR_NODE_ARCHITECTURE.md)

## 📚 Documentation Structure

```text
omnibase_core/docs/
│
├── Getting Started          → New developer onboarding
├── Guides                   → Step-by-step tutorials
│   └── Node Building       ★ Critical priority
├── Architecture             → System design and concepts
├── Reference                → Templates and API docs
└── Specialized Topics       → Threading, errors, patterns
```

---

## 📖 Getting Started

**For developers new to omnibase_core**

| Document | Description | Time | Status |
|----------|-------------|------|--------|
| [Installation](getting-started/INSTALLATION.md) | Environment setup with Poetry | 5 min | ✅ Complete |
| [Quick Start](getting-started/QUICK_START.md) | First 5 minutes with omnibase_core | 10 min | ✅ Complete |
| [First Node](getting-started/FIRST_NODE.md) | Build your first simple node | 20 min | ✅ Complete |

---

## 🛠️ Guides

**Step-by-step tutorials for common tasks**

### Node Building Guide ⭐ CRITICAL PRIORITY

**Complete guide to building ONEX nodes - perfect for developers**

| # | Document | Description | Time | Status |
|---|----------|-------------|------|--------|
| 0 | [Node Building Overview](guides/node-building/README.md) | Guide navigation and overview | 5 min | ✅ Complete |
| 1 | [What is a Node?](guides/node-building/01_WHAT_IS_A_NODE.md) | Fundamentals and concepts | 5 min | ✅ Complete |
| 2 | [Node Types](guides/node-building/02_NODE_TYPES.md) | EFFECT, COMPUTE, REDUCER, ORCHESTRATOR | 10 min | ✅ Complete |
| 3 | [COMPUTE Node Tutorial](guides/node-building/03_COMPUTE_NODE_TUTORIAL.md) | Build a price calculator | 30 min | ✅ Complete |
| 4 | [EFFECT Node Tutorial](guides/node-building/04_EFFECT_NODE_TUTORIAL.md) | Build a file backup system | 30 min | ✅ Complete (Phase 2) |
| 5 | [REDUCER Node Tutorial](guides/node-building/05_REDUCER_NODE_TUTORIAL.md) | Build a metrics aggregator | 30 min | ✅ Complete (Phase 2) |
| 6 | [ORCHESTRATOR Node Tutorial](guides/node-building/06_ORCHESTRATOR_NODE_TUTORIAL.md) | Build a workflow coordinator | 45 min | ✅ Complete |
| 7 | [Patterns Catalog](guides/node-building/07_PATTERNS_CATALOG.md) | Common patterns library | 20 min | ✅ Complete |
| 8 | [Common Pitfalls](guides/node-building/08_COMMON_PITFALLS.md) | What to avoid | 15 min | ✅ Complete |
| 9 | [Testing Intent Publisher](guides/node-building/09_TESTING_INTENT_PUBLISHER.md) | Testing with MixinIntentPublisher | 20 min | ✅ Complete |
| 10 | [Agent Templates](guides/node-building/10_AGENT_TEMPLATES.md) | Agent-friendly templates | 15 min | ✅ Excellent |

**Progress**: 10 of 10 complete (100%)

### Other Guides

| Document | Description | Status |
|----------|-------------|--------|
| [**Migrating to Declarative Nodes**](guides/MIGRATING_TO_DECLARATIVE_NODES.md) | Migration guide for v0.4.0 FSM/workflow-driven nodes ⭐ **v0.4.0** | ✅ Complete |
| [**Mixin-Subcontract Mapping**](guides/MIXIN_SUBCONTRACT_MAPPING.md) | Relationship between mixins and subcontracts | ✅ Complete |
| [Testing Guide](guides/TESTING_GUIDE.md) | Comprehensive testing strategies | ✅ Complete |

### Manifest Models

| Document | Description | Status |
|----------|-------------|--------|
| [ModelMixinMetadata](../src/omnibase_core/models/core/model_mixin_metadata.py) | Mixin metadata validation and discovery (11 models, 39 tests) | ✅ Complete |
| [ModelDockerComposeManifest](../src/omnibase_core/models/docker/model_docker_compose_manifest.py) | Docker Compose YAML validation (16 integrated models, 25 tests) | ✅ Complete |

---

## 🏗️ Architecture

**Understanding the ONEX system**

| Document | Description | Status |
|----------|-------------|--------|
| [Architecture Overview](architecture/OVERVIEW.md) | High-level system design | ✅ Complete |
| [**Four-Node Pattern**](architecture/ONEX_FOUR_NODE_ARCHITECTURE.md) | Core ONEX architecture ⭐ **Excellent!** | ✅ Complete |
| [**Node Class Hierarchy**](architecture/NODE_CLASS_HIERARCHY.md) | ModelService* vs Node* vs NodeCoreBase ⭐ **CRITICAL** | ✅ Complete |
| [**Container Types**](architecture/CONTAINER_TYPES.md) | ModelContainer vs ModelONEXContainer ⚠️ **CRITICAL** | ✅ Complete |
| [Dependency Injection](architecture/DEPENDENCY_INJECTION.md) | ModelONEXContainer patterns | ✅ Complete |
| [Contract System](architecture/CONTRACT_SYSTEM.md) | Contract architecture | ✅ Complete |
| [Type System](architecture/TYPE_SYSTEM.md) | Typing patterns and conventions | ✅ Complete |
| [Documentation Architecture](architecture/DOCUMENTATION_ARCHITECTURE.md) | Documentation structure and organization | ✅ Complete |
| [Subcontract Architecture](architecture/SUBCONTRACT_ARCHITECTURE.md) | Contract system design and subcontract patterns | ✅ Complete |
| [Mixin Architecture](architecture/MIXIN_ARCHITECTURE.md) | Mixin system design and patterns | ✅ Complete |
| [Protocol Architecture](architecture/PROTOCOL_ARCHITECTURE.md) | Protocol design and compliance | ✅ Complete |
| [Effect Timeout Behavior](architecture/EFFECT_TIMEOUT_BEHAVIOR.md) | Timeout check points and retry behavior | ✅ Complete |
| [Ecosystem Directory Structure](architecture/ECOSYSTEM_DIRECTORY_STRUCTURE.md) | Repository organization and patterns across ONEX ecosystem | ✅ Available |

---

## 📋 Reference

**Templates, APIs, and detailed specifications**

### Node Templates

**Production-ready templates for each node type**

| Document | Description | Status |
|----------|-------------|--------|
| [COMPUTE Node Template](guides/templates/COMPUTE_NODE_TEMPLATE.md) | Complete COMPUTE node template | ✅ Excellent |
| [EFFECT Node Template](guides/templates/EFFECT_NODE_TEMPLATE.md) | Complete EFFECT node template | ✅ Excellent |
| [REDUCER Node Template](guides/templates/REDUCER_NODE_TEMPLATE.md) | Complete REDUCER node template | ✅ Excellent |
| [ORCHESTRATOR Node Template](guides/templates/ORCHESTRATOR_NODE_TEMPLATE.md) | Complete ORCHESTRATOR node template | ✅ Excellent |
| [Enhanced Node Patterns](guides/templates/ENHANCED_NODE_PATTERNS.md) | Advanced patterns | ✅ Available |

### API Reference

| Document | Description | Status |
|----------|-------------|--------|
| [API Documentation](reference/API_DOCUMENTATION.md) | Core API reference | ✅ Available |
| [Nodes API](reference/api/NODES.md) | Node class APIs | ✅ Complete |
| [Models API](reference/api/MODELS.md) | Model class APIs | ✅ Complete |
| [Enums API](reference/api/ENUMS.md) | Enumeration reference | ✅ Complete |
| [Utils API](reference/api/UTILS.md) | Utility function reference | ✅ Complete |

### Architecture Research

| Document | Description | Status |
|----------|-------------|--------|
| [Reference Overview](reference/README.md) | Reference materials overview | ✅ Available |
| [ONEX Mixin System Research](architecture/architecture-research/ONEX_MIXIN_SYSTEM_RESEARCH.md) | Mixin architecture | ✅ Available |
| [4-Node Architecture Research](architecture/architecture-research/RESEARCH_REPORT_4_NODE_ARCHITECTURE.md) | Architecture research | ✅ Available |
| [Mixin Architecture Patterns](architecture/mixin-architecture/ONEX_MIXIN_ARCHITECTURE_PATTERNS.md) | Mixin patterns | ✅ Available |

### Design Patterns

| Document | Description | Status |
|----------|-------------|--------|
| [Circuit Breaker Pattern](patterns/CIRCUIT_BREAKER_PATTERN.md) | Circuit breaker implementation | ✅ Available |
| [Configuration Management](patterns/CONFIGURATION_MANAGEMENT.md) | Config patterns | ✅ Available |
| [Performance Benchmarks](guides/PERFORMANCE_BENCHMARKS.md) | Performance testing | ✅ Available |

### Changelog

| Document | Description | Status |
|----------|-------------|--------|
| [CHANGELOG.md](../CHANGELOG.md) | All notable changes following [Keep a Changelog](https://keepachangelog.com) format | ✅ Current |

---

## 🔧 Specialized Topics

**Deep dives into specific topics**

### Error Handling

| Document | Description | Status |
|----------|-------------|--------|
| [**Error Handling Best Practices**](conventions/ERROR_HANDLING_BEST_PRACTICES.md) | Comprehensive error handling guide | ✅ Excellent |
| [Anti-Patterns](patterns/ANTI_PATTERNS.md) | What to avoid | ✅ Available |

### Security & Validation

| Document | Description | Status |
|----------|-------------|--------|
| [**Security Validators**](../scripts/validation/README.md) | Secret detection and environment variable validation | ✅ Complete |

### Concurrency & Threading

| Document | Description | Status |
|----------|-------------|--------|
| [**Threading Guide**](guides/THREADING.md) | Thread safety and concurrency | ✅ Excellent |

### Testing & CI

| Document | Description | Status |
|----------|-------------|--------|
| [**CI Monitoring Guide**](ci/CI_MONITORING_GUIDE.md) | CI performance monitoring, alerting, and investigation | ✅ Complete |
<<<<<<< HEAD
| [**Node Purity Failure Guide**](ci/CORE_PURITY_FAILURE.md) | Interpreting and fixing CI purity check failures | ✅ Complete |
=======
| [**Deprecation Warnings**](ci/DEPRECATION_WARNINGS.md) | Deprecation warning configuration and v0.5.0 migration path | ✅ Complete |
>>>>>>> 28059ab5
| [CI Test Strategy](testing/CI_TEST_STRATEGY.md) | CI/CD test strategy and optimization | ✅ Complete |
| [Parallel Testing](testing/PARALLEL_TESTING.md) | Parallel test execution configuration | ✅ Complete |
| [Testing Guide](guides/TESTING_GUIDE.md) | Comprehensive testing strategies | ✅ Complete |

### Troubleshooting & Debugging

| Document | Description | Status |
|----------|-------------|--------|
| [**Async Hang Debugging**](troubleshooting/ASYNC_HANG_DEBUGGING.md) | Diagnose and fix async/event loop hangs in tests | ✅ Complete |

### Architecture Patterns

| Document | Description | Status |
|----------|-------------|--------|
| [**Subcontract Architecture**](architecture/SUBCONTRACT_ARCHITECTURE.md) | Contract system design | ✅ Excellent |
| [Approved Union Patterns](patterns/APPROVED_UNION_PATTERNS.md) | Type union patterns | ✅ Available |

### Project Documentation

| Document | Description | Status |
|----------|-------------|--------|
| [Production Cache Tuning](guides/PRODUCTION_CACHE_TUNING.md) | Cache optimization | ✅ Available |
| [Documentation Validation Report](quality/DOCUMENTATION_VALIDATION_REPORT.md) | Doc quality report | ✅ Available |

---

## 🎯 Common Tasks

**Quick links for common development tasks**

### I want to...

| Task | Go To |
|------|-------|
| **Build my first node** | [Node Building Guide](guides/node-building/README.md) → [COMPUTE Tutorial](guides/node-building/03_COMPUTE_NODE_TUTORIAL.md) |
| **Understand node types** | [Node Types](guides/node-building/02_NODE_TYPES.md) |
| **Choose the right base class** | [Node Class Hierarchy](architecture/NODE_CLASS_HIERARCHY.md) |
| **Use a production template** | [Node Templates](guides/templates/COMPUTE_NODE_TEMPLATE.md) |
| **Handle errors properly** | [Error Handling Best Practices](conventions/ERROR_HANDLING_BEST_PRACTICES.md) |
| **Secure my code** | [Security Validators](../scripts/validation/README.md) |
| **Make nodes thread-safe** | [Threading Guide](guides/THREADING.md) |
| **Understand the architecture** | [ONEX Four-Node Architecture](architecture/ONEX_FOUR_NODE_ARCHITECTURE.md) |
| **Test my node** | [Testing Guide](guides/TESTING_GUIDE.md) |
| **Monitor CI performance** | [CI Monitoring Guide](ci/CI_MONITORING_GUIDE.md) |
| **Fix CI purity failures** | [Node Purity Failure Guide](ci/CORE_PURITY_FAILURE.md) |
| **Debug async hangs** | [Async Hang Debugging](troubleshooting/ASYNC_HANG_DEBUGGING.md) |
| **Understand contracts** | [Subcontract Architecture](architecture/SUBCONTRACT_ARCHITECTURE.md) |
| **Validate mixin metadata** | [ModelMixinMetadata](../src/omnibase_core/models/core/model_mixin_metadata.py) - Mixin discovery & validation |
| **Validate docker-compose.yaml** | [ModelDockerComposeManifest](../src/omnibase_core/models/docker/model_docker_compose_manifest.py) - Docker validation |

---

## Development Resources

**Structured documentation for building ONEX nodes**

### Quick Start Resources

- **[Node Building Guide](guides/node-building/README.md)** - Structured, parseable, step-by-step
- **[Node Templates](guides/node-building/10_AGENT_TEMPLATES.md)** - Copy-paste ready templates
- **[Node Templates](guides/templates/COMPUTE_NODE_TEMPLATE.md)** - Production-ready reference implementations

### Development Workflow

1. Read [What is a Node?](guides/node-building/01_WHAT_IS_A_NODE.md) for concepts
2. Read [Node Types](guides/node-building/02_NODE_TYPES.md) to choose type
3. Follow type-specific tutorial:
   - [COMPUTE](guides/node-building/03_COMPUTE_NODE_TUTORIAL.md) ✅
   - [EFFECT](guides/node-building/04_EFFECT_NODE_TUTORIAL.md) ✅
   - [REDUCER](guides/node-building/05_REDUCER_NODE_TUTORIAL.md) ✅
   - [ORCHESTRATOR](guides/node-building/06_ORCHESTRATOR_NODE_TUTORIAL.md) ✅
4. Use [Patterns Catalog](guides/node-building/07_PATTERNS_CATALOG.md) for common patterns
5. Test with [Testing Guide](guides/TESTING_GUIDE.md)

---

## 📝 Documentation Status

### Completion Overview

| Category | Complete | In Progress | Planned | Total |
|----------|----------|-------------|---------|-------|
| **Getting Started** | 3 | 0 | 0 | 3 |
| **Node Building** | 10 | 0 | 0 | 10 |
| **Architecture** | 13 | 0 | 0 | 13 |
| **Reference** | 13 | 0 | 0 | 13 |
| **Specialized** | 12 | 0 | 0 | 12 |
| **TOTAL** | **51** | **0** | **0** | **51** |

**Overall Progress**: 100% complete (51/51 documents)

### Priority Items

**Completed**:
- ✅ Node Building Guide (10/10 complete)
- ✅ Getting Started guides (3/3 complete)
- ✅ Architecture documentation (13/13 complete)
- ✅ Testing Guide
- ✅ All node tutorials (COMPUTE, EFFECT, REDUCER, ORCHESTRATOR)
- ✅ Agent Templates (AI-optimized node templates)

---

## 🔍 Finding What You Need

### By Role

**New Developer**:
1. [Installation](getting-started/INSTALLATION.md) → [Quick Start](getting-started/QUICK_START.md) → [First Node](getting-started/FIRST_NODE.md)

**Experienced Developer**:
1. [Node Building Guide](guides/node-building/README.md) → Choose tutorial → Build

**Architect**:
1. [ONEX Four-Node Architecture](architecture/ONEX_FOUR_NODE_ARCHITECTURE.md) → [Architecture Research](architecture/architecture-research/RESEARCH_REPORT_4_NODE_ARCHITECTURE.md)

**AI Agent**:
1. [Node Building Guide](guides/node-building/README.md) → [Agent Templates](guides/node-building/10_AGENT_TEMPLATES.md)

### By Task

**Building**:
- Nodes: [Node Building Guide](guides/node-building/README.md)
- Tests: [Testing Guide](guides/TESTING_GUIDE.md)
- Workflows: [ORCHESTRATOR Tutorial](guides/node-building/06_ORCHESTRATOR_NODE_TUTORIAL.md)

**Learning**:
- Concepts: [What is a Node?](guides/node-building/01_WHAT_IS_A_NODE.md)
- Architecture: [ONEX Four-Node Architecture](architecture/ONEX_FOUR_NODE_ARCHITECTURE.md)
- Patterns: [Patterns Catalog](guides/node-building/07_PATTERNS_CATALOG.md)

**Debugging**:
- Errors: [Error Handling](conventions/ERROR_HANDLING_BEST_PRACTICES.md)
- Async Hangs: [Async Hang Debugging](troubleshooting/ASYNC_HANG_DEBUGGING.md)
- Performance: [Production Cache Tuning](guides/PRODUCTION_CACHE_TUNING.md)
- Threading: [Threading Guide](guides/THREADING.md)

---

## 🔗 External Resources

- **omnibase_core Repository**: [GitHub](https://github.com/OmniNode-ai/omnibase_core)
- **ONEX Ecosystem**: [Documentation](https://onex-framework.dev)
- **Poetry Documentation**: [python-poetry.org](https://python-poetry.org/)
- **Pydantic Documentation**: [pydantic.dev](https://pydantic.dev/)

---

## 📞 Getting Help

- **Documentation Issues**: File an issue in the repository
- **Questions**: Check existing documentation first, then ask
- **Contributions**: See [Contributing Guide](../CONTRIBUTING.md)

---

## 📚 Documentation Architecture

See [Documentation Architecture](architecture/DOCUMENTATION_ARCHITECTURE.md) for information about:
- Documentation organization
- Writing standards
- Maintenance strategy
- Quality gates

---

**Last Updated**: 2025-12-06
**Documentation Version**: 1.1.0
**Framework Version**: omnibase_core 0.4.0+

---

**Ready to start?** → [Node Building Guide](guides/node-building/README.md) ⭐<|MERGE_RESOLUTION|>--- conflicted
+++ resolved
@@ -185,11 +185,8 @@
 | Document | Description | Status |
 |----------|-------------|--------|
 | [**CI Monitoring Guide**](ci/CI_MONITORING_GUIDE.md) | CI performance monitoring, alerting, and investigation | ✅ Complete |
-<<<<<<< HEAD
 | [**Node Purity Failure Guide**](ci/CORE_PURITY_FAILURE.md) | Interpreting and fixing CI purity check failures | ✅ Complete |
-=======
 | [**Deprecation Warnings**](ci/DEPRECATION_WARNINGS.md) | Deprecation warning configuration and v0.5.0 migration path | ✅ Complete |
->>>>>>> 28059ab5
 | [CI Test Strategy](testing/CI_TEST_STRATEGY.md) | CI/CD test strategy and optimization | ✅ Complete |
 | [Parallel Testing](testing/PARALLEL_TESTING.md) | Parallel test execution configuration | ✅ Complete |
 | [Testing Guide](guides/TESTING_GUIDE.md) | Comprehensive testing strategies | ✅ Complete |
