# Documentation Index - omnibase_core

**Welcome to the omnibase_core documentation!** This is your central hub for all documentation.

## 🚀 Quick Start Paths

### New to omnibase_core?
1. Read [Installation](getting-started/INSTALLATION.md) (5 min)
2. Follow [Quick Start](getting-started/QUICK_START.md) (10 min)
3. Build [Your First Node](getting-started/FIRST_NODE.md) (20 min)

### Building Nodes?
→ **Start here**: [Node Building Guide](guides/node-building/README.md) ← **RECOMMENDED**

### Need Reference?
→ **Templates**: [Node Templates](guides/templates/COMPUTE_NODE_TEMPLATE.md)
→ **Architecture**: [ONEX Four-Node Architecture](architecture/ONEX_FOUR_NODE_ARCHITECTURE.md)

## 📚 Documentation Structure

```text
omnibase_core/docs/
│
├── Getting Started          → New developer onboarding
├── Guides                   → Step-by-step tutorials
│   └── Node Building       ★ Critical priority
├── Architecture             → System design and concepts
├── Reference                → Templates and API docs
├── Standards                → Normative specifications
└── Specialized Topics       → Threading, errors, patterns
```

---

## 📖 Getting Started

**For developers new to omnibase_core**

| Document | Description | Time | Status |
|----------|-------------|------|--------|
| [Installation](getting-started/INSTALLATION.md) | Environment setup with Poetry | 5 min | ✅ Complete |
| [Quick Start](getting-started/QUICK_START.md) | First 5 minutes with omnibase_core | 10 min | ✅ Complete |
| [First Node](getting-started/FIRST_NODE.md) | Build your first simple node | 20 min | ✅ Complete |

---

## 🛠️ Guides

**Step-by-step tutorials for common tasks**

### Node Building Guide ⭐ CRITICAL PRIORITY

**Complete guide to building ONEX nodes - perfect for developers**

| # | Document | Description | Time | Status |
|---|----------|-------------|------|--------|
| 0 | [Node Building Overview](guides/node-building/README.md) | Guide navigation and overview | 5 min | ✅ Complete |
| 1 | [What is a Node?](guides/node-building/01_WHAT_IS_A_NODE.md) | Fundamentals and concepts | 5 min | ✅ Complete |
| 2 | [Node Types](guides/node-building/02_NODE_TYPES.md) | EFFECT, COMPUTE, REDUCER, ORCHESTRATOR | 10 min | ✅ Complete |
| 3 | [COMPUTE Node Tutorial](guides/node-building/03_COMPUTE_NODE_TUTORIAL.md) | Build a price calculator | 30 min | ✅ Complete |
| 4 | [EFFECT Node Tutorial](guides/node-building/04_EFFECT_NODE_TUTORIAL.md) | Build a file backup system | 30 min | ✅ Complete (Phase 2) |
| 5 | [REDUCER Node Tutorial](guides/node-building/05_REDUCER_NODE_TUTORIAL.md) | Build a metrics aggregator | 30 min | ✅ Complete (Phase 2) |
| 6 | [ORCHESTRATOR Node Tutorial](guides/node-building/06_ORCHESTRATOR_NODE_TUTORIAL.md) | Build a workflow coordinator | 45 min | ✅ Complete |
| 7 | [Patterns Catalog](guides/node-building/07_PATTERNS_CATALOG.md) | Common patterns library | 20 min | ✅ Complete |
| 8 | [Common Pitfalls](guides/node-building/08_COMMON_PITFALLS.md) | What to avoid | 15 min | ✅ Complete |
| 9 | [Testing Intent Publisher](guides/node-building/09_TESTING_INTENT_PUBLISHER.md) | Testing with MixinIntentPublisher | 20 min | ✅ Complete |
| 10 | [Agent Templates](guides/node-building/10_AGENT_TEMPLATES.md) | Agent-friendly templates | 15 min | ✅ Excellent |

**Progress**: 10 of 10 complete (100%)

### Other Guides

| Document | Description | Status |
|----------|-------------|--------|
| [**Migrating to Declarative Nodes**](guides/MIGRATING_TO_DECLARATIVE_NODES.md) | Migration guide for v0.4.0 FSM/workflow-driven nodes ⭐ **v0.4.0** | ✅ Complete |
| [**Mixin-Subcontract Mapping**](guides/MIXIN_SUBCONTRACT_MAPPING.md) | Relationship between mixins and subcontracts | ✅ Complete |
| [Testing Guide](guides/TESTING_GUIDE.md) | Comprehensive testing strategies | ✅ Complete |

### Manifest Models

| Document | Description | Status |
|----------|-------------|--------|
| [ModelMixinMetadata](../src/omnibase_core/models/core/model_mixin_metadata.py) | Mixin metadata validation and discovery (11 models, 39 tests) | ✅ Complete |
| [ModelDockerComposeManifest](../src/omnibase_core/models/docker/model_docker_compose_manifest.py) | Docker Compose YAML validation (16 integrated models, 25 tests) | ✅ Complete |

---

## 🏗️ Architecture

**Understanding the ONEX system**

| Document | Description | Status |
|----------|-------------|--------|
| [Architecture Overview](architecture/OVERVIEW.md) | High-level system design | ✅ Complete |
| [**Four-Node Pattern**](architecture/ONEX_FOUR_NODE_ARCHITECTURE.md) | Core ONEX architecture ⭐ **Excellent!** | ✅ Complete |
| [**Canonical Execution Shapes**](architecture/CANONICAL_EXECUTION_SHAPES.md) | Allowed/forbidden data flow patterns ⭐ **NEW** | ✅ Complete |
| [**Message Topic Mapping**](architecture/MESSAGE_TOPIC_MAPPING.md) | Event/Command/Intent to topic routing rules ⭐ **NEW** | ✅ Complete |
| [**Node Purity Guarantees**](architecture/NODE_PURITY_GUARANTEES.md) | Purity enforcement for COMPUTE/REDUCER nodes | ✅ Complete |
| [**Node Class Hierarchy**](architecture/NODE_CLASS_HIERARCHY.md) | ModelService* vs Node* vs NodeCoreBase ⭐ **CRITICAL** | ✅ Complete |
| [**Container Types**](architecture/CONTAINER_TYPES.md) | ModelContainer vs ModelONEXContainer ⚠️ **CRITICAL** | ✅ Complete |
| [Dependency Injection](architecture/DEPENDENCY_INJECTION.md) | ModelONEXContainer patterns | ✅ Complete |
| [Contract System](architecture/CONTRACT_SYSTEM.md) | Contract architecture | ✅ Complete |
| [Type System](architecture/TYPE_SYSTEM.md) | Typing patterns and conventions | ✅ Complete |
| [Documentation Architecture](architecture/DOCUMENTATION_ARCHITECTURE.md) | Documentation structure and organization | ✅ Complete |
| [Subcontract Architecture](architecture/SUBCONTRACT_ARCHITECTURE.md) | Contract system design and subcontract patterns | ✅ Complete |
| [Mixin Architecture](architecture/MIXIN_ARCHITECTURE.md) | Mixin system design and patterns | ✅ Complete |
| [Protocol Architecture](architecture/PROTOCOL_ARCHITECTURE.md) | Protocol design and compliance | ✅ Complete |
| [Effect Timeout Behavior](architecture/EFFECT_TIMEOUT_BEHAVIOR.md) | Timeout check points and retry behavior | ✅ Complete |
| [Ecosystem Directory Structure](architecture/ECOSYSTEM_DIRECTORY_STRUCTURE.md) | Repository organization and patterns across ONEX ecosystem | ✅ Available |

### Architecture Decision Records (ADRs)

**Key architectural decisions and their rationale**

| Document | Description | Status |
|----------|-------------|--------|
| [ADR-001: Protocol-Based DI](architecture/decisions/ADR-001-protocol-based-di-architecture.md) | Protocol-based dependency injection architecture | ✅ Complete |
| [ADR-002: Context Mutability](architecture/decisions/ADR-002-context-mutability-design-decision.md) | Design decision on context mutability | ✅ Complete |
| [**ADR-012: Validator Error Handling**](architecture/adr/ADR-012-VALIDATOR-ERROR-HANDLING.md) | ModelOnexError in Pydantic validators with future compatibility ⭐ **v0.4.0** | ✅ Complete |
| [ADR-003: Reducer Output Exception Consistency](architecture/decisions/ADR-003-reducer-output-exception-consistency.md) | Sentinel value pattern and exception handling strategy | ✅ Complete |
| [RISK-009: CI Workflow Modification](architecture/decisions/RISK-009-ci-workflow-modification-risk.md) | Risk assessment for CI workflow changes | ✅ Complete |

---

## 📋 Reference

**Templates, APIs, and detailed specifications**

### Node Templates

**Production-ready templates for each node type**

| Document | Description | Status |
|----------|-------------|--------|
| [COMPUTE Node Template](guides/templates/COMPUTE_NODE_TEMPLATE.md) | Complete COMPUTE node template | ✅ Excellent |
| [EFFECT Node Template](guides/templates/EFFECT_NODE_TEMPLATE.md) | Complete EFFECT node template | ✅ Excellent |
| [REDUCER Node Template](guides/templates/REDUCER_NODE_TEMPLATE.md) | Complete REDUCER node template | ✅ Excellent |
| [ORCHESTRATOR Node Template](guides/templates/ORCHESTRATOR_NODE_TEMPLATE.md) | Complete ORCHESTRATOR node template | ✅ Excellent |
| [Enhanced Node Patterns](guides/templates/ENHANCED_NODE_PATTERNS.md) | Advanced patterns | ✅ Available |

### API Reference

| Document | Description | Status |
|----------|-------------|--------|
| [API Documentation](reference/API_DOCUMENTATION.md) | Core API reference | ✅ Available |
| [Nodes API](reference/api/NODES.md) | Node class APIs | ✅ Complete |
| [Models API](reference/api/MODELS.md) | Model class APIs | ✅ Complete |
| [Enums API](reference/api/ENUMS.md) | Enumeration reference | ✅ Complete |
| [Utils API](reference/api/UTILS.md) | Utility function reference | ✅ Complete |

### TypedDict Types (Serialization Boundaries)

**Location**: `omnibase_core.types`

TypedDict types provide strongly-typed dictionary schemas for serialization boundaries, replacing `dict[str, Any]` with explicit type contracts. These types are used at API boundaries, event serialization, and inter-process communication.

| Category | Types | Purpose |
|----------|-------|---------|
| **CLI Serialization** | `TypedDictCliActionSerialized`, `TypedDictCliAdvancedParamsSerialized`, `TypedDictCliCommandOptionSerialized`, `TypedDictCliExecutionCoreSerialized`, `TypedDictCliExecutionMetadataSerialized`, `TypedDictCliNodeExecutionInputSerialized` | CLI input/output serialization |
| **Validation** | `TypedDictValidationContainerSerialized`, `TypedDictValidationErrorSerialized`, `TypedDictValidationValueSerialized` | Validation result serialization |
| **Events** | `TypedDictEventEnvelopeDict` | Event envelope serialization |
| **Kubernetes** | `TypedDictK8sResources`, `TypedDictK8sDeployment`, `TypedDictK8sService`, `TypedDictK8sConfigMap` (and related K8s types) | Kubernetes resource definitions |
| **Performance** | `TypedDictPerformanceCheckpointResult`, `TypedDictLoadBalancerStats` | Performance metrics serialization |
| **Migration** | `TypedDictMigrationReport` | Migration result reporting |
| **Workflow** | `TypedDictWorkflowOutputs` | Workflow output serialization |
| **Policy** | `TypedDictPolicyValueData` | Policy configuration serialization |
| **Custom Fields** | `TypedDictCustomFields` | Extensible custom field serialization |
| **Model Values** | `TypedDictModelValueSerialized`, `TypedDictOutputFormatOptionsSerialized` | Model value serialization |

**Usage Pattern**:
```python
from omnibase_core.types import TypedDictValidationErrorSerialized

def serialize_error(error: ModelOnexError) -> TypedDictValidationErrorSerialized:
    """Serialize error with explicit type contract."""
    return {
        "error_code": error.error_code.value,
        "message": error.message,
        "context": error.context,
    }
```

**See**: [Type System](architecture/TYPE_SYSTEM.md) for type philosophy and patterns.

### Architecture Research

| Document | Description | Status |
|----------|-------------|--------|
| [Reference Overview](reference/README.md) | Reference materials overview | ✅ Available |
| [ONEX Mixin System Research](architecture/architecture-research/ONEX_MIXIN_SYSTEM_RESEARCH.md) | Mixin architecture | ✅ Available |
| [4-Node Architecture Research](architecture/architecture-research/RESEARCH_REPORT_4_NODE_ARCHITECTURE.md) | Architecture research | ✅ Available |
| [Mixin Architecture Patterns](architecture/mixin-architecture/ONEX_MIXIN_ARCHITECTURE_PATTERNS.md) | Mixin patterns | ✅ Available |

### Design Patterns

| Document | Description | Status |
|----------|-------------|--------|
| [Circuit Breaker Pattern](patterns/CIRCUIT_BREAKER_PATTERN.md) | Circuit breaker implementation | ✅ Available |
| [Configuration Management](patterns/CONFIGURATION_MANAGEMENT.md) | Config patterns | ✅ Available |
| [Performance Benchmarks](guides/PERFORMANCE_BENCHMARKS.md) | Performance testing | ✅ Available |

### Performance & Optimization

| Document | Description | Status |
|----------|-------------|--------|
| [**Performance Benchmark Thresholds**](performance/PERFORMANCE_BENCHMARK_THRESHOLDS.md) | Threshold rationale, CI vs local, environment configuration ⭐ **NEW** | ✅ Complete |
| [Model Reducer Output Benchmarks](performance/MODEL_REDUCER_OUTPUT_BENCHMARKS.md) | ModelReducerOutput performance baselines | ✅ Complete |
| [Source Node ID Benchmarks](performance/SOURCE_NODE_ID_BENCHMARKS.md) | source_node_id field overhead analysis | ✅ Complete |
| [**Performance Benchmark CI Integration**](ci/PERFORMANCE_BENCHMARK_CI_INTEGRATION.md) | CI pipeline integration, threshold enforcement, regression detection ⭐ **NEW** | ✅ Complete |

### Changelog

| Document | Description | Status |
|----------|-------------|--------|
| [CHANGELOG.md](../CHANGELOG.md) | All notable changes following [Keep a Changelog](https://keepachangelog.com) format | ✅ Current |

---

## 📖 Standards & Conventions

**Canonical references and project-wide standards**

| Document | Description | Status |
|----------|-------------|--------|
| [**ONEX Terminology Guide**](standards/onex_terminology.md) | Canonical definitions for Event, Intent, Action, Reducer, Orchestrator, Effect, Handler, Projection, Runtime | ✅ Complete |

---

## 🔧 Specialized Topics

**Deep dives into specific topics**

### Error Handling

| Document | Description | Status |
|----------|-------------|--------|
| [**Error Handling Best Practices**](conventions/ERROR_HANDLING_BEST_PRACTICES.md) | Comprehensive error handling guide | ✅ Excellent |
| [Anti-Patterns](patterns/ANTI_PATTERNS.md) | What to avoid | ✅ Available |

### Security & Validation

| Document | Description | Status |
|----------|-------------|--------|
| [**Security Validators**](../scripts/validation/README.md) | Secret detection and environment variable validation | ✅ Complete |

### Concurrency & Threading

| Document | Description | Status |
|----------|-------------|--------|
| [**Threading Guide**](guides/THREADING.md) | Thread safety and concurrency | ✅ Excellent |

### Testing & CI

| Document | Description | Status |
|----------|-------------|--------|
| [**CI Monitoring Guide**](ci/CI_MONITORING_GUIDE.md) | CI performance monitoring, alerting, and investigation | ✅ Complete |
| [**Performance Benchmark CI Integration**](ci/PERFORMANCE_BENCHMARK_CI_INTEGRATION.md) | CI pipeline integration, threshold enforcement, regression detection ⭐ **NEW** | ✅ Complete |
| [**Node Purity Failure Guide**](ci/CORE_PURITY_FAILURE.md) | Interpreting and fixing CI purity check failures | ✅ Complete |
| [**Deprecation Warnings**](ci/DEPRECATION_WARNINGS.md) | Deprecation warning configuration and v0.5.0 migration path | ✅ Complete |
| [**Integration Testing Guide**](testing/INTEGRATION_TESTING.md) | Integration test patterns, structure, and best practices | ✅ Complete |
| [CI Test Strategy](testing/CI_TEST_STRATEGY.md) | CI/CD test strategy and optimization | ✅ Complete |
| [Parallel Testing](testing/PARALLEL_TESTING.md) | Parallel test execution configuration | ✅ Complete |
| [Testing Guide](guides/TESTING_GUIDE.md) | Comprehensive testing strategies | ✅ Complete |

### Troubleshooting & Debugging

| Document | Description | Status |
|----------|-------------|--------|
| [**Async Hang Debugging**](troubleshooting/ASYNC_HANG_DEBUGGING.md) | Diagnose and fix async/event loop hangs in tests | ✅ Complete |

### Standards

| Document | Description | Status |
|----------|-------------|--------|
| [**ONEX Topic Taxonomy**](standards/onex_topic_taxonomy.md) | Kafka topic naming convention and configuration | ✅ Complete |

### Architecture Patterns

| Document | Description | Status |
|----------|-------------|--------|
| [**Subcontract Architecture**](architecture/SUBCONTRACT_ARCHITECTURE.md) | Contract system design | ✅ Excellent |
| [Approved Union Patterns](patterns/APPROVED_UNION_PATTERNS.md) | Type union patterns | ✅ Available |

### Project Documentation

| Document | Description | Status |
|----------|-------------|--------|
| [Production Cache Tuning](guides/PRODUCTION_CACHE_TUNING.md) | Cache optimization | ✅ Available |
| [Documentation Validation Report](quality/DOCUMENTATION_VALIDATION_REPORT.md) | Doc quality report | ✅ Available |

---

## 🎯 Common Tasks

**Quick links for common development tasks**

### I want to...

| Task | Go To |
|------|-------|
| **Build my first node** | [Node Building Guide](guides/node-building/README.md) → [COMPUTE Tutorial](guides/node-building/03_COMPUTE_NODE_TUTORIAL.md) |
| **Understand node types** | [Node Types](guides/node-building/02_NODE_TYPES.md) |
| **Choose the right base class** | [Node Class Hierarchy](architecture/NODE_CLASS_HIERARCHY.md) |
| **Use a production template** | [Node Templates](guides/templates/COMPUTE_NODE_TEMPLATE.md) |
| **Handle errors properly** | [Error Handling Best Practices](conventions/ERROR_HANDLING_BEST_PRACTICES.md) |
| **Secure my code** | [Security Validators](../scripts/validation/README.md) |
| **Make nodes thread-safe** | [Threading Guide](guides/THREADING.md) |
| **Understand the architecture** | [ONEX Four-Node Architecture](architecture/ONEX_FOUR_NODE_ARCHITECTURE.md) |
| **Test my node** | [Testing Guide](guides/TESTING_GUIDE.md) |
| **Write integration tests** | [Integration Testing Guide](testing/INTEGRATION_TESTING.md) |
| **Monitor CI performance** | [CI Monitoring Guide](ci/CI_MONITORING_GUIDE.md) |
| **Fix CI purity failures** | [Node Purity Failure Guide](ci/CORE_PURITY_FAILURE.md) |
| **Understand performance thresholds** | [Performance Benchmark Thresholds](performance/PERFORMANCE_BENCHMARK_THRESHOLDS.md) |
| **Fix slow performance tests** | [Performance Benchmark Thresholds](performance/PERFORMANCE_BENCHMARK_THRESHOLDS.md#ci-performance-degradation) |
| **Debug async hangs** | [Async Hang Debugging](troubleshooting/ASYNC_HANG_DEBUGGING.md) |
| **Understand contracts** | [Subcontract Architecture](architecture/SUBCONTRACT_ARCHITECTURE.md) |
| **Use TypedDict for serialization** | [TypedDict Types](#typeddict-types-serialization-boundaries) - Strongly-typed serialization boundaries |
| **Validate mixin metadata** | [ModelMixinMetadata](../src/omnibase_core/models/core/model_mixin_metadata.py) - Mixin discovery & validation |
| **Validate docker-compose.yaml** | [ModelDockerComposeManifest](../src/omnibase_core/models/docker/model_docker_compose_manifest.py) - Docker validation |

---

## Development Resources

**Structured documentation for building ONEX nodes**

### Quick Start Resources

- **[Node Building Guide](guides/node-building/README.md)** - Structured, parseable, step-by-step
- **[Node Templates](guides/node-building/10_AGENT_TEMPLATES.md)** - Copy-paste ready templates
- **[Node Templates](guides/templates/COMPUTE_NODE_TEMPLATE.md)** - Production-ready reference implementations

### Development Workflow

1. Read [What is a Node?](guides/node-building/01_WHAT_IS_A_NODE.md) for concepts
2. Read [Node Types](guides/node-building/02_NODE_TYPES.md) to choose type
3. Follow type-specific tutorial:
   - [COMPUTE](guides/node-building/03_COMPUTE_NODE_TUTORIAL.md) ✅
   - [EFFECT](guides/node-building/04_EFFECT_NODE_TUTORIAL.md) ✅
   - [REDUCER](guides/node-building/05_REDUCER_NODE_TUTORIAL.md) ✅
   - [ORCHESTRATOR](guides/node-building/06_ORCHESTRATOR_NODE_TUTORIAL.md) ✅
4. Use [Patterns Catalog](guides/node-building/07_PATTERNS_CATALOG.md) for common patterns
5. Test with [Testing Guide](guides/TESTING_GUIDE.md)

---

## 📝 Documentation Status

### Completion Overview

| Category | Complete | In Progress | Planned | Total |
|----------|----------|-------------|---------|-------|
| **Getting Started** | 3 | 0 | 0 | 3 |
| **Node Building** | 10 | 0 | 0 | 10 |
| **Architecture** | 16 | 0 | 0 | 16 |
| **Reference** | 14 | 0 | 0 | 14 |
| **Standards** | 1 | 0 | 0 | 1 |
| **Specialized** | 13 | 0 | 0 | 13 |
<<<<<<< HEAD
| **TOTAL** | **56** | **0** | **0** | **56** |

**Overall Progress**: 100% complete (56/56 documents)
=======
| **TOTAL** | **54** | **0** | **0** | **54** |

**Overall Progress**: 100% complete (54/54 documents)
>>>>>>> 6cdded06

### Priority Items

**Completed**:
- ✅ Node Building Guide (10/10 complete)
- ✅ Getting Started guides (3/3 complete)
- ✅ Architecture documentation (13/13 complete)
- ✅ Testing Guide
- ✅ Integration Testing Guide
- ✅ All node tutorials (COMPUTE, EFFECT, REDUCER, ORCHESTRATOR)
- ✅ Agent Templates (AI-optimized node templates)

---

## 🔍 Finding What You Need

### By Role

**New Developer**:
1. [Installation](getting-started/INSTALLATION.md) → [Quick Start](getting-started/QUICK_START.md) → [First Node](getting-started/FIRST_NODE.md)

**Experienced Developer**:
1. [Node Building Guide](guides/node-building/README.md) → Choose tutorial → Build

**Architect**:
1. [ONEX Four-Node Architecture](architecture/ONEX_FOUR_NODE_ARCHITECTURE.md) → [Architecture Research](architecture/architecture-research/RESEARCH_REPORT_4_NODE_ARCHITECTURE.md)

**AI Agent**:
1. [Node Building Guide](guides/node-building/README.md) → [Agent Templates](guides/node-building/10_AGENT_TEMPLATES.md)

### By Task

**Building**:
- Nodes: [Node Building Guide](guides/node-building/README.md)
- Tests: [Testing Guide](guides/TESTING_GUIDE.md)
- Workflows: [ORCHESTRATOR Tutorial](guides/node-building/06_ORCHESTRATOR_NODE_TUTORIAL.md)

**Learning**:
- Concepts: [What is a Node?](guides/node-building/01_WHAT_IS_A_NODE.md)
- Architecture: [ONEX Four-Node Architecture](architecture/ONEX_FOUR_NODE_ARCHITECTURE.md)
- Patterns: [Patterns Catalog](guides/node-building/07_PATTERNS_CATALOG.md)

**Debugging**:
- Errors: [Error Handling](conventions/ERROR_HANDLING_BEST_PRACTICES.md)
- Async Hangs: [Async Hang Debugging](troubleshooting/ASYNC_HANG_DEBUGGING.md)
- Performance: [Production Cache Tuning](guides/PRODUCTION_CACHE_TUNING.md)
- Threading: [Threading Guide](guides/THREADING.md)

---

## 🔗 External Resources

- **omnibase_core Repository**: [GitHub](https://github.com/OmniNode-ai/omnibase_core)
- **ONEX Ecosystem**: [Documentation](https://onex-framework.dev)
- **Poetry Documentation**: [python-poetry.org](https://python-poetry.org/)
- **Pydantic Documentation**: [pydantic.dev](https://pydantic.dev/)

---

## 📞 Getting Help

- **Documentation Issues**: File an issue in the repository
- **Questions**: Check existing documentation first, then ask
- **Contributions**: See [Contributing Guide](../CONTRIBUTING.md)

---

## 📚 Documentation Architecture

See [Documentation Architecture](architecture/DOCUMENTATION_ARCHITECTURE.md) for information about:
- Documentation organization
- Writing standards
- Maintenance strategy
- Quality gates

---

**Last Updated**: 2025-12-17
**Documentation Version**: 1.1.0
**Framework Version**: omnibase_core 0.4.0+

---

**Ready to start?** → [Node Building Guide](guides/node-building/README.md) ⭐<|MERGE_RESOLUTION|>--- conflicted
+++ resolved
@@ -356,15 +356,9 @@
 | **Reference** | 14 | 0 | 0 | 14 |
 | **Standards** | 1 | 0 | 0 | 1 |
 | **Specialized** | 13 | 0 | 0 | 13 |
-<<<<<<< HEAD
 | **TOTAL** | **56** | **0** | **0** | **56** |
 
 **Overall Progress**: 100% complete (56/56 documents)
-=======
-| **TOTAL** | **54** | **0** | **0** | **54** |
-
-**Overall Progress**: 100% complete (54/54 documents)
->>>>>>> 6cdded06
 
 ### Priority Items
 
