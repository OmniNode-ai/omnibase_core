"""
Contract Validator Usage Examples.

Demonstrates how to use the ContractValidator API for contract validation.
"""

<<<<<<< HEAD
from omnibase_core.validation.contract_validator import (
    ProtocolContractValidator,
=======
from omnibase_core.services.service_contract_validator import (
    ModelContractValidationResult,
    ServiceContractValidator,
>>>>>>> 88a29c72
)


def example_1_validate_yaml_contract():
    """Example 1: Validate a YAML contract."""
    print("\n=== Example 1: Validate YAML Contract ===\n")

    validator = ServiceContractValidator()

    # Effect contract YAML
    contract_yaml = """
name: DatabaseWriterEffect
version:
  major: 1
  minor: 0
  patch: 0
description: Effect node for writing data to PostgreSQL database
node_type: effect
input_model: omnibase_core.models.ModelDatabaseWriteInput
output_model: omnibase_core.models.ModelDatabaseWriteOutput
io_operations:
  - operation_type: WRITE
    operation_target: DATABASE
    atomic: true
    validation_enabled: true
    error_handling_strategy: RETRY
"""

    result = validator.validate_contract_yaml(contract_yaml, "effect")

    print(f"Valid: {result.is_valid}")
    print(f"Score: {result.score:.2f}")
    print(f"Contract Type: {result.contract_type}")
    print(f"Interface Version: {result.interface_version}")

    if result.violations:
        print("\nViolations:")
        for violation in result.violations:
            print(f"  - {violation}")

    if result.warnings:
        print("\nWarnings:")
        for warning in result.warnings:
            print(f"  - {warning}")

    if result.suggestions:
        print("\nSuggestions:")
        for suggestion in result.suggestions:
            print(f"  - {suggestion}")


def example_2_validate_model_compliance():
    """Example 2: Validate model code against contract."""
    print("\n=== Example 2: Validate Model Compliance ===\n")

    validator = ServiceContractValidator()

    # Pydantic model code
    model_code = """
from pydantic import BaseModel, Field

class ModelDatabaseWriteInput(BaseModel):
    table_name: str = Field(..., description="Target table name")
    data: dict[str, object] = Field(..., description="Data to write")

class ModelDatabaseWriteOutput(BaseModel):
    success: bool = Field(..., description="Write operation success")
    rows_affected: int = Field(..., description="Number of rows affected")
"""

    # Contract YAML
    contract_yaml = """
name: DatabaseWriterEffect
version:
  major: 1
  minor: 0
  patch: 0
description: Effect node for writing data to PostgreSQL database
node_type: effect
input_model: omnibase_core.models.ModelDatabaseWriteInput
output_model: omnibase_core.models.ModelDatabaseWriteOutput
io_operations:
  - operation_type: WRITE
    operation_target: DATABASE
    atomic: true
    validation_enabled: true
    error_handling_strategy: RETRY
"""

    result = validator.validate_model_compliance(model_code, contract_yaml)

    print(f"Valid: {result.is_valid}")
    print(f"Score: {result.score:.2f}")

    if result.violations:
        print("\nViolations:")
        for violation in result.violations:
            print(f"  - {violation}")

    if result.warnings:
        print("\nWarnings:")
        for warning in result.warnings:
            print(f"  - {warning}")

    if result.suggestions:
        print("\nSuggestions:")
        for suggestion in result.suggestions:
            print(f"  - {suggestion}")


def example_3_validate_contract_file():
    """Example 3: Validate contract from file."""
    print("\n=== Example 3: Validate Contract File ===\n")

    validator = ServiceContractValidator()

    # Create a temporary contract file
    import tempfile
    from pathlib import Path

    with tempfile.NamedTemporaryFile(mode="w", suffix=".yaml", delete=False) as f:
        f.write(
            """
name: FileReaderEffect
version:
  major: 1
  minor: 0
  patch: 0
description: Effect node for reading files from filesystem
node_type: effect
input_model: omnibase_core.models.ModelFileReadInput
output_model: omnibase_core.models.ModelFileReadOutput
io_operations:
  - operation_type: READ
    operation_target: FILE
    atomic: false
    validation_enabled: true
    error_handling_strategy: RETRY
"""
        )
        temp_file = f.name

    try:
        result = validator.validate_contract_file(temp_file, "effect")

        print(f"Valid: {result.is_valid}")
        print(f"Score: {result.score:.2f}")
        print(f"File: {temp_file}")

        if result.violations:
            print("\nViolations:")
            for violation in result.violations:
                print(f"  - {violation}")
    finally:
        # Cleanup
        Path(temp_file).unlink()


def example_4_handle_validation_errors():
    """Example 4: Handle validation errors gracefully."""
    print("\n=== Example 4: Handle Validation Errors ===\n")

    validator = ServiceContractValidator()

    # Invalid contract (missing required fields)
    invalid_yaml = """
name: IncompleteContract
version:
  major: 1
  minor: 0
  patch: 0
"""

    result = validator.validate_contract_yaml(invalid_yaml, "effect")

    print(f"Valid: {result.is_valid}")
    print(f"Score: {result.score:.2f}")

    if not result.is_valid:
        print("\nValidation failed with the following issues:")

        for i, violation in enumerate(result.violations, 1):
            print(f"\n{i}. VIOLATION: {violation}")

        for i, suggestion in enumerate(result.suggestions, 1):
            print(f"\n{i}. SUGGESTION: {suggestion}")


def example_5_scoring_system():
    """Example 5: Understanding the scoring system."""
    print("\n=== Example 5: Scoring System ===\n")

    validator = ServiceContractValidator()

    test_cases = [
        (
            "Perfect contract",
            """
name: PerfectEffect
version:
  major: 1
  minor: 0
  patch: 0
description: This is a well-documented effect contract with all required fields
node_type: effect
input_model: omnibase_core.models.ModelPerfectInput
output_model: omnibase_core.models.ModelPerfectOutput
io_operations:
  - operation_type: WRITE
    operation_target: DATABASE
    atomic: true
    validation_enabled: true
    error_handling_strategy: RETRY
""",
        ),
        (
            "Short description",
            """
name: TestEffect
version:
  major: 1
  minor: 0
  patch: 0
description: Short
node_type: effect
input_model: omnibase_core.models.ModelInput
output_model: omnibase_core.models.ModelOutput
io_operations:
  - operation_type: WRITE
    operation_target: DATABASE
    atomic: true
    validation_enabled: true
    error_handling_strategy: RETRY
""",
        ),
        (
            "Missing fields",
            """
name: BadContract
version:
  major: 1
  minor: 0
  patch: 0
description: Missing required fields
node_type: effect
""",
        ),
    ]

    for name, yaml_content in test_cases:
        result = validator.validate_contract_yaml(yaml_content, "effect")
        print(f"{name}:")
        print(f"  Score: {result.score:.2f}")
        print(f"  Valid: {result.is_valid}")
        print(f"  Violations: {len(result.violations)}")
        print(f"  Warnings: {len(result.warnings)}")
        print()


if __name__ == "__main__":
    print("=== Contract Validator Usage Examples ===")
    print("Interface Version: 1.0.0")

    example_1_validate_yaml_contract()
    example_2_validate_model_compliance()
    example_3_validate_contract_file()
    example_4_handle_validation_errors()
    example_5_scoring_system()

    print("\n=== All examples completed ===")<|MERGE_RESOLUTION|>--- conflicted
+++ resolved
@@ -4,14 +4,8 @@
 Demonstrates how to use the ContractValidator API for contract validation.
 """
 
-<<<<<<< HEAD
-from omnibase_core.validation.contract_validator import (
-    ProtocolContractValidator,
-=======
 from omnibase_core.services.service_contract_validator import (
-    ModelContractValidationResult,
     ServiceContractValidator,
->>>>>>> 88a29c72
 )
 
 
