---
# ===========================================================================
# WARNING: v1.0 PER-OPERATION CONFIG LIMITATION
# ===========================================================================
# Per-operation configs (retry_policy, circuit_breaker, response_handling)
# are PARSED but NOT HONORED in v1.0. Only NODE-LEVEL/SUBCONTRACT-LEVEL
# defaults are applied during execution.
#
# What this means for you:
# - retry_policy defined per-operation: IGNORED (uses default_retry_policy)
# - circuit_breaker defined per-operation: IGNORED (uses default_circuit_breaker)
# - response_handling.extract_fields: PARSED but NOT automatically applied
#
# Workarounds:
# 1. Set your desired defaults at subcontract level (default_retry_policy, etc.)
# 2. Implement custom response processing in your handler
#
# This will be fully implemented in v2.0. Tracking: OMN-467
# ===========================================================================

# Example: Contract-Driven NodeEffect - Database Operations
#
# This example demonstrates the v1.0 NodeEffect contract-driven database handler
# for executing SQL queries with transactions, parameterization, and error handling.
#
# USE CASE: User Profile Database Operations
# - Query user data with parameterized SELECT
# - Insert new user records with transaction support
# - Update existing records with optimistic locking
# - Handle database errors and deadlocks with retries
#
# Node Implementation (minimal code needed):
#   class NodeUserDbEffect(NodeEffect):
#       pass  # All database logic driven by this YAML contract
#
# Features Demonstrated:
# - Parameterized SELECT queries (SQL injection prevention)
# - INSERT with transaction support and RETURNING clause
# - UPDATE with WHERE conditions and version checking
# - Query parameter templating from input data
# - Deadlock retry handling
# - Result row extraction
#
# DATA PROTECTION NOTE:
# This example includes fields that may contain Personally Identifiable Information (PII)
# such as email, password_hash, and display_name. When implementing in production:
# - Ensure compliance with applicable data protection regulations (GDPR, CCPA, etc.)
# - Never log sensitive data like password_hash (note: log_parameters: false is set)
# - Implement appropriate database access controls and encryption at rest
# - Consider data retention and right-to-deletion requirements
# - Review and follow your organization's data handling policies
#
# 📚 For comprehensive security guidance, see: SECURITY.md in this directory
#
# v1.1.0 Contract Schema Version
# ============================================================================

# ---------------------------------------------------------------------------
# CONTRACT IDENTIFICATION
# ---------------------------------------------------------------------------

contract_version:
  major: 1
  minor: 1
  patch: 0
<<<<<<< HEAD
# Fingerprint: SHA-256 hash of canonical contract content (node_type, effect_operations, metadata.description)
fingerprint: "1.1.0:66346191a6a6"
=======

# Contract fingerprint for drift detection (format: v{version}:{12-char-hash})
# The 12-character hash is a truncated SHA256 of the normalized contract content
# (excluding the fingerprint field itself to avoid circular dependency)
# Regenerate when contract content changes using: poetry run python scripts/compute_contract_fingerprint.py
fingerprint: "v1.1.0:63026d0ac547"

>>>>>>> 2452d072
node_type: effect

# Handler requirements for this effect contract
handlers:
  required:
    - type: db
      version: ">=1.0.0"
  optional: []

# Kafka topic subscriptions (none for this effect)
subscriptions:
  topics: []

# Profile tags for categorization
profile_tags:
  - database
  - sql
  - postgresql
  - user-management

# ---------------------------------------------------------------------------
# EFFECT SUBCONTRACT: Defines database operations
# ---------------------------------------------------------------------------

effect_operations:
  # Schema version for forward compatibility - must use dict format for ModelSemVer
  version: {major: 1, minor: 1, patch: 0}

  # Unique subcontract name (required by ModelEffectSubcontract)
  subcontract_name: "db_query_effect"

  # Execution mode: sequential_abort (stop on first failure) or sequential_continue (run all)
  execution_mode: sequential_abort

  # NOTE: Timeouts are configured per-operation in the io_config.timeout_ms field
  # There is no global operation_timeout_ms in ModelEffectSubcontract

  # ---------------------------------------------------------------------------
  # OPERATIONS: Sequential list of database operations
  # ---------------------------------------------------------------------------
  # V1.0 LIMITATION: Per-operation configs (retry_policy, circuit_breaker,
  # response_handling) are PARSED but use SUBCONTRACT-LEVEL DEFAULTS only.
  # Per-operation overrides will be honored in v2.0. See: OMN-467
  # ---------------------------------------------------------------------------

  operations:
    # =========================================================================
    # OPERATION 1: SELECT USER BY EMAIL (Parameterized Query)
    # =========================================================================
    # Retrieves user data using parameterized query to prevent SQL injection.
    # Demonstrates safe parameter binding and result extraction.
    #
    # Handler Type: DB
    # SQL Operation: SELECT
    # Purpose: Read user by email with safe parameterization
    # Input: Email address from operation_data
    # Output: User record or null if not found

    - operation_name: select_user_by_email
      description: "Retrieves user by email using parameterized SELECT query"

      # I/O configuration for database handler
      # NOTE: Uses flat structure matching ModelDbIOConfig schema
      # Fields are direct children of io_config (no db_config wrapper)
      io_config:
        handler_type: db

        # Database operation type: select, insert, update, delete, upsert, raw
        operation: select

        # Named connection reference from connection pool
        connection_name: "user_db_pool"

        # SQL query with $1, $2, ... positional parameters
        # Use positional placeholders for SQL injection prevention
        query_template: |
          SELECT
            id,
            email,
            display_name,
            role,
            status,
            created_at,
            updated_at,
            version
          FROM users
          WHERE email = $1
            AND deleted_at IS NULL
          LIMIT 1

        # Query parameters (bound safely to placeholders)
        # Parameters are extracted from input data and bound in order
        # Each entry is a template string that maps to $1, $2, etc.
        query_params:
          - "${input.email}"

        # Query timeout in milliseconds (1s - 10min)
        timeout_ms: 5000

        # Enable read-only mode for SELECT queries (enables DB optimizations)
        read_only: true

      # Retry policy matching ModelEffectRetryPolicy schema
      # NOTE: Uses max_retries (not max_attempts) and jitter_factor (not jitter_enabled)
      retry_policy:
        enabled: true
        max_retries: 3
        backoff_strategy: exponential
        base_delay_ms: 1000
        max_delay_ms: 10000
        jitter_factor: 0.1

      # Response handling
      response_handling:
        # Extract specific fields from query result
        extract_fields:
          user_id: "$.id"
          email: "$.email"
          display_name: "$.display_name"
          role: "$.role"
          status: "$.status"
          version: "$.version"

        # Don't fail if query returns no rows (user may not exist)
        fail_on_empty: false

        # Extraction engine for path-based extraction
        extraction_engine: jsonpath

    # =========================================================================
    # OPERATION 2: INSERT NEW USER (Transactional Insert)
    # =========================================================================
    # Inserts a new user record with transaction support and RETURNING clause.
    # Demonstrates safe parameter binding for INSERT and result extraction.
    #
    # Handler Type: DB
    # SQL Operation: INSERT
    # Purpose: Create new user record with transaction
    # Input: User data from operation_data
    # Output: Inserted user ID and metadata

    - operation_name: insert_user
      description: "Inserts new user with transaction support"

      # Mark as idempotent because we use ON CONFLICT or application-level deduplication
      # This allows retry on transient failures (deadlocks, connection drops)
      idempotent: true

      # NOTE: Uses flat structure matching ModelDbIOConfig schema
      io_config:
        handler_type: db

        operation: insert

        connection_name: "user_db_pool"

        # INSERT query with RETURNING clause to get generated values
        query_template: |
          INSERT INTO users (
            email,
            display_name,
            role,
            status,
            password_hash,
            created_at,
            updated_at,
            version
          ) VALUES (
            $1, $2, $3, $4, $5, NOW(), NOW(), 1
          )
          RETURNING id, created_at, version

        # Multiple parameters for INSERT
        # Parameters bound in order: $1=email, $2=display_name, etc.
        query_params:
          - "${input.email}"
          - "${input.display_name}"
          - "${input.role}"
          - "${input.status}"
          - "${input.password_hash}"

        timeout_ms: 10000

        # INSERT must NOT be read-only
        read_only: false

      # Conservative retry for mutations
      # NOTE: Retry policy matching ModelEffectRetryPolicy schema
      retry_policy:
        enabled: true
        max_retries: 2  # Fewer retries for mutations
        backoff_strategy: exponential
        base_delay_ms: 1000
        max_delay_ms: 10000
        jitter_factor: 0.1

      response_handling:
        # Extract values from RETURNING clause
        extract_fields:
          user_id: "$.id"
          created_at: "$.created_at"
          version: "$.version"

        # INSERT should return at least one row
        fail_on_empty: true

        # Extraction engine for path-based extraction
        extraction_engine: jsonpath

    # =========================================================================
    # OPERATION 3: UPDATE USER STATUS (Optimistic Locking)
    # =========================================================================
    # Updates user status with version-based optimistic locking.
    # Demonstrates conditional UPDATE with WHERE clause and version checking.
    #
    # Handler Type: DB
    # SQL Operation: UPDATE
    # Purpose: Update user status with concurrency control
    # Input: User ID, new status, current version
    # Output: Updated version number

    - operation_name: update_user_status
      description: "Updates user status with optimistic locking"

      # NOTE: Uses flat structure matching ModelDbIOConfig schema
      io_config:
        handler_type: db

        operation: update

        connection_name: "user_db_pool"

        # UPDATE with version check for optimistic locking
        query_template: |
          UPDATE users
          SET
            status = $1,
            updated_at = NOW(),
            version = version + 1
          WHERE id = $2
            AND version = $3
            AND deleted_at IS NULL
          RETURNING id, status, version, updated_at

        query_params:
          - "${input.new_status}"
          - "${input.user_id}"
          - "${input.current_version}"

        timeout_ms: 10000

        read_only: false

      # Retry policy matching ModelEffectRetryPolicy schema
      retry_policy:
        enabled: true
        max_retries: 2
        backoff_strategy: exponential
        base_delay_ms: 1000
        max_delay_ms: 10000
        jitter_factor: 0.1

      response_handling:
        extract_fields:
          user_id: "$.id"
          status: "$.status"
          version: "$.version"
          updated_at: "$.updated_at"

        # If no rows updated, version mismatch occurred (optimistic lock failure)
        fail_on_empty: true

        # Extraction engine for path-based extraction
        extraction_engine: jsonpath

    # =========================================================================
    # OPERATION 4: DELETE USER (Soft Delete)
    # =========================================================================
    # Soft deletes a user by setting deleted_at timestamp.
    # Demonstrates DELETE-like operation using UPDATE.
    #
    # Handler Type: DB
    # SQL Operation: UPDATE (soft delete)
    # Purpose: Mark user as deleted without removing data
    # Input: User ID
    # Output: Deletion timestamp

    - operation_name: soft_delete_user
      description: "Soft deletes user by setting deleted_at timestamp"

      # NOTE: Uses flat structure matching ModelDbIOConfig schema
      io_config:
        handler_type: db

        operation: update

        connection_name: "user_db_pool"

        query_template: |
          UPDATE users
          SET
            deleted_at = NOW(),
            status = 'deleted',
            updated_at = NOW(),
            version = version + 1
          WHERE id = $1
            AND deleted_at IS NULL
          RETURNING id, deleted_at, version

        query_params:
          - "${input.user_id}"

        timeout_ms: 10000

        read_only: false

      # Retry policy matching ModelEffectRetryPolicy schema
      retry_policy:
        enabled: true
        max_retries: 2
        backoff_strategy: exponential
        base_delay_ms: 1000
        max_delay_ms: 10000
        jitter_factor: 0.1

      response_handling:
        extract_fields:
          user_id: "$.id"
          deleted_at: "$.deleted_at"
          version: "$.version"

        # Don't fail if no rows affected - user may already be deleted
        fail_on_empty: false

        # Extraction engine for path-based extraction
        extraction_engine: jsonpath

# ---------------------------------------------------------------------------
# EXAMPLE INPUT/OUTPUT
# ---------------------------------------------------------------------------

# Example Input (ModelEffectInput.operation_data):
# {
#   "email": "john.smith@example.com",
#   "display_name": "John Smith",
#   "role": "developer",
#   "status": "active",
#   "password_hash": "$2b$12$...",
#   "user_id": "550e8400-e29b-41d4-a716-446655440000",
#   "new_status": "suspended",
#   "current_version": 5
# }

# Example Output (ModelEffectOutput.result_data):
# {
#   "operations": {
#     "select_user_by_email": {
#       "success": true,
#       "rows_affected": 1,
#       "extracted_fields": {
#         "user_id": "550e8400-e29b-41d4-a716-446655440000",
#         "email": "john.smith@example.com",
#         "display_name": "John Smith",
#         "role": "developer",
#         "status": "active",
#         "version": 5
#       }
#     },
#     "insert_user": {
#       "success": true,
#       "rows_affected": 1,
#       "extracted_fields": {
#         "user_id": "660e8400-e29b-41d4-a716-446655440000",
#         "created_at": "2024-12-08T12:00:00Z",
#         "version": 1
#       }
#     },
#     "update_user_status": {
#       "success": true,
#       "rows_affected": 1,
#       "extracted_fields": {
#         "user_id": "550e8400-e29b-41d4-a716-446655440000",
#         "status": "suspended",
#         "version": 6,
#         "updated_at": "2024-12-08T12:01:00Z"
#       }
#     }
#   }
# }

# ---------------------------------------------------------------------------
# USAGE EXAMPLE
# ---------------------------------------------------------------------------

# import yaml
# from omnibase_core.nodes import NodeEffect
# from omnibase_core.models import ModelEffectInput
# from omnibase_core.models.contracts.subcontracts import ModelEffectSubcontract
#
# # Load contract
# with open("db_query.yaml") as f:
#     contract_data = yaml.safe_load(f)
#
# # Create node
# class NodeUserDbEffect(NodeEffect):
#     pass
#
# # Instantiate node with container, then inject the contract
# node = NodeUserDbEffect(container)
# node.effect_subcontract = ModelEffectSubcontract(**contract_data["effect_operations"])
#
# # Execute database operations
# input_data = ModelEffectInput(
#     operation_data={
#         "email": "john.smith@example.com",
#         "display_name": "John Smith",
#         "role": "developer",
#         "password_hash": "$2b$12$..."
#     }
# )
#
# result = await node.process(input_data)
# print(result.result_data["operations"]["insert_user"]["extracted_fields"]["user_id"])

# ---------------------------------------------------------------------------
# CONTRACT METADATA
# ---------------------------------------------------------------------------

metadata:
  version: {major: 1, minor: 1, patch: 0}
  author: "ONEX Framework Team"
  description: |
    Contract-driven database operations for user management.
    Demonstrates SELECT/INSERT/UPDATE with transactions and optimistic locking.
  tags:
    - effect
    - database
    - sql
    - postgresql
    - user-management
    - example
  documentation_url: "https://docs.onex.ai/effect/db-query"<|MERGE_RESOLUTION|>--- conflicted
+++ resolved
@@ -52,7 +52,7 @@
 #
 # 📚 For comprehensive security guidance, see: SECURITY.md in this directory
 #
-# v1.1.0 Contract Schema Version
+# v1.0 Contract Schema Version
 # ============================================================================
 
 # ---------------------------------------------------------------------------
@@ -63,37 +63,9 @@
   major: 1
   minor: 1
   patch: 0
-<<<<<<< HEAD
 # Fingerprint: SHA-256 hash of canonical contract content (node_type, effect_operations, metadata.description)
-fingerprint: "1.1.0:66346191a6a6"
-=======
-
-# Contract fingerprint for drift detection (format: v{version}:{12-char-hash})
-# The 12-character hash is a truncated SHA256 of the normalized contract content
-# (excluding the fingerprint field itself to avoid circular dependency)
-# Regenerate when contract content changes using: poetry run python scripts/compute_contract_fingerprint.py
-fingerprint: "v1.1.0:63026d0ac547"
-
->>>>>>> 2452d072
+fingerprint: "1.1.0:2bfccb1a6f3f"
 node_type: effect
-
-# Handler requirements for this effect contract
-handlers:
-  required:
-    - type: db
-      version: ">=1.0.0"
-  optional: []
-
-# Kafka topic subscriptions (none for this effect)
-subscriptions:
-  topics: []
-
-# Profile tags for categorization
-profile_tags:
-  - database
-  - sql
-  - postgresql
-  - user-management
 
 # ---------------------------------------------------------------------------
 # EFFECT SUBCONTRACT: Defines database operations
