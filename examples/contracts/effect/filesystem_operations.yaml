--- conflicted
+++ resolved
@@ -54,7 +54,7 @@
 # - Implement proper backup and retention policies
 # - Review and follow your organization's data handling policies
 #
-# v1.1.0 Contract Schema Version
+# v1.0 Contract Schema Version
 # ============================================================================
 
 # ---------------------------------------------------------------------------
@@ -65,37 +65,9 @@
   major: 1
   minor: 1
   patch: 0
-<<<<<<< HEAD
 # Fingerprint: SHA-256 hash of canonical contract content (node_type, effect_operations, metadata.description)
-fingerprint: "1.1.0:66346191a6a6"
-=======
-
-# Contract fingerprint for drift detection (format: v{version}:{12-char-hash})
-# The 12-character hash is a truncated SHA256 of the normalized contract content
-# (excluding the fingerprint field itself to avoid circular dependency)
-# Regenerate when contract content changes using: poetry run python scripts/compute_contract_fingerprint.py
-fingerprint: "v1.1.0:1e8106221a03"
-
->>>>>>> 2452d072
+fingerprint: "1.1.0:920b41e8af2f"
 node_type: effect
-
-# Handler requirements for this effect contract
-handlers:
-  required:
-    - type: filesystem
-      version: ">=1.0.0"
-  optional: []
-
-# Kafka topic subscriptions (none for this effect)
-subscriptions:
-  topics: []
-
-# Profile tags for categorization
-profile_tags:
-  - filesystem
-  - file-operations
-  - document-management
-  - storage
 
 # ---------------------------------------------------------------------------
 # EFFECT SUBCONTRACT: Defines filesystem operations
