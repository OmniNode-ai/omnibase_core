--- conflicted
+++ resolved
@@ -196,11 +196,7 @@
         #            not a Protocol. The Protocol interface is ProtocolContractValidationInvariantChecker.
         "validation/": [
             "ContractPatchValidator",  # Validator for contract patches (OMN-1126)
-<<<<<<< HEAD
-            "ContractValidationInvariantChecker",  # Invariant checker for validation events (OMN-1146)
-=======
             "ContractValidationInvariantChecker",  # Invariant checker implementation (OMN-1146)
->>>>>>> 0e17cd40
         ],
     }
 
