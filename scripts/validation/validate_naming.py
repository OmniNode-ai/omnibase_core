--- conflicted
+++ resolved
@@ -188,15 +188,6 @@
         ],
         # VALIDATION INFRASTRUCTURE: Validators and checkers for ONEX contracts and workflows
         # Location: validation/ - Validation framework implementations
-<<<<<<< HEAD
-        # Rationale: These are validators/checkers that implement validation logic, not Protocol interfaces.
-        #            The heuristic flags "contract" as a Protocol indicator, but these are
-        #            implementations that VALIDATE/CHECK, not Protocol interfaces.
-        #            The Protocol interface for invariant checking is ProtocolContractValidationInvariantChecker
-        "validation/": [
-            "ContractPatchValidator",  # Validator for contract patches (OMN-1126)
-            "ContractValidationInvariantChecker",  # Invariant checker for contract validation (OMN-1146)
-=======
         # Rationale: ContractPatchValidator validates contract patches, not a Protocol interface.
         #            The heuristic flags "contract" as a Protocol indicator, but this is a
         #            validator that VALIDATES patches, not a Protocol interface.
@@ -206,7 +197,6 @@
         "validation/": [
             "ContractPatchValidator",  # Validator for contract patches (OMN-1126)
             "ContractValidationInvariantChecker",  # Invariant checker implementation (OMN-1146)
->>>>>>> 0e17cd40
         ],
     }
 
