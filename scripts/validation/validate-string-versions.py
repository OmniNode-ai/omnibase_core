--- conflicted
+++ resolved
@@ -231,23 +231,15 @@
             "route_id",  # Dispatch route identifier (human-readable, not UUID)
             "target_handler_id",  # Runtime directive target handler (human-readable, not UUID)
             "matched_route_id",  # Dispatch result matched route (human-readable)
-<<<<<<< HEAD
             # MANIFEST_IDENTIFIERS (execution manifest observability identifiers)
             # See: src/omnibase_core/models/manifest/ for manifest model definitions
             # These are human-readable identifiers for pipeline observability, not UUIDs
             "contract_id",  # Contract identifier (human-readable, e.g., "my-contract")
             "hook_id",  # Hook identifier (human-readable, e.g., "pre-validation-hook")
-            "capability_id",  # Capability identifier (human-readable, e.g., "cache-support")
+            "capability_id",  # Capability identifier (human-readable, e.g., "database.relational")
             "from_handler_id",  # Dependency edge source handler (human-readable)
             "to_handler_id",  # Dependency edge target handler (human-readable)
             "handler_descriptor_id",  # Handler descriptor ID (human-readable)
-=======
-            # REGISTRY_LOOKUP_IDS (method parameters for registry lookup by semantic ID)
-            # See: src/omnibase_core/services/registry/ for registry implementations
-            # These are lookup keys that accept string representations of IDs
-            # NOTE: provider_id was removed - RegistryProvider now accepts UUID directly
-            "capability_id",  # Semantic capability identifier (e.g., "database.relational")
->>>>>>> 9c526290
             # TEST_FIXTURES (test helper fields removed - production code should use UUID)
             # TYPED_DICT_SERIALIZATION_BOUNDARY (TypedDicts for logging/monitoring/introspection)
             # See: src/omnibase_core/types/ for TypedDict definitions
