#!/usr/bin/env python3
"""Optional type usage auditor for omni* ecosystem."""

from __future__ import annotations

import argparse
import ast
import os
import re
import sys
from dataclasses import dataclass
from pathlib import Path
from typing import Optional as TypingOptional


@dataclass
class OptionalViolation:
    file_path: str
    line_number: int
    variable_name: str
    context: str
    justification_needed: bool
    description: str
    severity: str = "warning"


class OptionalUsageAuditor:
    """Audits Optional type usage for business justification."""

    # Patterns that usually shouldn't be Optional
    SUSPICIOUS_PATTERNS: list[str] = [
        r".*_id.*: .*Optional",  # IDs are usually required
        r".*id.*: .*Optional",  # IDs are usually required
        r".*status.*: .*Optional",  # Status is usually known
        r".*result.*: .*Optional",  # Results are usually available
        r".*response.*: .*Optional",  # Responses are usually present
        r".*value.*: .*Optional",  # Values are usually required
        r".*name.*: .*Optional",  # Names are usually required
        r".*type.*: .*Optional",  # Types are usually known
    ]

    # Patterns where Optional is typically justified
    JUSTIFIED_PATTERNS: list[str] = [
        r".*_date.*: .*Optional",  # Dates can be null (not yet occurred)
        r".*_time.*: .*Optional",  # Times can be null
        r".*email.*: .*Optional",  # Email might be optional
        r".*phone.*: .*Optional",  # Phone might be optional
        r".*external.*: .*Optional",  # External data might be missing
        r".*cache.*: .*Optional",  # Cache values might be missing
        r".*optional.*: .*Optional",  # Obviously optional
        r".*nullable.*: .*Optional",  # Obviously nullable
        r".*default.*: .*Optional",  # Default values can be optional
        r".*config.*: .*Optional",  # Config can have defaults
        r".*setting.*: .*Optional",  # Settings can have defaults
        r".*metadata.*: .*Optional",  # Metadata might be missing
        r".*description.*: .*Optional",  # Descriptions are often optional
        r".*comment.*: .*Optional",  # Comments are often optional
        r".*note.*: .*Optional",  # Notes are often optional
        r".*approval.*: .*Optional",  # Approval dates/info can be null
        r".*completion.*: .*Optional",  # Completion dates can be null
        r".*last_.*: .*Optional",  # Last action times can be null
        r".*previous.*: .*Optional",  # Previous values can be null
    ]

    # Justification keywords that indicate business reasoning
    JUSTIFICATION_KEYWORDS: list[str] = [
        "optional",
        "nullable",
        "might be",
        "may be",
        "user input",
        "external",
        "api",
        "third party",
        "not required",
        "can be null",
        "default",
        "config",
        "setting",
        "pending",
        "future",
        "calculated",
        "derived",
        "temporary",
        "cache",
        "optimization",
    ]

    def __init__(self, base_path: Path, files: list[Path] | None = None):
        """Initialize auditor.

        Args:
            base_path: Base path for computing relative file paths in reports.
            files: Optional list of specific files to audit. If None, will scan
                base_path recursively when audit_optional_usage() is called.
        """
        self.base_path = base_path
        self.files = files
        self.violations: list[OptionalViolation] = []

    def audit_optional_usage(self) -> bool:
        """Audit all Optional type usage."""
        if self.files is not None:
            # Audit specific files provided
            files_to_check = self.files
        else:
            # Scan directory recursively (original behavior)
            files_to_check = list(self.base_path.rglob("*.py"))

        for py_file in files_to_check:
            # Skip test files, __pycache__, and archived directories
            if (
                "test" in str(py_file).lower()
                or "__pycache__" in str(py_file)
                or "/archived/" in str(py_file)
            ):
                continue

            self._audit_file(py_file)

        return len([v for v in self.violations if v.justification_needed]) == 0

<<<<<<< HEAD
    def audit_files(self, files: list[Path]) -> bool:
        """
        Audit Optional type usage in specific files.

        This method is used for pre-commit integration where only staged files
        are checked, providing faster feedback during development.

        Args:
            files: List of file paths to audit

        Returns:
            True if no violations needing justification are found, False otherwise
        """
        for file_path in files:
            # Resolve to absolute path if needed
            abs_path = file_path if file_path.is_absolute() else Path.cwd() / file_path

            # Skip non-existent files, non-Python files, test files, and archived
            if not abs_path.exists():
                continue
            if abs_path.suffix != ".py":
                continue
            if (
                "test" in str(abs_path).lower()
                or "__pycache__" in str(abs_path)
                or "/archived/" in str(abs_path)
            ):
                continue

            self._audit_file(abs_path)

        return len([v for v in self.violations if v.justification_needed]) == 0

    def _audit_file(self, file_path: Path):
=======
    def _audit_file(self, file_path: Path) -> None:
>>>>>>> 7040ad8e
        """Audit Optional usage in a specific file."""
        try:
            with open(file_path, encoding="utf-8") as f:
                content = f.read()
                lines = content.splitlines()

            tree = ast.parse(content, filename=str(file_path))

            for node in ast.walk(tree):
                if isinstance(node, ast.AnnAssign):
                    self._check_annotation(file_path, node, lines)
                elif isinstance(node, ast.FunctionDef):
                    self._check_function_annotations(file_path, node, lines)
                elif isinstance(node, ast.ClassDef):
                    # Check class attributes
                    for class_node in ast.walk(node):
                        if isinstance(class_node, ast.AnnAssign):
                            self._check_annotation(file_path, class_node, lines)

        except (SyntaxError, UnicodeDecodeError) as e:
            print(f"Warning: Could not parse {file_path}: {e}")

    def _check_annotation(
        self, file_path: Path, node: ast.AnnAssign, lines: list[str]
    ) -> None:
        """Check type annotations for Optional usage."""
        if hasattr(node, "annotation"):
            annotation_str = ast.unparse(node.annotation)
            if "Optional" in annotation_str or (
                "|" in annotation_str and "None" in annotation_str
            ):
                var_name = (
                    ast.unparse(node.target) if hasattr(node, "target") else "unknown"
                )
                self._evaluate_optional_usage(
                    file_path, node.lineno, var_name, annotation_str, lines
                )

    def _check_function_annotations(
        self, file_path: Path, node: ast.FunctionDef, lines: list[str]
    ) -> None:
        """Check function parameter and return type annotations for Optional usage."""
        # Check return type
        if hasattr(node, "returns") and node.returns:
            return_annotation = ast.unparse(node.returns)
            if "Optional" in return_annotation or (
                "|" in return_annotation and "None" in return_annotation
            ):
                self._evaluate_optional_usage(
                    file_path,
                    node.lineno,
                    f"{node.name}() return",
                    return_annotation,
                    lines,
                )

        # Check parameters
        for arg in node.args.args:
            if hasattr(arg, "annotation") and arg.annotation:
                param_annotation = ast.unparse(arg.annotation)
                if "Optional" in param_annotation or (
                    "|" in param_annotation and "None" in param_annotation
                ):
                    self._evaluate_optional_usage(
                        file_path, node.lineno, arg.arg, param_annotation, lines
                    )

    def _evaluate_optional_usage(
        self,
        file_path: Path,
        line_num: int,
        var_name: str,
        annotation: str,
        lines: list[str],
    ) -> None:
        """Evaluate whether Optional usage is justified."""
        line_content = lines[line_num - 1] if line_num <= len(lines) else ""

        # Get surrounding context (3 lines before and after)
        context_start = max(0, line_num - 4)
        context_end = min(len(lines), line_num + 3)
        context_lines = lines[context_start:context_end]
        context = "\n".join(context_lines)

        # Check if it's justified by pattern
        full_annotation = f"{var_name}: {annotation}"
        is_pattern_justified = any(
            re.match(pattern, full_annotation, re.IGNORECASE)
            for pattern in self.JUSTIFIED_PATTERNS
        )

        # Check if it's suspicious by pattern
        is_suspicious = any(
            re.match(pattern, full_annotation, re.IGNORECASE)
            for pattern in self.SUSPICIOUS_PATTERNS
        )

        # Look for comment justification in current line or surrounding lines
        has_comment_justification = self._has_comment_justification(context.lower())

        # Look for Field description with justification
        has_field_justification = self._has_field_justification(line_content)

        needs_justification = (
            is_suspicious
            and not is_pattern_justified
            and not has_comment_justification
            and not has_field_justification
        )

        # Get relative path for display, fallback to absolute if not under repo_path
        try:
            display_path = str(file_path.relative_to(self.repo_path))
        except ValueError:
            # File is not under repo_path, use path relative to cwd or absolute
            try:
                display_path = str(file_path.relative_to(Path.cwd()))
            except ValueError:
                display_path = str(file_path)

        if needs_justification:
            self.violations.append(
                OptionalViolation(
<<<<<<< HEAD
                    file_path=display_path,
=======
                    file_path=str(file_path.relative_to(self.base_path)),
>>>>>>> 7040ad8e
                    line_number=line_num,
                    variable_name=var_name,
                    context=line_content.strip(),
                    justification_needed=True,
                    description=f"Suspicious Optional usage for '{var_name}' needs business justification",
                    severity="error",
                )
            )
        elif "Optional" in annotation or ("|" in annotation and "None" in annotation):
            # Track all Optional usage for reporting
            justification_reason = (
                "pattern justified"
                if is_pattern_justified
                else (
                    "has justification"
                    if has_comment_justification
                    else "acceptable usage"
                )
            )

            self.violations.append(
                OptionalViolation(
<<<<<<< HEAD
                    file_path=display_path,
=======
                    file_path=str(file_path.relative_to(self.base_path)),
>>>>>>> 7040ad8e
                    line_number=line_num,
                    variable_name=var_name,
                    context=line_content.strip(),
                    justification_needed=False,
                    description=f"Optional usage ({justification_reason})",
                    severity="info",
                )
            )

    def _has_comment_justification(self, context: str) -> bool:
        """Check if context contains justification keywords."""
        return any(keyword in context for keyword in self.JUSTIFICATION_KEYWORDS)

    def _has_field_justification(self, line_content: str) -> bool:
        """Check if line has Pydantic Field with description explaining Optional."""
        if "Field(" in line_content and "description=" in line_content:
            # Extract description
            desc_match = re.search(r'description=["\'](.*?)["\']', line_content)
            if desc_match:
                description = desc_match.group(1).lower()
                return any(
                    keyword in description for keyword in self.JUSTIFICATION_KEYWORDS
                )
        return False

    def generate_report(self) -> str:
        """Generate Optional usage audit report."""
        needs_justification = [v for v in self.violations if v.justification_needed]
        justified_usage = [v for v in self.violations if not v.justification_needed]

        report = "📊 Optional Type Usage Audit Report\n"
        report += "=" * 40 + "\n\n"

        report += f"Total Optional usage found: {len(self.violations)}\n"
        report += f"Needs business justification: {len(needs_justification)}\n"
        report += f"Justified/Acceptable: {len(justified_usage)}\n\n"

        if needs_justification:
            report += "🔴 REQUIRES BUSINESS JUSTIFICATION:\n"
            report += "=" * 38 + "\n"
            for violation in needs_justification:
                report += (
                    f"🔴 {violation.variable_name} (Line {violation.line_number})\n"
                )
                report += f"   File: {violation.file_path}\n"
                report += f"   Context: {violation.context}\n"
                report += "   Action: Add comment explaining why Optional is needed\n"
                report += (
                    "   Example: # Optional: User might not provide this value\n\n"
                )

        # Show summary of justified usage by category
        if justified_usage:
            report += "✅ JUSTIFIED OPTIONAL USAGE SUMMARY:\n"
            report += "=" * 37 + "\n"

            # Categorize justified usage
            pattern_justified = [
                v for v in justified_usage if "pattern justified" in v.description
            ]
            comment_justified = [
                v for v in justified_usage if "has justification" in v.description
            ]
            acceptable = [
                v for v in justified_usage if "acceptable usage" in v.description
            ]

            report += f"• Pattern justified (dates, external data, etc.): {len(pattern_justified)}\n"
            report += (
                f"• Comment justified (has explanation): {len(comment_justified)}\n"
            )
            report += f"• Generally acceptable: {len(acceptable)}\n\n"

            # Show a few examples of justified usage
            if pattern_justified:
                report += "Examples of pattern-justified Optional usage:\n"
                for violation in pattern_justified[:3]:
                    report += (
                        f"  ✅ {violation.variable_name} in {violation.file_path}\n"
                    )
                if len(pattern_justified) > 3:
                    report += f"  ... and {len(pattern_justified) - 3} more\n"
                report += "\n"

        # Add improvement suggestions
        report += "💡 IMPROVEMENT SUGGESTIONS:\n"
        report += "=" * 28 + "\n"
        report += "1. Add comments explaining business rationale for Optional fields\n"
        report += (
            "2. Use Pydantic Field descriptions to document why values can be None\n"
        )
        report += "3. Consider if Optional is truly needed or if a default value would be better\n"
        report += "4. For API responses, document which fields might be null from external systems\n\n"

        # Add acceptable patterns reference
        report += "📚 COMMONLY JUSTIFIED OPTIONAL PATTERNS:\n"
        report += "=" * 41 + "\n"
        report += (
            "✅ Timestamps that haven't occurred yet (completion_date, approval_date)\n"
        )
        report += "✅ User-provided optional information (email, phone, description)\n"
        report += "✅ External API data that might be missing\n"
        report += "✅ Configuration values with system defaults\n"
        report += "✅ Cache values that might be expired/missing\n"
        report += "✅ Derived/calculated values not yet computed\n\n"

        report += "❌ USUALLY SHOULD NOT BE OPTIONAL:\n"
        report += "=" * 33 + "\n"
        report += "❌ Primary keys and foreign key IDs\n"
        report += "❌ Status fields (status should always be known)\n"
        report += "❌ Processing results (result should always exist)\n"
        report += "❌ Entity names and core identifiers\n"
        report += "❌ Internal processing values\n"

        return report


def main() -> None:
    parser = argparse.ArgumentParser(
        description="Audit Optional type usage in omni* ecosystem",
        formatter_class=argparse.RawDescriptionHelpFormatter,
        epilog="""
Examples:
    python scripts/validation/audit_optional.py .                    # Audit entire repo
    python scripts/validation/audit_optional.py src/omnibase_core    # Audit specific directory
    python scripts/validation/audit_optional.py file1.py file2.py   # Audit specific files (pre-commit)
        """,
    )
    parser.add_argument(
        "repo_path",
        nargs="?",
        help="Path to repository root (for full audit)",
    )
    parser.add_argument(
        "files",
        nargs="*",
        type=Path,
        help="Specific files to check (for pre-commit integration)",
    )
<<<<<<< HEAD
=======
    parser.add_argument(
        "paths",
        nargs="+",
        help="Files or directories to validate. If a directory is provided, "
        "it will be scanned recursively for .py files.",
    )
>>>>>>> 7040ad8e
    parser.add_argument("--verbose", "-v", action="store_true", help="Verbose output")

    args = parser.parse_args()

<<<<<<< HEAD
    # Determine mode: file mode vs directory mode
    # If repo_path looks like a .py file, treat it as a file argument
    if args.repo_path and args.repo_path.endswith(".py"):
        # File mode: first arg is a Python file, combine with any additional files
        all_files = [Path(args.repo_path)] + (args.files or [])
        auditor = OptionalUsageAuditor(Path.cwd())
        is_valid = auditor.audit_files(all_files)
    elif args.files:
        # File mode: repo_path provided but also explicit files
        all_files = args.files
        if args.repo_path:
            # repo_path might be a file too
            if args.repo_path.endswith(".py"):
                all_files = [Path(args.repo_path)] + list(args.files)
        auditor = OptionalUsageAuditor(Path.cwd())
        is_valid = auditor.audit_files(all_files)
    elif args.repo_path:
        # Directory mode: audit entire repository
        repo_path = Path(args.repo_path).resolve()
        if not repo_path.exists():
            print(f"Error: Repository path does not exist: {repo_path}")
            sys.exit(1)
        auditor = OptionalUsageAuditor(repo_path)
        is_valid = auditor.audit_optional_usage()
    else:
        # No arguments: default to current directory
        auditor = OptionalUsageAuditor(Path.cwd())
        is_valid = auditor.audit_optional_usage()
=======
    # Collect files to check and determine base path
    files_to_check: list[Path] = []
    directory_mode = False
    base_path: Path | None = None

    for path_str in args.paths:
        p = Path(path_str).resolve()
        if not p.exists():
            print(f"Warning: Path does not exist, skipping: {p}")
            continue

        if p.is_file():
            if p.suffix == ".py":
                files_to_check.append(p)
            else:
                print(f"Warning: Skipping non-Python file: {p}")
        elif p.is_dir():
            # If a directory is provided, use it as base_path and scan recursively
            base_path = p
            directory_mode = True
            files_to_check = []  # Clear any files, directory takes precedence
            break  # Directory mode takes precedence
        else:
            print(f"Warning: Skipping unknown path type: {p}")

    # Handle case where no valid paths were found
    if not directory_mode and not files_to_check:
        print("Error: No valid Python files or directories provided")
        sys.exit(1)

    # For file mode, compute common base path from all files
    if not directory_mode and files_to_check:
        # Find common parent directory for all files
        all_parents = [f.parent for f in files_to_check]
        if all_parents:
            # Use the common prefix of all parent paths
            base_path = Path(os.path.commonpath(all_parents))
        else:
            base_path = Path.cwd()

    # Determine if we're in file mode or directory mode
    if directory_mode:
        # Directory mode: scan recursively (original behavior)
        auditor = OptionalUsageAuditor(base_path, files=None)  # type: ignore[arg-type]
    else:
        # File mode: audit specific files
        auditor = OptionalUsageAuditor(base_path, files=files_to_check)  # type: ignore[arg-type]

    is_valid = auditor.audit_optional_usage()
>>>>>>> 7040ad8e

    print(auditor.generate_report())

    if is_valid:
        print("\n[OK] SUCCESS: All Optional usage is justified!")
        sys.exit(0)
    else:
        errors = len([v for v in auditor.violations if v.justification_needed])
        print(f"\n[WARNING] {errors} Optional usages need business justification!")
        sys.exit(0)  # Don't fail the build for this, just warn


if __name__ == "__main__":
    main()<|MERGE_RESOLUTION|>--- conflicted
+++ resolved
@@ -120,44 +120,7 @@
 
         return len([v for v in self.violations if v.justification_needed]) == 0
 
-<<<<<<< HEAD
-    def audit_files(self, files: list[Path]) -> bool:
-        """
-        Audit Optional type usage in specific files.
-
-        This method is used for pre-commit integration where only staged files
-        are checked, providing faster feedback during development.
-
-        Args:
-            files: List of file paths to audit
-
-        Returns:
-            True if no violations needing justification are found, False otherwise
-        """
-        for file_path in files:
-            # Resolve to absolute path if needed
-            abs_path = file_path if file_path.is_absolute() else Path.cwd() / file_path
-
-            # Skip non-existent files, non-Python files, test files, and archived
-            if not abs_path.exists():
-                continue
-            if abs_path.suffix != ".py":
-                continue
-            if (
-                "test" in str(abs_path).lower()
-                or "__pycache__" in str(abs_path)
-                or "/archived/" in str(abs_path)
-            ):
-                continue
-
-            self._audit_file(abs_path)
-
-        return len([v for v in self.violations if v.justification_needed]) == 0
-
-    def _audit_file(self, file_path: Path):
-=======
     def _audit_file(self, file_path: Path) -> None:
->>>>>>> 7040ad8e
         """Audit Optional usage in a specific file."""
         try:
             with open(file_path, encoding="utf-8") as f:
@@ -268,11 +231,11 @@
             and not has_field_justification
         )
 
-        # Get relative path for display, fallback to absolute if not under repo_path
+        # Get relative path for display, fallback to absolute if not under base_path
         try:
-            display_path = str(file_path.relative_to(self.repo_path))
+            display_path = str(file_path.relative_to(self.base_path))
         except ValueError:
-            # File is not under repo_path, use path relative to cwd or absolute
+            # File is not under base_path, use path relative to cwd or absolute
             try:
                 display_path = str(file_path.relative_to(Path.cwd()))
             except ValueError:
@@ -281,11 +244,7 @@
         if needs_justification:
             self.violations.append(
                 OptionalViolation(
-<<<<<<< HEAD
                     file_path=display_path,
-=======
-                    file_path=str(file_path.relative_to(self.base_path)),
->>>>>>> 7040ad8e
                     line_number=line_num,
                     variable_name=var_name,
                     context=line_content.strip(),
@@ -308,11 +267,7 @@
 
             self.violations.append(
                 OptionalViolation(
-<<<<<<< HEAD
                     file_path=display_path,
-=======
-                    file_path=str(file_path.relative_to(self.base_path)),
->>>>>>> 7040ad8e
                     line_number=line_num,
                     variable_name=var_name,
                     context=line_content.strip(),
@@ -442,59 +397,15 @@
         """,
     )
     parser.add_argument(
-        "repo_path",
-        nargs="?",
-        help="Path to repository root (for full audit)",
-    )
-    parser.add_argument(
-        "files",
-        nargs="*",
-        type=Path,
-        help="Specific files to check (for pre-commit integration)",
-    )
-<<<<<<< HEAD
-=======
-    parser.add_argument(
         "paths",
         nargs="+",
         help="Files or directories to validate. If a directory is provided, "
         "it will be scanned recursively for .py files.",
     )
->>>>>>> 7040ad8e
     parser.add_argument("--verbose", "-v", action="store_true", help="Verbose output")
 
     args = parser.parse_args()
 
-<<<<<<< HEAD
-    # Determine mode: file mode vs directory mode
-    # If repo_path looks like a .py file, treat it as a file argument
-    if args.repo_path and args.repo_path.endswith(".py"):
-        # File mode: first arg is a Python file, combine with any additional files
-        all_files = [Path(args.repo_path)] + (args.files or [])
-        auditor = OptionalUsageAuditor(Path.cwd())
-        is_valid = auditor.audit_files(all_files)
-    elif args.files:
-        # File mode: repo_path provided but also explicit files
-        all_files = args.files
-        if args.repo_path:
-            # repo_path might be a file too
-            if args.repo_path.endswith(".py"):
-                all_files = [Path(args.repo_path)] + list(args.files)
-        auditor = OptionalUsageAuditor(Path.cwd())
-        is_valid = auditor.audit_files(all_files)
-    elif args.repo_path:
-        # Directory mode: audit entire repository
-        repo_path = Path(args.repo_path).resolve()
-        if not repo_path.exists():
-            print(f"Error: Repository path does not exist: {repo_path}")
-            sys.exit(1)
-        auditor = OptionalUsageAuditor(repo_path)
-        is_valid = auditor.audit_optional_usage()
-    else:
-        # No arguments: default to current directory
-        auditor = OptionalUsageAuditor(Path.cwd())
-        is_valid = auditor.audit_optional_usage()
-=======
     # Collect files to check and determine base path
     files_to_check: list[Path] = []
     directory_mode = False
@@ -544,7 +455,6 @@
         auditor = OptionalUsageAuditor(base_path, files=files_to_check)  # type: ignore[arg-type]
 
     is_valid = auditor.audit_optional_usage()
->>>>>>> 7040ad8e
 
     print(auditor.generate_report())
 
